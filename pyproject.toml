# See https://setuptools.readthedocs.io/en/latest/build_meta.html
[build-system]
requires = ["setuptools", "wheel"]
build-backend = "setuptools.build_meta"

[project]
name = "pykeen"
version = "1.11.2-dev"
description = "A package for training and evaluating multimodal knowledge graph embeddings"
readme = "README.md"
authors = [
    { name = "Mehdi Ali", email = "pykeen2019@gmail.com" },
    { name = "Max Berrendorf", email = "max.berrendorf@gmail.com" },
    { name = "Laurent Vermue", email = "pykeen2019@gmail.com" },
    { name = "Charles Tapley Hoyt", email = "cthoyt@gmail.com" },
]
maintainers = [
    { name = "Max Berrendorf", email = "max.berrendorf@gmail.com" },
    { name = "Charles Tapley Hoyt", email = "cthoyt@gmail.com" },
]

# See https://packaging.python.org/en/latest/guides/writing-pyproject-toml/#classifiers
# Search tags using the controlled vocabulary at https://pypi.org/classifiers
classifiers = [
    "Development Status :: 5 - Production/Stable",
    "Environment :: Console",
    "Intended Audience :: Science/Research",
    "License :: OSI Approved :: MIT License",
    "Operating System :: OS Independent",
    "Framework :: Pytest",
    "Framework :: tox",
    "Framework :: Sphinx",
    "Programming Language :: Python",
    "Programming Language :: Python :: 3.10",
    "Programming Language :: Python :: 3.11",
    "Programming Language :: Python :: 3.12",
    "Programming Language :: Python :: 3 :: Only",
    "Topic :: Scientific/Engineering :: Artificial Intelligence",
    "Topic :: Scientific/Engineering :: Chemistry",
    "Topic :: Scientific/Engineering :: Bio-Informatics",
    "Topic :: Scientific/Engineering :: Mathematics",
    "Topic :: Scientific/Engineering :: Information Analysis",
]
keywords = [
    "snekpack",                   # please keep this keyword to credit the cookiecutter-snekpack template
    "cookiecutter",
    "Knowledge Graph Embeddings",
    "Machine Learning",
    "Data Mining",
    "Linked Data",
]

# License Information. This can be any valid SPDX identifiers that can be resolved
# with URLs like https://spdx.org/licenses/MIT
# See https://packaging.python.org/en/latest/guides/writing-pyproject-toml/#license
license = { file = "LICENSE" }

requires-python = ">=3.10"
dependencies = [
    "dataclasses-json",
    "numpy",
    "numpy",
    "scipy>=1.7.0",
    "click",
    "click_default_group",
    "scikit-learn",
    "torch>=2.0",
    "tqdm",
    "requests",
    "optuna>=2.0.0",
    "pandas>=1.0.0",
    "tabulate",
    "more_click",
    "more_itertools",
    "pystow>=0.4.3",
    "docdata>=0.0.5",
    "class_resolver>=0.6.0",
    "pyyaml",
    "torch_max_mem>=0.1.4",
    "torch-ppr>=0.0.7",
    "typing_extensions",
]

[project.optional-dependencies]
templating = ["jinja2"]
plotting = ["matplotlib", "seaborn"]
wordcloud = ["wordcloud", "IPython"]
opt_einsum = ["opt_einsum"]
mlflow = ["mlflow>=1.8.0"]
ogb = ["ogb>=1.3.4"]
wandb = ["wandb"]
neptune = ["neptune-client"]
tensorboard = ["tensorboard"]
transformers = ["transformers"]
lightning = [
    # cf. https://github.com/Lightning-AI/lightning/pull/14117
    "pytorch_lightning>=1.7.2",
]
biomedicine = ["bioregistry", "pyobo>=0.8.7"]
tests = ["unittest-templates>=0.0.5", "coverage", "pytest"]
docs = [
    "sphinx>=8.0",
    "sphinx-rtd-theme>=3.0",
    "sphinx-click",
    "sphinx_automodapi",
    "texext",
    "graphviz",
]
pyg = [
    # from 2.3 onwards, you can install this without pre-compiled dependencies
    # for training, you may still want to have those, cf. https://github.com/pyg-team/pytorch_geometric?tab=readme-ov-file#pypi
    "torch_geometric",
]

# See https://packaging.python.org/en/latest/guides/writing-pyproject-toml/#urls
[project.urls]
"Bug Tracker" = "https://github.com/pykeen/pykeen/issues"
Homepage = "https://github.com/pykeen/pykeen"
Repository = "https://github.com/pykeen/pykeen.git"
Documentation = "https://pykeen.readthedocs.io"

[tool.setuptools]
package-dir = { "" = "src" }

[tool.setuptools.packages.find]
# this implicitly sets `packages = ":find"`
where = ["src"] # list of folders that contain the packages (["."] by default)

# See https://setuptools.pypa.io/en/latest/userguide/datafiles.html
[tool.setuptools.package-data]
"*" = ["*.*"]


[project.scripts]
pykeen = "pykeen.cli:main"

# You can add your own datasets with the following entrypoint
# pykeen.datasets =
#    hetionet         = pykeen.datasets.hetionet:Hetionet

[tool.cruft]
skip = ["**/__init__.py", "tests/*"]

# MyPy, see https://mypy.readthedocs.io/en/stable/config_file.html
[tool.mypy]
plugins = []

# Doc8, see https://doc8.readthedocs.io/en/stable/readme.html#ini-file-usage
[tool.doc8]
max-line-length = 120
ignore-path-errors = [
    "docs/source/tutorial/inductive_lp.rst; D000",
    "docs/source/tutorial/understanding_evaluation.rst; D000",
    # TODO reinvestigate after upgrading to sphinx 7+
]

# Coverage, see https://coverage.readthedocs.io/en/latest/config.html
[tool.coverage.run]
branch = true
source = ["pykeen"]
omit = ["tests/*", "docs/*", "src/pykeen/cli/*", "src/pykeen/__main__.py"]

[tool.coverage.paths]
source = ["src/pykeen", ".tox/*/lib/python*/site-packages/pykeen"]

[tool.coverage.report]
show_missing = true
exclude_lines = [
    "pragma: no cover",
    "raise NotImplementedError",
    "if __name__ == \"__main__\":",
    "if TYPE_CHECKING:",
    "def __str__",
    "def __repr__",
]

[tool.ruff]
line-length = 120
extend-include = ["*.ipynb"]

[tool.ruff.lint]
# See https://docs.astral.sh/ruff/rules
extend-select = [
    "F",    # pyflakes
    "E",    # pycodestyle errors
    "W",    # pycodestyle warnings
    "C90",  # mccabe
    "I",    # isort
    "UP",   # pyupgrade
    "D",    # pydocstyle
    "B",    # bugbear
    "S",    # bandit
    "T20",  # print
    "N",    # pep8 naming
    "EXE",  # flake8-executable
    "FA",   # flake8-future-annotations
    "FLY",  # flynt
    "FURB", # refurb
    "INP",  # flake8-no-pep420
    "ISC",  # flake8-implicit-str-concat
    "PIE",  # flake8-pie
    "Q",    # flake8-quotes
    "SLOT", # flake8-slots
    "T10",  # flake8-debugger
    "NPY",  # numpy checks
    "LOG",  # flake8-logging
    "C4",   # flake8-comprehensions
    # Framework-specific rules (not used in this project):
    # "AIR",   # Airflow
    # "ASYNC", # flake8-async
    # "DJ",    # flake8-django
    # "FAST",  # FastAPI
    # "INT",   # flake8-gettext
    # "YTT",   # flake8-2020 (not needed for Python >=3.10)
    # Rules with violations:
    # "ERA",   # eradicate commented out code; false positives for "mathy" comments
    # "RUF",   # ruff rules
    # "DOC",   # pydoclint (DOC), requires preview; supersedes darglint
    "PERF",
    "PT",   # flake8-pytest-style
    "RET",  # flake8-return (RET)
    "PD",   # pandas-vet
    "A",    # flake8-builtins 
    "RSE",  # flake8-raise
<<<<<<< HEAD
    "PTH",  # flake8-use-pathlib
=======
    "SIM",  # flake8-simplify
>>>>>>> 18729846
]
ignore = [
    "D105", # Missing docstring in magic method
    "S101", # Use of assert detected, TODO remove
    "D102", # Missing docstring in public method, TODO remove
]

# See https://docs.astral.sh/ruff/settings/#per-file-ignores
[tool.ruff.lint.per-file-ignores]
"docs/**/*.py" = [
    "INP001", # docs are not a package
    "E402",   # allow imports not at top for narrative purposes
    "T201",   # allow prints
    "PTH",    # allow os.path
]
"notebooks/**" = [
    "INP001", # notebooks are not a package
    "T201",   # allow prints
    "PTH",    # os.path instead of pathlib
]
"benchmarking/**/*.py" = ["INP001"] # benchmarking scripts are not a package
"tests/**/*.py" = [
    "INP001", # tests are not a package
    "PIE790", # allow pass in test stubs/abstract methods
]

[tool.ruff.lint.pydocstyle]
convention = "pep257"

[tool.ruff.lint.isort]
known-third-party = ["tqdm"]
known-first-party = ["pykeen", "tests"]
relative-imports-order = "closest-to-furthest"

[tool.ruff.lint.mccabe]
# Flag errors (`C901`) whenever the complexity level exceeds 5.
max-complexity = 21

# Pytest, see https://docs.pytest.org/en/stable/reference/customize.html#pyproject-toml
[tool.pytest.ini_options]
addopts = "--strict-markers"
markers = ["slow: marks tests as slow (deselect with '-m \"not slow\"')"]

[tool.bumpversion]
current_version = "1.11.2-dev"
parse = "(?P<major>\\d+)\\.(?P<minor>\\d+)\\.(?P<patch>\\d+)(?:-(?P<release>[0-9A-Za-z-]+(?:\\.[0-9A-Za-z-]+)*))?(?:\\+(?P<build>[0-9A-Za-z-]+(?:\\.[0-9A-Za-z-]+)*))?"
serialize = [
    "{major}.{minor}.{patch}-{release}+{build}",
    "{major}.{minor}.{patch}+{build}",
    "{major}.{minor}.{patch}-{release}",
    "{major}.{minor}.{patch}",
]
commit = true
tag = false

[tool.bumpversion.parts.release]
optional_value = "production"
first_value = "dev"
values = ["dev", "production"]

[[tool.bumpversion.files]]
filename = "pyproject.toml"
search = "version = \"{current_version}\""
replace = "version = \"{new_version}\""

[[tool.bumpversion.files]]
filename = "docs/source/conf.py"
search = "release = \"{current_version}\""
replace = "release = \"{new_version}\""

[[tool.bumpversion.files]]
filename = "src/pykeen/version.py"
search = "VERSION = \"{current_version}\""
replace = "VERSION = \"{new_version}\""<|MERGE_RESOLUTION|>--- conflicted
+++ resolved
@@ -222,11 +222,8 @@
     "PD",   # pandas-vet
     "A",    # flake8-builtins 
     "RSE",  # flake8-raise
-<<<<<<< HEAD
     "PTH",  # flake8-use-pathlib
-=======
     "SIM",  # flake8-simplify
->>>>>>> 18729846
 ]
 ignore = [
     "D105", # Missing docstring in magic method

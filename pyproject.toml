--- conflicted
+++ resolved
@@ -222,12 +222,9 @@
     "PD",   # pandas-vet
     "A",    # flake8-builtins 
     "RSE",  # flake8-raise
-<<<<<<< HEAD
     "SLF",  # flake8-self
-=======
     "PTH",  # flake8-use-pathlib
     "SIM",  # flake8-simplify
->>>>>>> bd16be8a
 ]
 ignore = [
     "D105", # Missing docstring in magic method

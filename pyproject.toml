# See https://setuptools.readthedocs.io/en/latest/build_meta.html
[build-system]
requires = ["setuptools", "wheel"]
build-backend = "setuptools.build_meta"

[project]
name = "pykeen"
version = "1.11.2-dev"
description = "A package for training and evaluating multimodal knowledge graph embeddings"
readme = "README.md"
authors = [
    { name = "Mehdi Ali", email = "pykeen2019@gmail.com" },
    { name = "Max Berrendorf", email = "max.berrendorf@gmail.com" },
    { name = "Laurent Vermue", email = "pykeen2019@gmail.com" },
    { name = "Charles Tapley Hoyt", email = "cthoyt@gmail.com" },
]
maintainers = [
    { name = "Max Berrendorf", email = "max.berrendorf@gmail.com" },
    { name = "Charles Tapley Hoyt", email = "cthoyt@gmail.com" },
]

# See https://packaging.python.org/en/latest/guides/writing-pyproject-toml/#classifiers
# Search tags using the controlled vocabulary at https://pypi.org/classifiers
classifiers = [
    "Development Status :: 5 - Production/Stable",
    "Environment :: Console",
    "Intended Audience :: Science/Research",
    "License :: OSI Approved :: MIT License",
    "Operating System :: OS Independent",
    "Framework :: Pytest",
    "Framework :: tox",
    "Framework :: Sphinx",
    "Programming Language :: Python",
    "Programming Language :: Python :: 3.10",
    "Programming Language :: Python :: 3.11",
    "Programming Language :: Python :: 3.12",
    "Programming Language :: Python :: 3 :: Only",
    "Topic :: Scientific/Engineering :: Artificial Intelligence",
    "Topic :: Scientific/Engineering :: Chemistry",
    "Topic :: Scientific/Engineering :: Bio-Informatics",
    "Topic :: Scientific/Engineering :: Mathematics",
    "Topic :: Scientific/Engineering :: Information Analysis",
]
keywords = [
    "snekpack",                   # please keep this keyword to credit the cookiecutter-snekpack template
    "cookiecutter",
    "Knowledge Graph Embeddings",
    "Machine Learning",
    "Data Mining",
    "Linked Data",
]

# License Information. This can be any valid SPDX identifiers that can be resolved
# with URLs like https://spdx.org/licenses/MIT
# See https://packaging.python.org/en/latest/guides/writing-pyproject-toml/#license
license = { file = "LICENSE" }

requires-python = ">=3.10"
dependencies = [
    "dataclasses-json",
    "numpy",
    "numpy",
    "scipy>=1.7.0",
    "click",
    "click_default_group",
    "scikit-learn",
    "torch>=2.0",
    "tqdm",
    "requests",
    "optuna>=2.0.0",
    "pandas>=1.0.0",
    "tabulate",
    "more_click",
    "more_itertools",
    "pystow>=0.4.3",
    "docdata>=0.0.5",
    "class_resolver>=0.6.0",
    "pyyaml",
    "torch_max_mem>=0.1.4",
    "torch-ppr>=0.0.7",
    "typing_extensions",
]

[project.optional-dependencies]
templating = ["jinja2"]
plotting = ["matplotlib", "seaborn"]
wordcloud = ["wordcloud", "IPython"]
opt_einsum = ["opt_einsum"]
mlflow = ["mlflow>=1.8.0"]
ogb = ["ogb>=1.3.4"]
wandb = ["wandb"]
neptune = ["neptune-client"]
tensorboard = ["tensorboard"]
transformers = ["transformers"]
lightning = [
    # cf. https://github.com/Lightning-AI/lightning/pull/14117
    "pytorch_lightning>=1.7.2",
]
biomedicine = ["bioregistry", "pyobo>=0.8.7"]
tests = ["unittest-templates>=0.0.5", "coverage", "pytest"]
docs = [
    "sphinx>=8.0",
    "sphinx-rtd-theme>=3.0",
    "sphinx-click",
    "sphinx_automodapi",
    "texext",
    "graphviz",
]
pyg = [
    # from 2.3 onwards, you can install this without pre-compiled dependencies
    # for training, you may still want to have those, cf. https://github.com/pyg-team/pytorch_geometric?tab=readme-ov-file#pypi
    "torch_geometric",
]

# See https://packaging.python.org/en/latest/guides/writing-pyproject-toml/#urls
[project.urls]
"Bug Tracker" = "https://github.com/pykeen/pykeen/issues"
Homepage = "https://github.com/pykeen/pykeen"
Repository = "https://github.com/pykeen/pykeen.git"
Documentation = "https://pykeen.readthedocs.io"

[tool.setuptools]
package-dir = { "" = "src" }

[tool.setuptools.packages.find]
# this implicitly sets `packages = ":find"`
where = ["src"] # list of folders that contain the packages (["."] by default)

# See https://setuptools.pypa.io/en/latest/userguide/datafiles.html
[tool.setuptools.package-data]
"*" = ["*.*"]


[project.scripts]
pykeen = "pykeen.cli:main"

# You can add your own datasets with the following entrypoint
# pykeen.datasets =
#    hetionet         = pykeen.datasets.hetionet:Hetionet

[tool.cruft]
skip = ["**/__init__.py", "tests/*"]

# MyPy, see https://mypy.readthedocs.io/en/stable/config_file.html
[tool.mypy]
plugins = []

# Doc8, see https://doc8.readthedocs.io/en/stable/readme.html#ini-file-usage
[tool.doc8]
max-line-length = 120
ignore-path-errors = [
    "docs/source/tutorial/inductive_lp.rst; D000",
    "docs/source/tutorial/understanding_evaluation.rst; D000",
    # TODO reinvestigate after upgrading to sphinx 7+
]

# Coverage, see https://coverage.readthedocs.io/en/latest/config.html
[tool.coverage.run]
branch = true
source = ["pykeen"]
omit = ["tests/*", "docs/*", "src/pykeen/cli/*", "src/pykeen/__main__.py"]

[tool.coverage.paths]
source = ["src/pykeen", ".tox/*/lib/python*/site-packages/pykeen"]

[tool.coverage.report]
show_missing = true
exclude_lines = [
    "pragma: no cover",
    "raise NotImplementedError",
    "if __name__ == \"__main__\":",
    "if TYPE_CHECKING:",
    "def __str__",
    "def __repr__",
]

[tool.ruff]
line-length = 120
extend-include = ["*.ipynb"]

[tool.ruff.lint]
# See https://docs.astral.sh/ruff/rules
extend-select = [
    "F",    # pyflakes
    "E",    # pycodestyle errors
    "W",    # pycodestyle warnings
    "C90",  # mccabe
    "I",    # isort
    "UP",   # pyupgrade
    "D",    # pydocstyle
    "B",    # bugbear
    "S",    # bandit
    "T20",  # print
    "N",    # pep8 naming
    "EXE",  # flake8-executable
    "FA",   # flake8-future-annotations
    "FLY",  # flynt
    "FURB", # refurb
    "INP",  # flake8-no-pep420
    "ISC",  # flake8-implicit-str-concat
    "PIE",  # flake8-pie
    "Q",    # flake8-quotes
    "SLOT", # flake8-slots
    "T10",  # flake8-debugger
    "NPY",  # numpy checks
    "LOG",  # flake8-logging
    "C4",   # flake8-comprehensions
    # Framework-specific rules (not used in this project):
    # "AIR",   # Airflow
    # "ASYNC", # flake8-async
    # "DJ",    # flake8-django
    # "FAST",  # FastAPI
    # "INT",   # flake8-gettext
    # "YTT",   # flake8-2020 (not needed for Python >=3.10)
    # Rules with violations:
    # "ERA",   # eradicate commented out code; false positives for "mathy" comments
    # "RUF",   # ruff rules
    # "DOC",   # pydoclint (DOC), requires preview; supersedes darglint
    "PERF",
    "PT",   # flake8-pytest-style
<<<<<<< HEAD
    "PYI",  # flake8-pyi (PYI)
=======
    "RSE",  # flake8-raise
>>>>>>> 5a4d0a59
]
ignore = [
    "D105",   # Missing docstring in magic method
    "S101",   # Use of assert detected, TODO remove
    "D102",   # Missing docstring in public method, TODO remove
    "PYI041", # "int | float" annotations should be not be replaced by "float"
]

# See https://docs.astral.sh/ruff/settings/#per-file-ignores
[tool.ruff.lint.per-file-ignores]
"docs/**/*.py" = [
    "INP001", # docs are not a package
    "E402",   # allow imports not at top for narrative purposes
    "T201",   # allow prints
]
"notebooks/**" = [
    "INP001", # notebooks are not a package
    "T201",   # allow prints
]
"benchmarking/**/*.py" = ["INP001"] # benchmarking scripts are not a package
"tests/**/*.py" = [
    "INP001", # tests are not a package
    "PIE790", # allow pass in test stubs/abstract methods
]

[tool.ruff.lint.pydocstyle]
convention = "pep257"

[tool.ruff.lint.isort]
known-third-party = ["tqdm"]
known-first-party = ["pykeen", "tests"]
relative-imports-order = "closest-to-furthest"

[tool.ruff.lint.mccabe]
# Flag errors (`C901`) whenever the complexity level exceeds 5.
max-complexity = 21

# Pytest, see https://docs.pytest.org/en/stable/reference/customize.html#pyproject-toml
[tool.pytest.ini_options]
addopts = "--strict-markers"
markers = ["slow: marks tests as slow (deselect with '-m \"not slow\"')"]

[tool.bumpversion]
current_version = "1.11.2-dev"
parse = "(?P<major>\\d+)\\.(?P<minor>\\d+)\\.(?P<patch>\\d+)(?:-(?P<release>[0-9A-Za-z-]+(?:\\.[0-9A-Za-z-]+)*))?(?:\\+(?P<build>[0-9A-Za-z-]+(?:\\.[0-9A-Za-z-]+)*))?"
serialize = [
    "{major}.{minor}.{patch}-{release}+{build}",
    "{major}.{minor}.{patch}+{build}",
    "{major}.{minor}.{patch}-{release}",
    "{major}.{minor}.{patch}",
]
commit = true
tag = false

[tool.bumpversion.parts.release]
optional_value = "production"
first_value = "dev"
values = ["dev", "production"]

[[tool.bumpversion.files]]
filename = "pyproject.toml"
search = "version = \"{current_version}\""
replace = "version = \"{new_version}\""

[[tool.bumpversion.files]]
filename = "docs/source/conf.py"
search = "release = \"{current_version}\""
replace = "release = \"{new_version}\""

[[tool.bumpversion.files]]
filename = "src/pykeen/version.py"
search = "VERSION = \"{current_version}\""
replace = "VERSION = \"{new_version}\""<|MERGE_RESOLUTION|>--- conflicted
+++ resolved
@@ -218,11 +218,8 @@
     # "DOC",   # pydoclint (DOC), requires preview; supersedes darglint
     "PERF",
     "PT",   # flake8-pytest-style
-<<<<<<< HEAD
     "PYI",  # flake8-pyi (PYI)
-=======
     "RSE",  # flake8-raise
->>>>>>> 5a4d0a59
 ]
 ignore = [
     "D105",   # Missing docstring in magic method

# See https://setuptools.readthedocs.io/en/latest/build_meta.html
[build-system]
requires = ["setuptools", "wheel"]
build-backend = "setuptools.build_meta"

[project]
name = "pykeen"
version = "1.11.2-dev"
description = "A package for training and evaluating multimodal knowledge graph embeddings"
readme = "README.md"
authors = [
    { name = "Mehdi Ali", email = "pykeen2019@gmail.com" },
    { name = "Max Berrendorf", email = "max.berrendorf@gmail.com" },
    { name = "Laurent Vermue", email = "pykeen2019@gmail.com" },
    { name = "Charles Tapley Hoyt", email = "cthoyt@gmail.com" },
]
maintainers = [
    { name = "Max Berrendorf", email = "max.berrendorf@gmail.com" },
    { name = "Charles Tapley Hoyt", email = "cthoyt@gmail.com" },
]

# See https://packaging.python.org/en/latest/guides/writing-pyproject-toml/#classifiers
# Search tags using the controlled vocabulary at https://pypi.org/classifiers
classifiers = [
    "Development Status :: 5 - Production/Stable",
    "Environment :: Console",
    "Intended Audience :: Science/Research",
    "License :: OSI Approved :: MIT License",
    "Operating System :: OS Independent",
    "Framework :: Pytest",
    "Framework :: tox",
    "Framework :: Sphinx",
    "Programming Language :: Python",
    "Programming Language :: Python :: 3.10",
    "Programming Language :: Python :: 3.11",
    "Programming Language :: Python :: 3.12",
    "Programming Language :: Python :: 3 :: Only",
    "Topic :: Scientific/Engineering :: Artificial Intelligence",
    "Topic :: Scientific/Engineering :: Chemistry",
    "Topic :: Scientific/Engineering :: Bio-Informatics",
    "Topic :: Scientific/Engineering :: Mathematics",
    "Topic :: Scientific/Engineering :: Information Analysis",
]
keywords = [
    "snekpack",                   # please keep this keyword to credit the cookiecutter-snekpack template
    "cookiecutter",
    "Knowledge Graph Embeddings",
    "Machine Learning",
    "Data Mining",
    "Linked Data",
]

# License Information. This can be any valid SPDX identifiers that can be resolved
# with URLs like https://spdx.org/licenses/MIT
# See https://packaging.python.org/en/latest/guides/writing-pyproject-toml/#license
license = { file = "LICENSE" }

requires-python = ">=3.10"
dependencies = [
    "dataclasses-json",
    "numpy",
    "numpy",
    "scipy>=1.7.0",
    "click",
    "click_default_group",
    "scikit-learn",
    "torch>=2.0",
    "tqdm",
    "requests",
    "optuna>=2.0.0",
    "pandas>=1.0.0",
    "tabulate",
    "more_click",
    "more_itertools",
    "pystow>=0.4.3",
    "docdata>=0.0.5",
    "class_resolver>=0.6.0",
    "pyyaml",
    "torch_max_mem>=0.1.4",
    "torch-ppr>=0.0.7",
    "typing_extensions",
]

[project.optional-dependencies]
templating = ["jinja2"]
plotting = ["matplotlib", "seaborn"]
wordcloud = ["wordcloud", "IPython"]
opt_einsum = ["opt_einsum"]
mlflow = ["mlflow>=1.8.0"]
ogb = ["ogb>=1.3.4"]
wandb = ["wandb"]
neptune = ["neptune-client"]
tensorboard = ["tensorboard"]
transformers = ["transformers"]
lightning = [
    # cf. https://github.com/Lightning-AI/lightning/pull/14117
    "pytorch_lightning>=1.7.2",
]
biomedicine = ["bioregistry", "pyobo>=0.8.7"]
tests = ["unittest-templates>=0.0.5", "coverage", "pytest"]
docs = [
    "sphinx>=8.0",
    "sphinx-rtd-theme>=3.0",
    "sphinx-click",
    "sphinx_automodapi",
    "texext",
    "graphviz",
]
pyg = [
    # from 2.3 onwards, you can install this without pre-compiled dependencies
    # for training, you may still want to have those, cf. https://github.com/pyg-team/pytorch_geometric?tab=readme-ov-file#pypi
    "torch_geometric",
]

# See https://packaging.python.org/en/latest/guides/writing-pyproject-toml/#urls
[project.urls]
"Bug Tracker" = "https://github.com/pykeen/pykeen/issues"
Homepage = "https://github.com/pykeen/pykeen"
Repository = "https://github.com/pykeen/pykeen.git"
Documentation = "https://pykeen.readthedocs.io"

[tool.setuptools]
package-dir = { "" = "src" }

[tool.setuptools.packages.find]
# this implicitly sets `packages = ":find"`
where = ["src"] # list of folders that contain the packages (["."] by default)

# See https://setuptools.pypa.io/en/latest/userguide/datafiles.html
[tool.setuptools.package-data]
"*" = ["*.*"]


[project.scripts]
pykeen = "pykeen.cli:main"

# You can add your own datasets with the following entrypoint
# pykeen.datasets =
#    hetionet         = pykeen.datasets.hetionet:Hetionet

[tool.cruft]
skip = ["**/__init__.py", "tests/*"]

# MyPy, see https://mypy.readthedocs.io/en/stable/config_file.html
[tool.mypy]
plugins = []

# Doc8, see https://doc8.readthedocs.io/en/stable/readme.html#ini-file-usage
[tool.doc8]
max-line-length = 120
ignore-path-errors = [
    "docs/source/tutorial/inductive_lp.rst; D000",
    "docs/source/tutorial/understanding_evaluation.rst; D000",
    # TODO reinvestigate after upgrading to sphinx 7+
]

# Coverage, see https://coverage.readthedocs.io/en/latest/config.html
[tool.coverage.run]
branch = true
source = ["pykeen"]
omit = ["tests/*", "docs/*", "src/pykeen/cli/*", "src/pykeen/__main__.py"]

[tool.coverage.paths]
source = ["src/pykeen", ".tox/*/lib/python*/site-packages/pykeen"]

[tool.coverage.report]
show_missing = true
exclude_lines = [
    "pragma: no cover",
    "raise NotImplementedError",
    "if __name__ == \"__main__\":",
    "if TYPE_CHECKING:",
    "def __str__",
    "def __repr__",
]

[tool.ruff]
line-length = 120
extend-include = ["*.ipynb"]

[tool.ruff.lint]
# See https://docs.astral.sh/ruff/rules
extend-select = [
    "F",    # pyflakes
    "E",    # pycodestyle errors
    "W",    # pycodestyle warnings
    "C90",  # mccabe
    "I",    # isort
    "UP",   # pyupgrade
    "D",    # pydocstyle
    "B",    # bugbear
    "S",    # bandit
    "T20",  # print
    "N",    # pep8 naming
    "EXE",  # flake8-executable
    "FA",   # flake8-future-annotations
    "FLY",  # flynt
    "FURB", # refurb
    "INP",  # flake8-no-pep420
    "ISC",  # flake8-implicit-str-concat
    "PIE",  # flake8-pie
    "Q",    # flake8-quotes
    "SLOT", # flake8-slots
    "T10",  # flake8-debugger
    "NPY",  # numpy checks
    "LOG",  # flake8-logging
    "C4",   # flake8-comprehensions
    # Framework-specific rules (not used in this project):
    # "AIR",   # Airflow
    # "ASYNC", # flake8-async
    # "DJ",    # flake8-django
    # "FAST",  # FastAPI
    # "INT",   # flake8-gettext
    # "YTT",   # flake8-2020 (not needed for Python >=3.10)
    # Rules with violations:
    # "ERA",   # eradicate commented out code; false positives for "mathy" comments
    # "RUF",   # ruff rules
    # "DOC",   # pydoclint (DOC), requires preview; supersedes darglint
    "PERF",
    "PT",   # flake8-pytest-style
<<<<<<< HEAD
    "PYI",  # flake8-pyi (PYI)
=======
    "RET",  # flake8-return (RET)
>>>>>>> eddcb21b
    "PD",   # pandas-vet
    "A",    # flake8-builtins 
    "RSE",  # flake8-raise
]
ignore = [
    "D105",   # Missing docstring in magic method
    "S101",   # Use of assert detected, TODO remove
    "D102",   # Missing docstring in public method, TODO remove
    "PYI041", # "int | float" annotations should be not be replaced by "float"
]

# See https://docs.astral.sh/ruff/settings/#per-file-ignores
[tool.ruff.lint.per-file-ignores]
"docs/**/*.py" = [
    "INP001", # docs are not a package
    "E402",   # allow imports not at top for narrative purposes
    "T201",   # allow prints
]
"notebooks/**" = [
    "INP001", # notebooks are not a package
    "T201",   # allow prints
]
"benchmarking/**/*.py" = ["INP001"] # benchmarking scripts are not a package
"tests/**/*.py" = [
    "INP001", # tests are not a package
    "PIE790", # allow pass in test stubs/abstract methods
]

[tool.ruff.lint.pydocstyle]
convention = "pep257"

[tool.ruff.lint.isort]
known-third-party = ["tqdm"]
known-first-party = ["pykeen", "tests"]
relative-imports-order = "closest-to-furthest"

[tool.ruff.lint.mccabe]
# Flag errors (`C901`) whenever the complexity level exceeds 5.
max-complexity = 21

# Pytest, see https://docs.pytest.org/en/stable/reference/customize.html#pyproject-toml
[tool.pytest.ini_options]
addopts = "--strict-markers"
markers = ["slow: marks tests as slow (deselect with '-m \"not slow\"')"]

[tool.bumpversion]
current_version = "1.11.2-dev"
parse = "(?P<major>\\d+)\\.(?P<minor>\\d+)\\.(?P<patch>\\d+)(?:-(?P<release>[0-9A-Za-z-]+(?:\\.[0-9A-Za-z-]+)*))?(?:\\+(?P<build>[0-9A-Za-z-]+(?:\\.[0-9A-Za-z-]+)*))?"
serialize = [
    "{major}.{minor}.{patch}-{release}+{build}",
    "{major}.{minor}.{patch}+{build}",
    "{major}.{minor}.{patch}-{release}",
    "{major}.{minor}.{patch}",
]
commit = true
tag = false

[tool.bumpversion.parts.release]
optional_value = "production"
first_value = "dev"
values = ["dev", "production"]

[[tool.bumpversion.files]]
filename = "pyproject.toml"
search = "version = \"{current_version}\""
replace = "version = \"{new_version}\""

[[tool.bumpversion.files]]
filename = "docs/source/conf.py"
search = "release = \"{current_version}\""
replace = "release = \"{new_version}\""

[[tool.bumpversion.files]]
filename = "src/pykeen/version.py"
search = "VERSION = \"{current_version}\""
replace = "VERSION = \"{new_version}\""<|MERGE_RESOLUTION|>--- conflicted
+++ resolved
@@ -218,11 +218,8 @@
     # "DOC",   # pydoclint (DOC), requires preview; supersedes darglint
     "PERF",
     "PT",   # flake8-pytest-style
-<<<<<<< HEAD
     "PYI",  # flake8-pyi (PYI)
-=======
     "RET",  # flake8-return (RET)
->>>>>>> eddcb21b
     "PD",   # pandas-vet
     "A",    # flake8-builtins 
     "RSE",  # flake8-raise

# See https://setuptools.readthedocs.io/en/latest/build_meta.html
[build-system]
requires = ["setuptools", "wheel"]
build-backend = "setuptools.build_meta"

[project]
name = "pykeen"
version = "1.11.2-dev"
description = "A package for training and evaluating multimodal knowledge graph embeddings"
readme = "README.md"
authors = [
    { name = "Mehdi Ali", email = "pykeen2019@gmail.com" },
    { name = "Max Berrendorf", email = "max.berrendorf@gmail.com" },
    { name = "Laurent Vermue", email = "pykeen2019@gmail.com" },
    { name = "Charles Tapley Hoyt", email = "cthoyt@gmail.com" },
]
maintainers = [
    { name = "Max Berrendorf", email = "max.berrendorf@gmail.com" },
    { name = "Charles Tapley Hoyt", email = "cthoyt@gmail.com" },
]

# See https://packaging.python.org/en/latest/guides/writing-pyproject-toml/#classifiers
# Search tags using the controlled vocabulary at https://pypi.org/classifiers
classifiers = [
    "Development Status :: 5 - Production/Stable",
    "Environment :: Console",
    "Intended Audience :: Science/Research",
    "License :: OSI Approved :: MIT License",
    "Operating System :: OS Independent",
    "Framework :: Pytest",
    "Framework :: tox",
    "Framework :: Sphinx",
    "Programming Language :: Python",
    "Programming Language :: Python :: 3.10",
    "Programming Language :: Python :: 3.11",
    "Programming Language :: Python :: 3.12",
    "Programming Language :: Python :: 3 :: Only",
    "Topic :: Scientific/Engineering :: Artificial Intelligence",
    "Topic :: Scientific/Engineering :: Chemistry",
    "Topic :: Scientific/Engineering :: Bio-Informatics",
    "Topic :: Scientific/Engineering :: Mathematics",
    "Topic :: Scientific/Engineering :: Information Analysis",
]
keywords = [
    "snekpack",                   # please keep this keyword to credit the cookiecutter-snekpack template
    "cookiecutter",
    "Knowledge Graph Embeddings",
    "Machine Learning",
    "Data Mining",
    "Linked Data",
]

# License Information. This can be any valid SPDX identifiers that can be resolved
# with URLs like https://spdx.org/licenses/MIT
# See https://packaging.python.org/en/latest/guides/writing-pyproject-toml/#license
license = { file = "LICENSE" }

requires-python = ">=3.10"
dependencies = [
    "dataclasses-json",
    "numpy",
    "numpy",
    "scipy>=1.7.0",
    "click",
    "click_default_group",
    "scikit-learn",
    "torch>=2.0",
    "tqdm",
    "requests",
    "optuna>=2.0.0",
    "pandas>=1.0.0",
    "tabulate",
    "more_click",
    "more_itertools",
    "pystow>=0.4.3",
    "docdata>=0.0.5",
    "class_resolver>=0.6.0",
    "pyyaml",
    "torch_max_mem>=0.1.4",
    "torch-ppr>=0.0.7",
    "typing_extensions",
]

[project.optional-dependencies]
templating = ["jinja2"]
plotting = ["matplotlib", "seaborn"]
wordcloud = ["wordcloud", "IPython"]
opt_einsum = ["opt_einsum"]
mlflow = ["mlflow>=1.8.0"]
ogb = ["ogb>=1.3.4"]
wandb = ["wandb"]
neptune = ["neptune-client"]
tensorboard = ["tensorboard"]
transformers = ["transformers"]
lightning = [
    # cf. https://github.com/Lightning-AI/lightning/pull/14117
    "pytorch_lightning>=1.7.2",
]
biomedicine = ["bioregistry", "pyobo>=0.8.7"]
tests = ["unittest-templates>=0.0.5", "coverage", "pytest"]
docs = [
    "sphinx>=8.0",
    "sphinx-rtd-theme>=3.0",
    "sphinx-click",
    "sphinx_automodapi",
    "texext",
    "graphviz",
]
pyg = [
    # from 2.3 onwards, you can install this without pre-compiled dependencies
    # for training, you may still want to have those, cf. https://github.com/pyg-team/pytorch_geometric?tab=readme-ov-file#pypi
    "torch_geometric",
]

# See https://packaging.python.org/en/latest/guides/writing-pyproject-toml/#urls
[project.urls]
"Bug Tracker" = "https://github.com/pykeen/pykeen/issues"
Homepage = "https://github.com/pykeen/pykeen"
Repository = "https://github.com/pykeen/pykeen.git"
Documentation = "https://pykeen.readthedocs.io"

[tool.setuptools]
package-dir = { "" = "src" }

[tool.setuptools.packages.find]
# this implicitly sets `packages = ":find"`
where = ["src"] # list of folders that contain the packages (["."] by default)

# See https://setuptools.pypa.io/en/latest/userguide/datafiles.html
[tool.setuptools.package-data]
"*" = ["*.*"]


[project.scripts]
pykeen = "pykeen.cli:main"

# You can add your own datasets with the following entrypoint
# pykeen.datasets =
#    hetionet         = pykeen.datasets.hetionet:Hetionet

[tool.cruft]
skip = ["**/__init__.py", "tests/*"]

# MyPy, see https://mypy.readthedocs.io/en/stable/config_file.html
[tool.mypy]
plugins = []

# Doc8, see https://doc8.readthedocs.io/en/stable/readme.html#ini-file-usage
[tool.doc8]
max-line-length = 120
ignore-path-errors = [
    "docs/source/tutorial/inductive_lp.rst; D000",
    "docs/source/tutorial/understanding_evaluation.rst; D000",
    # TODO reinvestigate after upgrading to sphinx 7+
]

# Coverage, see https://coverage.readthedocs.io/en/latest/config.html
[tool.coverage.run]
branch = true
source = ["pykeen"]
omit = ["tests/*", "docs/*", "src/pykeen/cli/*", "src/pykeen/__main__.py"]

[tool.coverage.paths]
source = ["src/pykeen", ".tox/*/lib/python*/site-packages/pykeen"]

[tool.coverage.report]
show_missing = true
exclude_lines = [
    "pragma: no cover",
    "raise NotImplementedError",
    "if __name__ == \"__main__\":",
    "if TYPE_CHECKING:",
    "def __str__",
    "def __repr__",
]

[tool.ruff]
line-length = 120
extend-include = ["*.ipynb"]

[tool.ruff.lint]
# See https://docs.astral.sh/ruff/rules
extend-select = [
    "F",    # pyflakes
    "E",    # pycodestyle errors
    "W",    # pycodestyle warnings
    "C90",  # mccabe
    "I",    # isort
    "UP",   # pyupgrade
    "D",    # pydocstyle
    "B",    # bugbear
    "S",    # bandit
    "T20",  # print
    "N",    # pep8 naming
    "EXE",  # flake8-executable
    "FA",   # flake8-future-annotations
    "FLY",  # flynt
    "FURB", # refurb
    "INP",  # flake8-no-pep420
    "ISC",  # flake8-implicit-str-concat
    "PIE",  # flake8-pie
    "Q",    # flake8-quotes
    "SLOT", # flake8-slots
    "T10",  # flake8-debugger
    "NPY",  # numpy checks
    "LOG",  # flake8-logging
    "C4",   # flake8-comprehensions
    # Framework-specific rules (not used in this project):
    # "AIR",   # Airflow
    # "ASYNC", # flake8-async
    # "DJ",    # flake8-django
    # "FAST",  # FastAPI
    # "INT",   # flake8-gettext
    # "YTT",   # flake8-2020 (not needed for Python >=3.10)
    # Rules with violations:
    # "ERA",   # eradicate commented out code; false positives for "mathy" comments
    # "RUF",   # ruff rules
    # "DOC",   # pydoclint (DOC), requires preview; supersedes darglint
    "PERF",
    "PT",   # flake8-pytest-style
<<<<<<< HEAD
    "PD",   # pandas-vet
=======
    "A",    # flake8-builtins 
>>>>>>> ae4be45b
    "RSE",  # flake8-raise
]
ignore = [
    "D105", # Missing docstring in magic method
    "S101", # Use of assert detected, TODO remove
    "D102", # Missing docstring in public method, TODO remove
]

# See https://docs.astral.sh/ruff/settings/#per-file-ignores
[tool.ruff.lint.per-file-ignores]
"docs/**/*.py" = [
    "INP001", # docs are not a package
    "E402",   # allow imports not at top for narrative purposes
    "T201",   # allow prints
]
"notebooks/**" = [
    "INP001", # notebooks are not a package
    "T201",   # allow prints
]
"benchmarking/**/*.py" = ["INP001"] # benchmarking scripts are not a package
"tests/**/*.py" = [
    "INP001", # tests are not a package
    "PIE790", # allow pass in test stubs/abstract methods
]

[tool.ruff.lint.pydocstyle]
convention = "pep257"

[tool.ruff.lint.isort]
known-third-party = ["tqdm"]
known-first-party = ["pykeen", "tests"]
relative-imports-order = "closest-to-furthest"

[tool.ruff.lint.mccabe]
# Flag errors (`C901`) whenever the complexity level exceeds 5.
max-complexity = 21

# Pytest, see https://docs.pytest.org/en/stable/reference/customize.html#pyproject-toml
[tool.pytest.ini_options]
addopts = "--strict-markers"
markers = ["slow: marks tests as slow (deselect with '-m \"not slow\"')"]

[tool.bumpversion]
current_version = "1.11.2-dev"
parse = "(?P<major>\\d+)\\.(?P<minor>\\d+)\\.(?P<patch>\\d+)(?:-(?P<release>[0-9A-Za-z-]+(?:\\.[0-9A-Za-z-]+)*))?(?:\\+(?P<build>[0-9A-Za-z-]+(?:\\.[0-9A-Za-z-]+)*))?"
serialize = [
    "{major}.{minor}.{patch}-{release}+{build}",
    "{major}.{minor}.{patch}+{build}",
    "{major}.{minor}.{patch}-{release}",
    "{major}.{minor}.{patch}",
]
commit = true
tag = false

[tool.bumpversion.parts.release]
optional_value = "production"
first_value = "dev"
values = ["dev", "production"]

[[tool.bumpversion.files]]
filename = "pyproject.toml"
search = "version = \"{current_version}\""
replace = "version = \"{new_version}\""

[[tool.bumpversion.files]]
filename = "docs/source/conf.py"
search = "release = \"{current_version}\""
replace = "release = \"{new_version}\""

[[tool.bumpversion.files]]
filename = "src/pykeen/version.py"
search = "VERSION = \"{current_version}\""
replace = "VERSION = \"{new_version}\""<|MERGE_RESOLUTION|>--- conflicted
+++ resolved
@@ -218,11 +218,8 @@
     # "DOC",   # pydoclint (DOC), requires preview; supersedes darglint
     "PERF",
     "PT",   # flake8-pytest-style
-<<<<<<< HEAD
     "PD",   # pandas-vet
-=======
     "A",    # flake8-builtins 
->>>>>>> ae4be45b
     "RSE",  # flake8-raise
 ]
 ignore = [

--- conflicted
+++ resolved
@@ -250,7 +250,7 @@
     # flake8-return (RET)
     "RET",
     # flake8-self (SLF)
-    # "SLF",
+    "SLF",
     # flake8-simplify (SIM)
     "SIM",
     # flake8-slots (SLOT)
@@ -279,16 +279,6 @@
     "N",
     # Perflint (PERF)
     "PERF",
-<<<<<<< HEAD
-    "PT",   # flake8-pytest-style
-    "RET",  # flake8-return (RET)
-    "PD",   # pandas-vet
-    "A",    # flake8-builtins 
-    "RSE",  # flake8-raise
-    "SLF",  # flake8-self
-    "PTH",  # flake8-use-pathlib
-    "SIM",  # flake8-simplify
-=======
     # pycodestyle (E, W)
     "E",     # pycodestyle errors
     "W",     # pycodestyle warnings
@@ -310,7 +300,6 @@
     # "RUF",
     # tryceratops (TRY)
     # "TRY",
->>>>>>> 6d0529cf
 ]
 ignore = [
     "D105", # Missing docstring in magic method

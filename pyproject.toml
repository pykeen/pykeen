--- conflicted
+++ resolved
@@ -203,11 +203,8 @@
     "SLOT", # flake8-slots
     "T10",  # flake8-debugger
     "NPY",  # numpy checks
-<<<<<<< HEAD
     "LOG",  # flake8-logging
-=======
     "C4",   # flake8-comprehensions
->>>>>>> 4ada8b43
     # Framework-specific rules (not used in this project):
     # "AIR",   # Airflow
     # "ASYNC", # flake8-async

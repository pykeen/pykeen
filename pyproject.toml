# See https://setuptools.readthedocs.io/en/latest/build_meta.html
[build-system]
requires = ["setuptools", "wheel"]
build-backend = "setuptools.build_meta"

[project]
name = "pykeen"
version = "1.11.2-dev"
description = "A package for training and evaluating multimodal knowledge graph embeddings"
readme = "README.md"
authors = [
    { name = "Mehdi Ali", email = "pykeen2019@gmail.com" },
    { name = "Max Berrendorf", email = "max.berrendorf@gmail.com" },
    { name = "Laurent Vermue", email = "pykeen2019@gmail.com" },
    { name = "Charles Tapley Hoyt", email = "cthoyt@gmail.com" },
]
maintainers = [
    { name = "Max Berrendorf", email = "max.berrendorf@gmail.com" },
    { name = "Charles Tapley Hoyt", email = "cthoyt@gmail.com" },
]

# See https://packaging.python.org/en/latest/guides/writing-pyproject-toml/#classifiers
# Search tags using the controlled vocabulary at https://pypi.org/classifiers
classifiers = [
    "Development Status :: 5 - Production/Stable",
    "Environment :: Console",
    "Intended Audience :: Science/Research",
    "License :: OSI Approved :: MIT License",
    "Operating System :: OS Independent",
    "Framework :: Pytest",
    "Framework :: tox",
    "Framework :: Sphinx",
    "Programming Language :: Python",
    "Programming Language :: Python :: 3.10",
    "Programming Language :: Python :: 3.11",
    "Programming Language :: Python :: 3.12",
    "Programming Language :: Python :: 3 :: Only",
    "Topic :: Scientific/Engineering :: Artificial Intelligence",
    "Topic :: Scientific/Engineering :: Chemistry",
    "Topic :: Scientific/Engineering :: Bio-Informatics",
    "Topic :: Scientific/Engineering :: Mathematics",
    "Topic :: Scientific/Engineering :: Information Analysis",
]
keywords = [
    "snekpack", # please keep this keyword to credit the cookiecutter-snekpack template
    "cookiecutter",
    "Knowledge Graph Embeddings",
    "Machine Learning",
    "Data Mining",
    "Linked Data",
]

# License Information. This can be any valid SPDX identifiers that can be resolved
# with URLs like https://spdx.org/licenses/MIT
# See https://packaging.python.org/en/latest/guides/writing-pyproject-toml/#license
license = { file = "LICENSE" }

requires-python = ">=3.10"
dependencies = [
    "dataclasses-json",
    "numpy",
    "numpy",
    "scipy>=1.7.0",
    "click",
    "click_default_group",
    "scikit-learn",
    "torch>=2.0",
    "tqdm",
    "requests",
    "optuna>=2.0.0",
    "pandas>=1.0.0",
    "tabulate",
    "more_click",
    "more_itertools",
    "pystow>=0.4.3",
    "docdata>=0.0.5",
<<<<<<< HEAD
    "class-resolver>=0.6.0",
=======
    "class_resolver>=0.6.0",
>>>>>>> 42bfa99a
    "pyyaml",
    "torch_max_mem>=0.1.4",
    "torch-ppr>=0.0.7",
    "typing_extensions",
]

[project.optional-dependencies]
templating = [
    "jinja2",
]
plotting = [
    "matplotlib",
    "seaborn",
]
wordcloud = [
    "wordcloud",
    "IPython",
]
opt_einsum = [
    "opt_einsum",
]
mlflow = [
    "mlflow>=1.8.0",
]
ogb = [
    "ogb>=1.3.4",
]
wandb = [
    "wandb",
]
neptune = [
    "neptune-client",
]
tensorboard = [
    "tensorboard",
]
transformers = [
    "transformers",
]
lightning = [
    # cf. https://github.com/Lightning-AI/lightning/pull/14117
    "pytorch_lightning>=1.7.2",
]
biomedicine = [
    "bioregistry",
    "pyobo>=0.8.7",
]
tests = [
    "unittest-templates>=0.0.5",
    "coverage",
    "pytest",
]
docs = [
    "sphinx>=8.0",
    "sphinx-rtd-theme>=3.0",
    "sphinx-click",
    "sphinx_automodapi",
    "texext",
    "graphviz",
]
pyg = [
    # from 2.3 onwards, you can install this without pre-compiled dependencies
    # for training, you may still want to have those, cf. https://github.com/pyg-team/pytorch_geometric?tab=readme-ov-file#pypi
    "torch_geometric",
]

# See https://packaging.python.org/en/latest/guides/writing-pyproject-toml/#urls
[project.urls]
"Bug Tracker" = "https://github.com/pykeen/pykeen/issues"
Homepage = "https://github.com/pykeen/pykeen"
Repository = "https://github.com/pykeen/pykeen.git"
Documentation = "https://pykeen.readthedocs.io"

[tool.setuptools]
package-dir = { "" = "src" }

[tool.setuptools.packages.find]
# this implicitly sets `packages = ":find"`
where = ["src"]  # list of folders that contain the packages (["."] by default)

# See https://setuptools.pypa.io/en/latest/userguide/datafiles.html
[tool.setuptools.package-data]
"*" = ["*.*"]


[project.scripts]
pykeen = "pykeen.cli:main"

# You can add your own datasets with the following entrypoint
# pykeen.datasets =
#    hetionet         = pykeen.datasets.hetionet:Hetionet

[tool.cruft]
skip = [
    "**/__init__.py",
    "tests/*"
]

# MyPy, see https://mypy.readthedocs.io/en/stable/config_file.html
[tool.mypy]
plugins = [
    "numpy.typing.mypy_plugin",
]

# Doc8, see https://doc8.readthedocs.io/en/stable/readme.html#ini-file-usage
[tool.doc8]
max-line-length = 120
ignore-path-errors = [
    "docs/source/tutorial/inductive_lp.rst; D000",
    "docs/source/tutorial/understanding_evaluation.rst; D000",
    # TODO reinvestigate after upgrading to sphinx 7+
]

# Coverage, see https://coverage.readthedocs.io/en/latest/config.html
[tool.coverage.run]
branch = true
source = [
    "pykeen",
]
omit = [
    "tests/*",
    "docs/*",
    "src/pykeen/cli/*",
    "src/pykeen/__main__.py",
]

[tool.coverage.paths]
source = [
    "src/pykeen",
    ".tox/*/lib/python*/site-packages/pykeen",
]

[tool.coverage.report]
show_missing = true
exclude_lines = [
    "pragma: no cover",
    "raise NotImplementedError",
    "if __name__ == \"__main__\":",
    "if TYPE_CHECKING:",
    "def __str__",
    "def __repr__",
]

[tool.black]
line-length = 120
target-version = [
    "py39",
    "py310",
    "py311",
    "py312",
]

[tool.isort]
profile = "black"
multi_line_output = 3
line_length = 120

[tool.ruff]
line-length = 120
extend-include = ["*.ipynb"]

[tool.ruff.lint]
# See https://docs.astral.sh/ruff/rules
extend-select = [
    "F", # pyflakes
    "E", # pycodestyle errors
    "W", # pycodestyle warnings
    "C90", # mccabe
    "I", # isort
    "UP", # pyupgrade
    "D", # pydocstyle
    "B", # bugbear
    "S", # bandit
    "T20", # print
    "N", # pep8 naming
    # "ERA", # eradicate commented out code
    # "NPY", # numpy checks
    # "RUF", # ruff rules
]
ignore = [
    "D105", # Missing docstring in magic method
    "E203", # Black conflicts with the following
    "S101", # Asserts, TODO remove
    "D102", # Missing docstring in init TODO remove
]

# See https://docs.astral.sh/ruff/settings/#per-file-ignores
[tool.ruff.lint.per-file-ignores]
# Ignore commented out code in Sphinx configuration file
"docs/source/conf.py" = ["ERA001"]
"docs/source/examples/**/*.py" = [
    "E402",  # allow imports not at top for narrative purposes
    "T201",  # allow prints
]
"notebooks/**/*.ipynb" = ["T201"]

[tool.ruff.lint.pydocstyle]
convention = "pep257"

[tool.ruff.lint.isort]
known-third-party = ["tqdm"]
known-first-party = ["pykeen", "tests"]
relative-imports-order = "closest-to-furthest"

[tool.ruff.lint.mccabe]
# Flag errors (`C901`) whenever the complexity level exceeds 5.
max-complexity = 21

# Pytest, see https://docs.pytest.org/en/stable/reference/customize.html#pyproject-toml
[tool.pytest.ini_options]
addopts = "--strict-markers"
markers = [
    "slow: marks tests as slow (deselect with '-m \"not slow\"')"
]

[tool.bumpversion]
current_version = "1.11.2-dev"
parse = "(?P<major>\\d+)\\.(?P<minor>\\d+)\\.(?P<patch>\\d+)(?:-(?P<release>[0-9A-Za-z-]+(?:\\.[0-9A-Za-z-]+)*))?(?:\\+(?P<build>[0-9A-Za-z-]+(?:\\.[0-9A-Za-z-]+)*))?"
serialize = [
    "{major}.{minor}.{patch}-{release}+{build}",
    "{major}.{minor}.{patch}+{build}",
    "{major}.{minor}.{patch}-{release}",
    "{major}.{minor}.{patch}",
]
commit = true
tag = false

[tool.bumpversion.parts.release]
optional_value = "production"
first_value = "dev"
values = [
    "dev",
    "production",
]

[[tool.bumpversion.files]]
filename = "pyproject.toml"
search = "version = \"{current_version}\""
replace = "version = \"{new_version}\""

[[tool.bumpversion.files]]
filename = "docs/source/conf.py"
search = "release = \"{current_version}\""
replace = "release = \"{new_version}\""

[[tool.bumpversion.files]]
filename = "src/pykeen/version.py"
search = "VERSION = \"{current_version}\""
replace = "VERSION = \"{new_version}\""<|MERGE_RESOLUTION|>--- conflicted
+++ resolved
@@ -74,11 +74,8 @@
     "more_itertools",
     "pystow>=0.4.3",
     "docdata>=0.0.5",
-<<<<<<< HEAD
     "class-resolver>=0.6.0",
-=======
     "class_resolver>=0.6.0",
->>>>>>> 42bfa99a
     "pyyaml",
     "torch_max_mem>=0.1.4",
     "torch-ppr>=0.0.7",

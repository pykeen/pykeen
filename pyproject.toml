--- conflicted
+++ resolved
@@ -31,7 +31,6 @@
     "Framework :: tox",
     "Framework :: Sphinx",
     "Programming Language :: Python",
-    "Programming Language :: Python :: 3.8",
     "Programming Language :: Python :: 3.9",
     "Programming Language :: Python :: 3.10",
     "Programming Language :: Python :: 3.11",
@@ -214,17 +213,12 @@
 
 [tool.black]
 line-length = 120
-<<<<<<< HEAD
-target-version = ["py39", "py310"]
-=======
 target-version = [
-    "py38",
     "py39",
     "py310",
     "py311",
     "py312",
 ]
->>>>>>> f9880670
 
 [tool.isort]
 profile = "black"

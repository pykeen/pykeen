--- conflicted
+++ resolved
@@ -18,16 +18,11 @@
 
 from pykeen.datasets import Nations
 from pykeen.evaluation import Evaluator, MetricResults, RankBasedEvaluator, RankBasedMetricResults
-<<<<<<< HEAD
 from pykeen.evaluation.classification_evaluator import (
     ClassificationEvaluator,
     ClassificationMetricResults,
     construct_indicator,
 )
-from pykeen.evaluation.evaluator import create_dense_positive_mask_, create_sparse_positive_filter_, filter_scores_
-from pykeen.evaluation.rank_based_evaluator import (
-=======
-from pykeen.evaluation.classification_evaluator import ClassificationEvaluator, ClassificationMetricResults
 from pykeen.evaluation.evaluator import (
     create_dense_positive_mask_,
     create_sparse_positive_filter_,
@@ -44,7 +39,6 @@
     LABEL_HEAD,
     LABEL_RELATION,
     LABEL_TAIL,
->>>>>>> 829c304b
     RANK_EXPECTED_REALISTIC,
     RANK_REALISTIC,
     RANK_TYPES,

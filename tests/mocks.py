--- conflicted
+++ resolved
@@ -36,29 +36,7 @@
         self.losses = tuple(losses)
         self.losses_iter = iter(self.losses)
 
-<<<<<<< HEAD
-    def process_tail_scores_(
-        self,
-        hrt_batch: MappedTriples,
-        true_scores: torch.FloatTensor,
-        scores: torch.FloatTensor,
-        dense_positive_mask: Optional[torch.FloatTensor] = None,
-    ) -> None:  # noqa: D102
-        pass
-
-    def process_relation_scores_(
-        self,
-        hrt_batch: MappedTriples,
-        true_scores: torch.FloatTensor,
-        scores: torch.FloatTensor,
-        dense_positive_mask: Optional[torch.FloatTensor] = None,
-    ) -> None:  # noqa: D102
-        pass
-
-    def process_head_scores_(
-=======
     def process_scores_(
->>>>>>> e2e90da4
         self,
         hrt_batch: MappedTriples,
         target: Target,

# -*- coding: utf-8 -*-

"""Tests of early stopping."""

import unittest
from typing import List

import numpy
import pytest
import torch
from torch.optim import Adam

from pykeen.datasets import Nations
from pykeen.evaluation import RankBasedEvaluator
from pykeen.models import Model, TransE
from pykeen.stoppers.early_stopping import EarlyStopper, EarlyStoppingLogic, is_improvement
from pykeen.trackers import MLFlowResultTracker
from pykeen.training import SLCWATrainingLoop
<<<<<<< HEAD
from pykeen.typing import MappedTriples
from tests import cases
from tests.mocks import MockModel
=======
from tests.mocks import MockEvaluator, MockModel

try:
    import mlflow
except ImportError:
    mlflow = None
>>>>>>> 3616656d


class TestRandom(unittest.TestCase):
    """Random tests for early stopper."""

    def test_is_improvement(self):
        """Test is_improvement()."""
        for best_value, current_value, larger_is_better, relative_delta, is_better in [
            # equal value; larger is better
            (1.0, 1.0, True, 0.0, False),
            # equal value; smaller is better
            (1.0, 1.0, False, 0.0, False),
            # larger is better; improvement
            (1.0, 1.1, True, 0.0, True),
            # larger is better; improvement; but not significant
            (1.0, 1.1, True, 0.1, False),
        ]:
            with self.subTest(
                best_value=best_value,
                current_value=current_value,
                larger_is_better=larger_is_better,
                relative_delta=relative_delta,
                is_better=is_better,
            ):
                self.assertEqual(
                    is_better,
                    is_improvement(
                        best_value=best_value,
                        current_value=current_value,
                        larger_is_better=larger_is_better,
                        relative_delta=relative_delta,
                    ),
                )


class LogCallWrapper:
    """An object which wraps functions and checks whether they have been called."""

    def __init__(self):
        self.called = set()

    def wrap(self, func):
        """Wrap the function."""
        id_func = id(func)

        def wrapped(*args, **kwargs):
            self.called.add(id_func)
            return func(*args, **kwargs)

        return wrapped

    def was_called(self, func) -> bool:
        """Report whether the previously wrapped function has been called."""
        return id(func) in self.called


class TestEarlyStopping(unittest.TestCase):
    """Tests for early stopping."""

    #: The window size used by the early stopper
    patience: int = 2
    #: The mock losses the mock evaluator will return
    mock_losses: List[float] = [10.0, 9.0, 8.0, 8.0, 8.0, 8.0]
    #: The (zeroed) index  - 1 at which stopping will occur
    stop_constant: int = 4
    #: The minimum improvement
    delta: float = 0.0
    #: The best results
    best_results: List[float] = [10.0, 9.0, 8.0, 8.0, 8.0]

    def setUp(self):
        """Prepare for testing the early stopper."""
        # Set automatic_memory_optimization to false for tests
        self.mock_evaluator = MockEvaluator(self.mock_losses, automatic_memory_optimization=False)
        nations = Nations()
        self.model = MockModel(triples_factory=nations.training)
        self.stopper = EarlyStopper(
            model=self.model,
            evaluator=self.mock_evaluator,
            training_triples_factory=nations.training,
            evaluation_triples_factory=nations.validation,
            patience=self.patience,
            relative_delta=self.delta,
            larger_is_better=False,
        )

    def test_initialization(self):
        """Test warm-up phase."""
        for epoch in range(self.patience):
            should_stop = self.stopper.should_stop(epoch=epoch)
            assert not should_stop

    def test_result_processing(self):
        """Test that the mock evaluation of the early stopper always gives the right loss."""
        for epoch in range(len(self.mock_losses)):
            # Step early stopper
            should_stop = self.stopper.should_stop(epoch=epoch)

            if not should_stop:
                # check storing of results
                assert self.stopper.results == self.mock_losses[: epoch + 1]

                # check ring buffer
                if epoch >= self.patience:
                    assert self.stopper.best_metric == self.best_results[epoch]

    def test_should_stop(self):
        """Test that the stopper knows when to stop."""
        for epoch in range(self.stop_constant):
            self.assertFalse(self.stopper.should_stop(epoch=epoch))
        self.assertTrue(self.stopper.should_stop(epoch=epoch))

    @unittest.skipUnless(mlflow is not None, reason="MLFlow not installed")
    def test_result_logging_with_mlflow(self):
        """Test whether the MLFLow result logger works."""
        self.stopper.result_tracker = MLFlowResultTracker()
        wrapper = LogCallWrapper()
        real_log_metrics = self.stopper.result_tracker.mlflow.log_metrics
        self.stopper.result_tracker.mlflow.log_metrics = wrapper.wrap(real_log_metrics)
        self.stopper.should_stop(epoch=0)
        assert wrapper.was_called(real_log_metrics)


class EarlyStoppingTests(cases.GenericTestCase[EarlyStoppingLogic]):
    """Tests for early stopping logic."""

    cls = EarlyStoppingLogic
    kwargs = dict(
        patience=2,
        relative_delta=0.1,
        larger_is_better=False,
    )

    def test_report_result(self):
        """Test report_result API."""
        metric = 1.0e-03
        epoch = 3
        stop = self.instance.report_result(metric=metric, epoch=epoch)
        assert isinstance(stop, bool)

    def test_early_stopping(self):
        """Test early stopping."""
        for epoch, value in enumerate([10.0, 9.0, 8.0, 7.99, 7.98, 7.97]):
            stop = self.instance.report_result(metric=value, epoch=epoch)
            self.assertEqual(stop, epoch >= 4)


class TestDeltaEarlyStopping(TestEarlyStopping):
    """Test early stopping with a tiny delta."""

    mock_losses: List[float] = [10.0, 9.0, 8.0, 7.99, 7.98, 7.97]
    stop_constant: int = 4
    delta: float = 0.1
    best_results: List[float] = [10.0, 9.0, 8.0, 8.0, 8.0]


class TestEarlyStoppingRealWorld(unittest.TestCase):
    """Test early stopping on a real-world use case of training TransE with Adam."""

    #: The window size used by the early stopper
    patience: int = 2
    #: The (zeroed) index  - 1 at which stopping will occur
    stop_constant: int = 4
    #: The minimum improvement
    relative_delta: float = 0.1
    #: The random seed to use for reproducibility
    seed: int = 42
    #: The maximum number of epochs to train. Should be large enough to allow for early stopping.
    max_num_epochs: int = 1000
    #: The epoch at which the stop should happen. Depends on the choice of random seed.
    stop_epoch: int = 30
    #: The batch size to use.
    batch_size: int = 128

    def setUp(self) -> None:
        """Set up the real world early stopping test."""
        # Fix seed for reproducibility
        torch.manual_seed(seed=self.seed)
        numpy.random.seed(seed=self.seed)

    @pytest.mark.slow
    def test_early_stopping(self):
        """Tests early stopping."""
        # Set automatic_memory_optimization to false during testing
        nations = Nations()
        model: Model = TransE(triples_factory=nations.training)
        evaluator = RankBasedEvaluator(automatic_memory_optimization=False)
        stopper = EarlyStopper(
            model=model,
            evaluator=evaluator,
            training_triples_factory=nations.training,
            evaluation_triples_factory=nations.validation,
            patience=self.patience,
            relative_delta=self.relative_delta,
            metric="mean_rank",
        )
        training_loop = SLCWATrainingLoop(
            model=model,
            triples_factory=nations.training,
            optimizer=Adam(params=model.get_grad_params()),
            automatic_memory_optimization=False,
        )
        losses = training_loop.train(
            triples_factory=nations.training,
            num_epochs=self.max_num_epochs,
            batch_size=self.batch_size,
            stopper=stopper,
            use_tqdm=False,
        )
        self.assertEqual(stopper.number_results, (len(losses) + self.patience * stopper.frequency) // stopper.frequency)
        self.assertEqual(
            self.stop_epoch,
            (len(losses) + 2 * stopper.frequency),
            msg="Did not stop early like it should have",
        )<|MERGE_RESOLUTION|>--- conflicted
+++ resolved
@@ -16,18 +16,13 @@
 from pykeen.stoppers.early_stopping import EarlyStopper, EarlyStoppingLogic, is_improvement
 from pykeen.trackers import MLFlowResultTracker
 from pykeen.training import SLCWATrainingLoop
-<<<<<<< HEAD
-from pykeen.typing import MappedTriples
 from tests import cases
-from tests.mocks import MockModel
-=======
 from tests.mocks import MockEvaluator, MockModel
 
 try:
     import mlflow
 except ImportError:
     mlflow = None
->>>>>>> 3616656d
 
 
 class TestRandom(unittest.TestCase):

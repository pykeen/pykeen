--- conflicted
+++ resolved
@@ -9,15 +9,7 @@
 import unittest_templates
 
 import pykeen.losses
-<<<<<<< HEAD
 from pykeen.losses import Loss, NSSALoss, PairwiseLoss, PointwiseLoss, SetwiseLoss, apply_label_smoothing
-=======
-from pykeen.losses import (
-    BCEAfterSigmoidLoss, BCEWithLogitsLoss, CrossEntropyLoss, DoubleMarginLoss, Loss, MSELoss, MarginRankingLoss,
-    NSSALoss, PairwiseLoss, PointwiseLoss, SetwiseLoss, SoftplusLoss, UnsupportedLabelSmoothingError,
-    apply_label_smoothing,
-)
->>>>>>> d78da3dd
 from pykeen.pipeline import PipelineResult, pipeline
 from tests import cases
 

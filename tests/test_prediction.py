--- conflicted
+++ resolved
@@ -196,11 +196,7 @@
 
 
 def _iter_predict_triples_inputs() -> Iterable[
-<<<<<<< HEAD
     tuple[pykeen.models.Model, AnyTriples, CoreTriplesFactory | None, int | None]
-=======
-    tuple[pykeen.models.Model, AnyTriples, Optional[CoreTriplesFactory], Optional[int]]
->>>>>>> ed5241d8
 ]:
     """Iterate over test inputs for predict_triples."""
     dataset = Nations()
@@ -246,17 +242,12 @@
 
 def _iter_get_input_batch_inputs() -> Iterable[
     tuple[
-<<<<<<< HEAD
         CoreTriplesFactory | None,
-        None | int | str,
-        None | int | str,
-        None | int | str,
-=======
-        Optional[CoreTriplesFactory],
-        Union[None, int, str],
-        Union[None, int, str],
-        Union[None, int, str],
->>>>>>> ed5241d8
+        int | str | None,
+        int,
+        str | None,
+        int,
+        str | None,
         pykeen.typing.Target,
     ]
 ]:
@@ -297,11 +288,7 @@
 
 
 def _iter_get_targets_inputs() -> Iterable[
-<<<<<<< HEAD
     tuple[None | torch.Tensor | Collection[str | int], CoreTriplesFactory | None, bool]
-=======
-    tuple[Union[None, torch.Tensor, Collection[Union[str, int]]], Optional[CoreTriplesFactory], bool]
->>>>>>> ed5241d8
 ]:
     """Iterate over test inputs for _get_targets."""
     factory = Nations().training
@@ -353,11 +340,7 @@
 
 
 def _iter_predict_target_inputs() -> Iterable[
-<<<<<<< HEAD
     tuple[pykeen.models.Model, int, int, int, CoreTriplesFactory | None, Sequence[int] | None]
-=======
-    tuple[pykeen.models.Model, int, int, int, Optional[CoreTriplesFactory], Optional[Sequence[int]]]
->>>>>>> ed5241d8
 ]:
     # comment: we only use id-based input, since the normalization has already been tested
     # create model

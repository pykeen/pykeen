# -*- coding: utf-8 -*-

"""Test that models can be executed."""

import importlib
import os
import unittest
from typing import Optional

import numpy
import torch

import pykeen.experiments
import pykeen.models
from pykeen.models import (
    ERModel, EntityEmbeddingModel, EntityRelationEmbeddingModel, Model, MultimodalModel, _MODELS,
    _NewAbstractModel, _OldAbstractModel, model_resolver,
)
from pykeen.models.predict import get_novelty_mask, predict
from pykeen.models.unimodal.trans_d import _project_entity
from pykeen.nn import Embedding
from pykeen.utils import all_in_bounds, clamp_norm, extend_batch
from tests import cases
from tests.constants import EPSILON

SKIP_MODULES = {
    Model.__name__,
    _OldAbstractModel.__name__,
    _NewAbstractModel.__name__,
    'DummyModel',
    MultimodalModel.__name__,
    EntityEmbeddingModel.__name__,
    EntityRelationEmbeddingModel.__name__,
    ERModel.__name__,
    'MockModel',
    'SimpleInteractionModel',
}
for cls in MultimodalModel.__subclasses__():
    SKIP_MODULES.add(cls.__name__)


class TestComplex(cases.ModelTestCase):
    """Test the ComplEx model."""

    model_cls = pykeen.models.ComplEx


class TestConvE(cases.ModelTestCase):
    """Test the ConvE model."""

    model_cls = pykeen.models.ConvE
    embedding_dim = 12
    create_inverse_triples = True
    model_kwargs = {
        'output_channels': 2,
        'embedding_height': 3,
        'embedding_width': 4,
    }
    # 3x batch norm: bias + scale --> 6
    # entity specific bias        --> 1
    # ==================================
    #                                 7
    num_constant_init = 7


class TestConvKB(cases.ModelTestCase):
    """Test the ConvKB model."""

    model_cls = pykeen.models.ConvKB
    model_kwargs = {
        'num_filters': 2,
    }
    # two bias terms, one conv-filter
    num_constant_init = 3


class TestDistMult(cases.ModelTestCase):
    """Test the DistMult model."""

    model_cls = pykeen.models.DistMult

    def _check_constraints(self):
        """Check model constraints.

        Entity embeddings have to have unit L2 norm.
        """
        entity_norms = self.model.entity_embeddings(indices=None).norm(p=2, dim=-1)
        assert torch.allclose(entity_norms, torch.ones_like(entity_norms))

    def _test_score_all_triples(self, k: Optional[int], batch_size: int = 16):
        """Test score_all_triples.

        :param k: The number of triples to return. Set to None, to keep all.
        :param batch_size: The batch size to use for calculating scores.
        """
        top_triples, top_scores = predict(model=self.model, batch_size=batch_size, k=k)

        # check type
        assert torch.is_tensor(top_triples)
        assert torch.is_tensor(top_scores)
        assert top_triples.dtype == torch.long
        assert top_scores.dtype == torch.float32

        # check shape
        actual_k, n_cols = top_triples.shape
        assert n_cols == 3
        if k is None:
            assert actual_k == self.factory.num_entities ** 2 * self.factory.num_relations
        else:
            assert actual_k == min(k, self.factory.num_triples)
        assert top_scores.shape == (actual_k,)

        # check ID ranges
        assert (top_triples >= 0).all()
        assert top_triples[:, [0, 2]].max() < self.model.num_entities
        assert top_triples[:, 1].max() < self.model.num_relations

    def test_score_all_triples(self):
        """Test score_all_triples with a large batch size."""
        # this is only done in one of the models
        self._test_score_all_triples(k=15, batch_size=16)

    def test_score_all_triples_singleton_batch(self):
        """Test score_all_triples with a batch size of 1."""
        self._test_score_all_triples(k=15, batch_size=1)

    def test_score_all_triples_large_batch(self):
        """Test score_all_triples with a batch size larger than k."""
        self._test_score_all_triples(k=10, batch_size=16)

    def test_score_all_triples_keep_all(self):
        """Test score_all_triples with k=None."""
        # this is only done in one of the models
        self._test_score_all_triples(k=None)


class TestERMLP(cases.ModelTestCase):
    """Test the ERMLP model."""

    model_cls = pykeen.models.ERMLP
    model_kwargs = {
        'hidden_dim': 4,
    }
    # Two linear layer biases
    num_constant_init = 2


class TestERMLPE(cases.ModelTestCase):
    """Test the extended ERMLP model."""

    model_cls = pykeen.models.ERMLPE
    model_kwargs = {
        'hidden_dim': 4,
    }
    # Two BN layers, bias & scale
    num_constant_init = 4


<<<<<<< HEAD
class TestHAKE(_ModelTestCase, unittest.TestCase):
    """Test the HAKE model."""

    model_cls = pykeen.models.HAKE

    # relation modulus & bias; modulus & phase weight
    num_constant_init = 4


class TestHolE(_ModelTestCase, unittest.TestCase):
=======
class TestHolE(cases.ModelTestCase):
>>>>>>> eeaf1d62
    """Test the HolE model."""

    model_cls = pykeen.models.HolE

    def _check_constraints(self):
        """Check model constraints.

        Entity embeddings have to have at most unit L2 norm.
        """
        assert all_in_bounds(self.model.entity_embeddings(indices=None).norm(p=2, dim=-1), high=1., a_tol=EPSILON)


class TestKG2EWithKL(cases.BaseKG2ETest):
    """Test the KG2E model with KL similarity."""

    model_kwargs = {
        'dist_similarity': 'KL',
    }


class TestMuRE(cases.ModelTestCase):
    """Test the MuRE model."""

    model_cls = pykeen.models.MuRE
    num_constant_init = 2  # biases


class TestKG2EWithEL(cases.BaseKG2ETest):
    """Test the KG2E model with EL similarity."""

    model_kwargs = {
        'dist_similarity': 'EL',
    }


class TestNTNLowMemory(cases.BaseNTNTest):
    """Test the NTN model with automatic memory optimization."""

    model_kwargs = {
        'num_slices': 2,
    }

    training_loop_kwargs = {
        'automatic_memory_optimization': True,
    }


class TestNTNHighMemory(cases.BaseNTNTest):
    """Test the NTN model without automatic memory optimization."""

    model_kwargs = {
        'num_slices': 2,
    }

    training_loop_kwargs = {
        'automatic_memory_optimization': False,
    }


class TestProjE(cases.ModelTestCase):
    """Test the ProjE model."""

    model_cls = pykeen.models.ProjE


class TestRESCAL(cases.ModelTestCase):
    """Test the RESCAL model."""

    model_cls = pykeen.models.RESCAL


class TestRGCNBasis(cases.BaseRGCNTest):
    """Test the R-GCN model."""

    model_kwargs = {
        'interaction': "transe",
        'interaction_kwargs': dict(p=1),
        'decomposition': "bases",
        "decomposition_kwargs": dict(
            num_bases=3,
        ),
    }
    #: one bias per layer
    num_constant_init = 2


class TestRGCNBlock(cases.BaseRGCNTest):
    """Test the R-GCN model with block decomposition."""

    embedding_dim = 6
    model_kwargs = {
        'interaction': "distmult",
        'decomposition': "block",
        "decomposition_kwargs": dict(
            num_blocks=3,
        ),
        'edge_weighting': "symmetric",
        'use_batch_norm': True,
    }
    #: (scale & bias for BN) * layers
    num_constant_init = 4


class TestRotatE(cases.ModelTestCase):
    """Test the RotatE model."""

    model_cls = pykeen.models.RotatE

    def _check_constraints(self):
        """Check model constraints.

        Relation embeddings' entries have to have absolute value 1 (i.e. represent a rotation in complex plane)
        """
        relation_abs = (
            self.model
                .relation_embeddings(indices=None)
                .view(self.factory.num_relations, -1, 2)
                .norm(p=2, dim=-1)
        )
        assert torch.allclose(relation_abs, torch.ones_like(relation_abs))


class TestSimplE(cases.ModelTestCase):
    """Test the SimplE model."""

    model_cls = pykeen.models.SimplE


class _BaseTestSE(cases.ModelTestCase):
    """Test the Structured Embedding model."""

    model_cls = pykeen.models.StructuredEmbedding

    def _check_constraints(self):
        """Check model constraints.

        Entity embeddings have to have unit L2 norm.
        """
        norms = self.model.entity_embeddings(indices=None).norm(p=2, dim=-1)
        assert torch.allclose(norms, torch.ones_like(norms))


class TestSELowMemory(_BaseTestSE):
    """Tests SE with low memory."""

    training_loop_kwargs = {
        'automatic_memory_optimization': True,
    }


class TestSEHighMemory(_BaseTestSE):
    """Tests SE with low memory."""

    training_loop_kwargs = {
        'automatic_memory_optimization': False,
    }


class TestTransD(cases.DistanceModelTestCase):
    """Test the TransD model."""

    model_cls = pykeen.models.TransD
    model_kwargs = {
        'relation_dim': 4,
    }

    def _check_constraints(self):
        """Check model constraints.

        Entity and relation embeddings have to have at most unit L2 norm.
        """
        for emb in (self.model.entity_embeddings, self.model.relation_embeddings):
            assert all_in_bounds(emb(indices=None).norm(p=2, dim=-1), high=1., a_tol=EPSILON)

    def test_score_hrt_manual(self):
        """Manually test interaction function of TransD."""
        # entity embeddings
        weights = torch.as_tensor(data=[[2., 2.], [4., 4.]], dtype=torch.float)
        entity_embeddings = Embedding(
            num_embeddings=2,
            embedding_dim=2,
        )
        entity_embeddings._embeddings.weight.data.copy_(weights)
        self.model.entity_embeddings = entity_embeddings

        projection_weights = torch.as_tensor(data=[[3., 3.], [2., 2.]], dtype=torch.float)
        entity_projection_embeddings = Embedding(
            num_embeddings=2,
            embedding_dim=2,
        )
        entity_projection_embeddings._embeddings.weight.data.copy_(projection_weights)
        self.model.entity_projections = entity_projection_embeddings

        # relation embeddings
        relation_weights = torch.as_tensor(data=[[4.], [4.]], dtype=torch.float)
        relation_embeddings = Embedding(
            num_embeddings=2,
            embedding_dim=1,
        )
        relation_embeddings._embeddings.weight.data.copy_(relation_weights)
        self.model.relation_embeddings = relation_embeddings

        relation_projection_weights = torch.as_tensor(data=[[5.], [3.]], dtype=torch.float)
        relation_projection_embeddings = Embedding(
            num_embeddings=2,
            embedding_dim=1,
        )
        relation_projection_embeddings._embeddings.weight.data.copy_(relation_projection_weights)
        self.model.relation_projections = relation_projection_embeddings

        # Compute Scores
        batch = torch.as_tensor(data=[[0, 0, 0], [0, 0, 1]], dtype=torch.long)
        scores = self.model.score_hrt(hrt_batch=batch)
        self.assertEqual(scores.shape[0], 2)
        self.assertEqual(scores.shape[1], 1)
        first_score = scores[0].item()
        self.assertAlmostEqual(first_score, -16, delta=0.01)

        # Use different dimension for relation embedding: relation_dim > entity_dim
        # relation embeddings
        relation_weights = torch.as_tensor(data=[[3., 3., 3.], [3., 3., 3.]], dtype=torch.float)
        relation_embeddings = Embedding(
            num_embeddings=2,
            embedding_dim=3,
        )
        relation_embeddings._embeddings.weight.data.copy_(relation_weights)
        self.model.relation_embeddings = relation_embeddings

        relation_projection_weights = torch.as_tensor(data=[[4., 4., 4.], [4., 4., 4.]], dtype=torch.float)
        relation_projection_embeddings = Embedding(
            num_embeddings=2,
            embedding_dim=3,
        )
        relation_projection_embeddings._embeddings.weight.data.copy_(relation_projection_weights)
        self.model.relation_projections = relation_projection_embeddings

        # Compute Scores
        batch = torch.as_tensor(data=[[0, 0, 0]], dtype=torch.long)
        scores = self.model.score_hrt(hrt_batch=batch)
        self.assertAlmostEqual(scores.item(), -27, delta=0.01)

        batch = torch.as_tensor(data=[[0, 0, 0], [0, 0, 0]], dtype=torch.long)
        scores = self.model.score_hrt(hrt_batch=batch)
        self.assertEqual(scores.shape[0], 2)
        self.assertEqual(scores.shape[1], 1)
        first_score = scores[0].item()
        second_score = scores[1].item()
        self.assertAlmostEqual(first_score, -27, delta=0.01)
        self.assertAlmostEqual(second_score, -27, delta=0.01)

        # Use different dimension for relation embedding: relation_dim < entity_dim
        # entity embeddings
        weights = torch.as_tensor(data=[[1., 1., 1.], [1., 1., 1.]], dtype=torch.float)
        entity_embeddings = Embedding(
            num_embeddings=2,
            embedding_dim=3,
        )
        entity_embeddings._embeddings.weight.data.copy_(weights)
        self.model.entity_embeddings = entity_embeddings

        projection_weights = torch.as_tensor(data=[[2., 2., 2.], [2., 2., 2.]], dtype=torch.float)
        entity_projection_embeddings = Embedding(
            num_embeddings=2,
            embedding_dim=3,
        )
        entity_projection_embeddings._embeddings.weight.data.copy_(projection_weights)
        self.model.entity_projections = entity_projection_embeddings

        # relation embeddings
        relation_weights = torch.as_tensor(data=[[3., 3.], [3., 3.]], dtype=torch.float)
        relation_embeddings = Embedding(
            num_embeddings=2,
            embedding_dim=2,
        )
        relation_embeddings._embeddings.weight.data.copy_(relation_weights)
        self.model.relation_embeddings = relation_embeddings

        relation_projection_weights = torch.as_tensor(data=[[4., 4.], [4., 4.]], dtype=torch.float)
        relation_projection_embeddings = Embedding(
            num_embeddings=2,
            embedding_dim=2,
        )
        relation_projection_embeddings._embeddings.weight.data.copy_(relation_projection_weights)
        self.model.relation_projections = relation_projection_embeddings

        # Compute Scores
        batch = torch.as_tensor(data=[[0, 0, 0], [0, 0, 0]], dtype=torch.long)
        scores = self.model.score_hrt(hrt_batch=batch)
        self.assertEqual(scores.shape[0], 2)
        self.assertEqual(scores.shape[1], 1)
        first_score = scores[0].item()
        second_score = scores[1].item()
        self.assertAlmostEqual(first_score, -18, delta=0.01)
        self.assertAlmostEqual(second_score, -18, delta=0.01)

    def test_project_entity(self):
        """Test _project_entity."""
        # random entity embeddings & projections
        e = torch.rand(1, self.model.num_entities, self.embedding_dim, generator=self.generator)
        e = clamp_norm(e, maxnorm=1, p=2, dim=-1)
        e_p = torch.rand(1, self.model.num_entities, self.embedding_dim, generator=self.generator)

        # random relation embeddings & projections
        r = torch.rand(self.batch_size, 1, self.model.relation_dim, generator=self.generator)
        r = clamp_norm(r, maxnorm=1, p=2, dim=-1)
        r_p = torch.rand(self.batch_size, 1, self.model.relation_dim, generator=self.generator)

        # project
        e_bot = _project_entity(e=e, e_p=e_p, r=r, r_p=r_p)

        # check shape:
        assert e_bot.shape == (self.batch_size, self.model.num_entities, self.model.relation_dim)

        # check normalization
        assert (torch.norm(e_bot, dim=-1, p=2) <= 1.0 + 1.0e-06).all()


class TestTransE(cases.DistanceModelTestCase):
    """Test the TransE model."""

    model_cls = pykeen.models.TransE

    def _check_constraints(self):
        """Check model constraints.

        Entity embeddings have to have unit L2 norm.
        """
        entity_norms = self.model.entity_embeddings(indices=None).norm(p=2, dim=-1)
        assert torch.allclose(entity_norms, torch.ones_like(entity_norms))


class TestTransH(cases.DistanceModelTestCase):
    """Test the TransH model."""

    model_cls = pykeen.models.TransH

    def _check_constraints(self):
        """Check model constraints.

        Entity embeddings have to have unit L2 norm.
        """
        entity_norms = self.model.normal_vector_embeddings(indices=None).norm(p=2, dim=-1)
        assert torch.allclose(entity_norms, torch.ones_like(entity_norms))


class TestTransR(cases.DistanceModelTestCase):
    """Test the TransR model."""

    model_cls = pykeen.models.TransR
    model_kwargs = {
        'relation_dim': 4,
    }

    def test_score_hrt_manual(self):
        """Manually test interaction function of TransR."""
        # entity embeddings
        weights = torch.as_tensor(data=[[2., 2.], [3., 3.]], dtype=torch.float)
        entity_embeddings = Embedding(
            num_embeddings=2,
            embedding_dim=2,
        )
        entity_embeddings._embeddings.weight.data.copy_(weights)
        self.model.entity_embeddings = entity_embeddings

        # relation embeddings
        relation_weights = torch.as_tensor(data=[[4., 4], [5., 5.]], dtype=torch.float)
        relation_embeddings = Embedding(
            num_embeddings=2,
            embedding_dim=2,
        )
        relation_embeddings._embeddings.weight.data.copy_(relation_weights)
        self.model.relation_embeddings = relation_embeddings

        relation_projection_weights = torch.as_tensor(data=[[5., 5., 6., 6.], [7., 7., 8., 8.]], dtype=torch.float)
        relation_projection_embeddings = Embedding(
            num_embeddings=2,
            embedding_dim=4,
        )
        relation_projection_embeddings._embeddings.weight.data.copy_(relation_projection_weights)
        self.model.relation_projections = relation_projection_embeddings

        # Compute Scores
        batch = torch.as_tensor(data=[[0, 0, 0], [0, 0, 1]], dtype=torch.long)
        scores = self.model.score_hrt(hrt_batch=batch)
        self.assertEqual(scores.shape[0], 2)
        self.assertEqual(scores.shape[1], 1)
        first_score = scores[0].item()
        # second_score = scores[1].item()
        self.assertAlmostEqual(first_score, -32, delta=0.01)

    def _check_constraints(self):
        """Check model constraints.

        Entity and relation embeddings have to have at most unit L2 norm.
        """
        for emb in (self.model.entity_embeddings, self.model.relation_embeddings):
            assert all_in_bounds(emb(indices=None).norm(p=2, dim=-1), high=1., a_tol=1.0e-06)


class TestTuckEr(cases.ModelTestCase):
    """Test the TuckEr model."""

    model_cls = pykeen.models.TuckER
    model_kwargs = {
        'relation_dim': 4,
    }
    #: 2xBN (bias & scale)
    num_constant_init = 4


class TestUM(cases.DistanceModelTestCase):
    """Test the Unstructured Model."""

    model_cls = pykeen.models.UnstructuredModel


class TestTesting(unittest.TestCase):
    """Yo dawg, I heard you like testing, so I wrote a test to test the tests so you can test while you're testing."""

    def test_documentation(self):
        """Test all models have appropriate structured documentation."""
        for name, model_cls in sorted(model_resolver.lookup_dict.items()):
            with self.subTest(name=name):
                try:
                    docdata = model_cls.__docdata__
                except AttributeError:
                    self.fail('missing __docdata__')
                self.assertIn('citation', docdata)
                self.assertIn('author', docdata['citation'])
                self.assertIn('link', docdata['citation'])
                self.assertIn('year', docdata['citation'])

    def test_testing(self):
        """Check that there's a test for all models.

        For now, this is excluding multimodel models. Not sure how to test those yet.
        """
        model_names = {
            model_cls.__name__
            for model_cls in model_resolver.lookup_dict.values()
            if not issubclass(model_cls, ERModel)
        }
        model_names -= SKIP_MODULES

        tested_model_names = {
            value.model_cls.__name__
            for name, value in globals().items()
            if (
                isinstance(value, type)
                and issubclass(value, cases.ModelTestCase)
                and not name.startswith('_')
                and not issubclass(value.model_cls, (ERModel, MultimodalModel))
            )
        }
        tested_model_names -= SKIP_MODULES

        self.assertEqual(model_names, tested_model_names, msg='Some models have not been tested')

    def test_importing(self):
        """Test that all models are available from :mod:`pykeen.models`."""
        models_path = os.path.abspath(os.path.dirname(pykeen.models.__file__))

        model_names = set()
        for directory, _, filenames in os.walk(models_path):
            for filename in filenames:
                if not filename.endswith('.py'):
                    continue

                path = os.path.join(directory, filename)
                relpath = os.path.relpath(path, models_path)
                if relpath.endswith('__init__.py'):
                    continue

                import_path = 'pykeen.models.' + relpath[:-len('.py')].replace(os.sep, '.')
                module = importlib.import_module(import_path)

                for name in dir(module):
                    value = getattr(module, name)
                    if (
                        isinstance(value, type)
                        and issubclass(value, Model)
                    ):
                        model_names.add(value.__name__)

        star_model_names = _remove_non_models(set(pykeen.models.__all__) - SKIP_MODULES)
        model_names = _remove_non_models(model_names - SKIP_MODULES)

        self.assertEqual(model_names, star_model_names, msg='Forgot to add some imports')

    def test_models_have_experiments(self):
        """Test that each model has an experiment folder in :mod:`pykeen.experiments`."""
        experiments_path = os.path.abspath(os.path.dirname(pykeen.experiments.__file__))
        experiment_blacklist = {
            'DistMultLiteral',  # FIXME
            'ComplExLiteral',  # FIXME
            'UnstructuredModel',
            'StructuredEmbedding',
            'RESCAL',
            'NTN',
            'ERMLP',
            'ProjE',  # FIXME
            'ERMLPE',  # FIXME
            'PairRE',
        }
        model_names = _remove_non_models(set(pykeen.models.__all__) - SKIP_MODULES - experiment_blacklist)
        for model in _remove_non_models(model_names):
            with self.subTest(model=model):
                self.assertTrue(
                    os.path.exists(os.path.join(experiments_path, model.lower())),
                    msg=f'Missing experimental configuration for {model}',
                )


def _remove_non_models(elements):
    rv = set()
    for element in elements:
        try:
            model_resolver.lookup(element)
        except ValueError:  # invalid model name - aka not actually a model
            continue
        else:
            rv.add(element)
    return rv


class TestModelUtilities(unittest.TestCase):
    """Extra tests for utility functions."""

    def test_abstract(self):
        """Test that classes are checked as abstract properly."""
        self.assertTrue(EntityEmbeddingModel._is_base_model)
        self.assertTrue(EntityRelationEmbeddingModel._is_base_model)
        self.assertTrue(MultimodalModel._is_base_model)
        for model_cls in _MODELS:
            self.assertFalse(
                model_cls._is_base_model,
                msg=f'{model_cls.__name__} should not be marked as a a base model',
            )

    def test_get_novelty_mask(self):
        """Test `get_novelty_mask()`."""
        num_triples = 7
        base = torch.arange(num_triples)
        mapped_triples = torch.stack([base, base, 3 * base], dim=-1)
        query_ids = torch.randperm(num_triples).numpy()[:num_triples // 2]
        exp_novel = query_ids != 0
        col = 2
        other_col_ids = numpy.asarray([0, 0])
        mask = get_novelty_mask(
            mapped_triples=mapped_triples,
            query_ids=query_ids,
            col=col,
            other_col_ids=other_col_ids,
        )
        assert mask.shape == query_ids.shape
        assert (mask == exp_novel).all()

    def test_extend_batch(self):
        """Test `_extend_batch()`."""
        batch = torch.tensor([[a, b] for a in range(3) for b in range(4)]).view(-1, 2)
        all_ids = [2 * i for i in range(5)]

        batch_size = batch.shape[0]
        num_choices = len(all_ids)

        for dim in range(3):
            h_ext_batch = extend_batch(batch=batch, all_ids=all_ids, dim=dim)

            # check shape
            assert h_ext_batch.shape == (batch_size * num_choices, 3)

            # check content
            actual_content = set(tuple(map(int, hrt)) for hrt in h_ext_batch)
            exp_content = set()
            for i in all_ids:
                for b in batch:
                    c = list(map(int, b))
                    c.insert(dim, i)
                    exp_content.add(tuple(c))

            assert actual_content == exp_content<|MERGE_RESOLUTION|>--- conflicted
+++ resolved
@@ -156,8 +156,7 @@
     num_constant_init = 4
 
 
-<<<<<<< HEAD
-class TestHAKE(_ModelTestCase, unittest.TestCase):
+class TestHAKE(cases.ModelTestCase):
     """Test the HAKE model."""
 
     model_cls = pykeen.models.HAKE
@@ -166,10 +165,7 @@
     num_constant_init = 4
 
 
-class TestHolE(_ModelTestCase, unittest.TestCase):
-=======
 class TestHolE(cases.ModelTestCase):
->>>>>>> eeaf1d62
     """Test the HolE model."""
 
     model_cls = pykeen.models.HolE

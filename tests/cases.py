"""Test cases for PyKEEN."""

import inspect
import itertools
import logging
import pathlib
import tempfile
import timeit
import traceback
import unittest
from abc import ABC, abstractmethod
from collections import ChainMap, Counter
from collections.abc import Callable, Collection, Iterable, Iterator, Mapping, MutableMapping, Sequence
from typing import (
    Any,
    ClassVar,
    TypeVar,
)
from unittest.case import SkipTest
from unittest.mock import Mock, patch

import more_itertools
import numpy
import numpy.random
import pandas
import pytest
import torch
import torch.utils.data
import unittest_templates
from class_resolver import HintOrType
from click.testing import CliRunner, Result
from docdata import get_docdata
from torch import optim
from torch.nn import functional
from torch.optim import SGD, Adagrad

import pykeen.evaluation.evaluation_loop
import pykeen.models
import pykeen.nn.combination
import pykeen.nn.message_passing
import pykeen.nn.node_piece
import pykeen.nn.representation
import pykeen.nn.text
import pykeen.nn.weighting
import pykeen.predict
from pykeen.checkpoints import CheckpointKeeper, CheckpointSchedule
from pykeen.datasets import Nations
from pykeen.datasets.base import LazyDataset
from pykeen.datasets.ea.combination import GraphPairCombinator
from pykeen.datasets.kinships import KINSHIPS_TRAIN_PATH
from pykeen.datasets.mocks import create_inductive_dataset
from pykeen.datasets.nations import NATIONS_TEST_PATH, NATIONS_TRAIN_PATH
from pykeen.evaluation import Evaluator, MetricResults, evaluator_resolver
from pykeen.losses import (
    Loss,
    NoSampleWeightSupportError,
    PairwiseLoss,
    PointwiseLoss,
    SetwiseLoss,
    UnsupportedLabelSmoothingError,
    loss_resolver,
)
from pykeen.metrics import rank_based_metric_resolver
from pykeen.metrics.ranking import (
    DerivedRankBasedMetric,
    NoClosedFormError,
    RankBasedMetric,
    generate_num_candidates_and_ranks,
)
from pykeen.models import RESCAL, ERModel, Model, TransE
from pykeen.models.cli import build_cli_from_cls
from pykeen.models.mocks import FixedModel
from pykeen.nn.modules import DistMultInteraction, Interaction
from pykeen.nn.representation import Representation
from pykeen.nn.utils import adjacency_tensor_to_stacked_matrix
from pykeen.optimizers import optimizer_resolver
from pykeen.pipeline import pipeline
from pykeen.regularizers import LpRegularizer, Regularizer
from pykeen.stoppers.early_stopping import EarlyStopper
from pykeen.trackers import ResultTracker
from pykeen.training import LCWATrainingLoop, SLCWATrainingLoop, TrainingCallback, TrainingLoop
from pykeen.triples import Instances, TriplesFactory, generation
from pykeen.triples.instances import BaseBatchedSLCWAInstances
from pykeen.triples.splitting import Cleaner, Splitter
from pykeen.triples.triples_factory import CoreTriplesFactory
from pykeen.triples.utils import get_entities
from pykeen.triples.weights import LossWeighter
from pykeen.typing import (
    EA_SIDE_LEFT,
    EA_SIDE_RIGHT,
    LABEL_HEAD,
    LABEL_TAIL,
    RANK_REALISTIC,
    SIDE_BOTH,
    TRAINING,
    FloatTensor,
    HeadRepresentation,
    InductiveMode,
    Initializer,
    LongTensor,
    MappedTriples,
    RelationRepresentation,
    TailRepresentation,
    Target,
)
from pykeen.utils import (
    all_in_bounds,
    get_batchnorm_modules,
    getattr_or_docdata,
    is_triple_tensor_subset,
    resolve_device,
    set_random_seed,
    triple_tensor_to_set,
    unpack_singletons,
)
from tests.constants import EPSILON
from tests.mocks import MockEvaluator
from tests.utils import needs_packages, rand

T = TypeVar("T")

logger = logging.getLogger(__name__)


class GenericTestCase(unittest_templates.GenericTestCase[T]):
    """Generic tests."""

    generator: torch.Generator

    def pre_setup_hook(self) -> None:
        """Instantiate a generator for usage in the test case."""
        self.generator = set_random_seed(seed=42)[1]


class DatasetTestCase(unittest.TestCase):
    """A test case for quickly defining common tests for datasets."""

    #: The expected number of entities
    exp_num_entities: ClassVar[int]
    #: The expected number of relations
    exp_num_relations: ClassVar[int]
    #: The expected number of triples
    exp_num_triples: ClassVar[int]
    #: The tolerance on expected number of triples, for randomized situations
    exp_num_triples_tolerance: ClassVar[int | None] = None

    #: The dataset to test
    dataset_cls: ClassVar[type[LazyDataset]]
    #: The instantiated dataset
    dataset: LazyDataset

    #: Should the validation be assumed to have been loaded with train/test?
    autoloaded_validation: ClassVar[bool] = False

    def test_dataset(self):
        """Generic test for datasets."""
        assert isinstance(self.dataset, LazyDataset)

        # Not loaded
        assert self.dataset._training is None
        assert self.dataset._testing is None
        assert self.dataset._validation is None
        assert not self.dataset._loaded
        assert not self.dataset._loaded_validation

        # Load
        self.dataset._load()

        assert isinstance(self.dataset.training, TriplesFactory)
        assert isinstance(self.dataset.testing, TriplesFactory)
        assert self.dataset._loaded

        if self.autoloaded_validation:
            assert self.dataset._loaded_validation
        else:
            assert not self.dataset._loaded_validation
            self.dataset._load_validation()

        assert isinstance(self.dataset.validation, TriplesFactory)

        assert self.dataset._training is not None
        assert self.dataset._testing is not None
        assert self.dataset._validation is not None
        assert self.dataset._loaded
        assert self.dataset._loaded_validation

        assert self.dataset.num_entities == self.exp_num_entities
        assert self.dataset.num_relations == self.exp_num_relations

        num_triples = sum(
            triples_factory.num_triples
            for triples_factory in (self.dataset._training, self.dataset._testing, self.dataset._validation)
        )
        if self.exp_num_triples_tolerance is None:
            assert self.exp_num_triples == num_triples
        else:
            assert self.exp_num_triples == pytest.approx(num_triples, abs=self.exp_num_triples_tolerance)

        # Test caching
        start = timeit.default_timer()
        _ = self.dataset.training
        end = timeit.default_timer()
        # assert (end - start) < 1.0e-02
        assert start == pytest.approx(end, abs=1.0e-02), "Caching should have made this operation fast"

        # Test consistency of training / validation / testing mapping
        training = self.dataset.training
        for part, factory in self.dataset.factory_dict.items():
            if not isinstance(factory, TriplesFactory):
                logger.warning("Skipping mapping consistency checks since triples factory does not provide mappings.")
                continue
            if part == "training":
                continue
            assert training.entity_to_id == factory.entity_to_id
            assert training.num_entities == factory.num_entities
            assert training.relation_to_id == factory.relation_to_id
            assert training.num_relations == factory.num_relations


class LocalDatasetTestCase(DatasetTestCase):
    """A test case for datasets that don't need a cache directory."""

    def setUp(self):
        """Set up the test case."""
        self.dataset = self.dataset_cls()


class CachedDatasetCase(DatasetTestCase):
    """A test case for datasets that need a cache directory."""

    #: The directory, if there is caching
    directory: tempfile.TemporaryDirectory | None

    def setUp(self):
        """Set up the test with a temporary cache directory."""
        self.directory = tempfile.TemporaryDirectory()
        self.dataset = self.dataset_cls(cache_root=self.directory.name)

    def tearDown(self) -> None:
        """Tear down the test case by cleaning up the temporary cache directory."""
        self.directory.cleanup()


def iter_from_space(key: str, space: Mapping[str, Any]) -> Iterable[MutableMapping[str, Any]]:
    """Iterate over some configurations for a single hyperparameter."""
    typ = space["type"]
    if typ == "categorical":
        for choice in space["choices"]:
            yield {key: choice}
    elif typ in (float, int):
        yield {key: space["low"]}
        yield {key: space["high"]}
    else:
        raise NotImplementedError(typ)


def iter_hpo_configs(hpo_default: Mapping[str, Mapping[str, Any]]) -> Iterable[Mapping[str, Any]]:
    """Iterate over some representative configurations from the HPO default."""
    for combination in itertools.product(
        *(iter_from_space(key=key, space=space) for key, space in hpo_default.items())
    ):
        yield ChainMap(*combination)


class LossWeightTestCase(GenericTestCase[LossWeighter]):
    """Base unittest for loss weighters."""

    # docstr-coverage: inherited
    def pre_setup_hook(self) -> None:
        super().pre_setup_hook()
        self.batch_size = 3
        self.num_negatives = 5
        self.num_entities = 7
        self.num_relations = 11

    def _make_ids(self, size: tuple[int, ...] | None, max_id: int) -> LongTensor | None:
        if size is None:
            return None
        return torch.randint(max_id, size=size, generator=self.generator)

    def _help_test_inference(
        self,
        hs: tuple[int, ...] | None,
        rs: tuple[int, ...] | None,
        ts: tuple[int, ...] | None,
        expected_shape: tuple[int, ...],
    ) -> None:
        """Help testing inference."""
        h = self._make_ids(hs, max_id=self.num_entities)
        r = self._make_ids(rs, max_id=self.num_relations)
        t = self._make_ids(ts, max_id=self.num_entities)
        result = self.instance(h=h, r=r, t=t)
        assert torch.is_tensor(result)
        assert torch.is_floating_point(result)
        # assert the result is of appropriate shape
        torch.broadcast_shapes(result.shape, expected_shape)

    def test_lcwa_heads(self) -> None:
        """Test calculating weights for LCWA head prediction."""
        self._help_test_inference(hs=None, rs=(1,), ts=(1,), expected_shape=(self.num_entities,))

    def test_lcwa_relations(self) -> None:
        """Test calculating weights for LCWA relation prediction."""
        self._help_test_inference(hs=(1,), rs=None, ts=(1,), expected_shape=(self.num_relations,))

    def test_lcwa_tails(self) -> None:
        """Test calculating weights for LCWA tail prediction."""
        self._help_test_inference(hs=(1,), rs=(1,), ts=None, expected_shape=(self.num_entities,))

    def test_slcwa_positive(self) -> None:
        """Test calculating weights for sLCWA prediction, positive triples."""
        size = (self.batch_size,)
        self._help_test_inference(hs=size, rs=size, ts=size, expected_shape=size)

    def test_slcwa_negative(self) -> None:
        """Test calculating weights for sLCWA prediction, negative triples."""
        size = (self.batch_size, self.num_negatives)
        self._help_test_inference(hs=size, rs=size, ts=size, expected_shape=size)


class LossTestCase(GenericTestCase[Loss]):
    """Base unittest for loss functions."""

    #: The batch size
    batch_size: ClassVar[int] = 3

    #: The number of negatives per positive for sLCWA training loop.
    num_neg_per_pos: ClassVar[int] = 7

    #: The number of entities LCWA training loop / label smoothing.
    num_entities: ClassVar[int] = 7

    def _check_loss_value(self, loss_value: FloatTensor) -> None:
        """Check loss value dimensionality, and ability for backward."""
        # test reduction
        assert loss_value.ndim == 0

        # test finite loss value
        assert torch.isfinite(loss_value)

        # Test backward
        loss_value.backward()

    def help_test_process_slcwa_scores(
        self,
        positive_scores: torch.FloatTensor,
        negative_scores: torch.FloatTensor,
        batch_filter: torch.BoolTensor | None = None,
        pos_weights: FloatTensor | None = None,
        neg_weights: FloatTensor | None = None,
    ) -> None:
        """Help test processing scores from SLCWA training loop."""
        loss_value = self.instance.process_slcwa_scores(
            positive_scores=positive_scores,
            negative_scores=negative_scores,
            label_smoothing=None,
            batch_filter=batch_filter,
            num_entities=self.num_entities,
            pos_weights=pos_weights,
            neg_weights=neg_weights,
        )
        self._check_loss_value(loss_value=loss_value)

    def _make_slcwa(self) -> tuple[FloatTensor, FloatTensor]:
        positive_scores = torch.rand(self.batch_size, 1, requires_grad=True)
        negative_scores = torch.rand(self.batch_size, self.num_neg_per_pos, requires_grad=True)
        return positive_scores, negative_scores

    def test_process_slcwa_scores(self):
        """Test processing scores from SLCWA training loop."""
        positive_scores, negative_scores = self._make_slcwa()
        self.help_test_process_slcwa_scores(positive_scores=positive_scores, negative_scores=negative_scores)

    def test_process_slcwa_scores_filtered(self):
        """Test processing scores from SLCWA training loop with filtering."""
        positive_scores, negative_scores = self._make_slcwa()
        batch_filter = torch.rand(self.batch_size, self.num_neg_per_pos) < 0.5
        self.help_test_process_slcwa_scores(
            positive_scores=positive_scores,
            negative_scores=negative_scores[batch_filter],
            batch_filter=batch_filter,
        )

    def test_process_slcwa_scores_weights(self):
        """Test processing scores from SLCWA training loop with weights."""
        positive_scores, negative_scores = self._make_slcwa()
        pos_weights = torch.rand_like(positive_scores)
        neg_weights = torch.rand_like(negative_scores)
        try:
            self.help_test_process_slcwa_scores(
                positive_scores=positive_scores,
                negative_scores=negative_scores,
                pos_weights=pos_weights,
                neg_weights=neg_weights,
            )
        except NoSampleWeightSupportError as e:
            raise SkipTest(f"{self.cls} does not support sample weights") from e

    def _make_lcwa(self) -> tuple[FloatTensor, FloatTensor]:
        predictions = torch.rand(self.batch_size, self.num_entities, requires_grad=True)
        labels = (torch.rand(self.batch_size, self.num_entities, requires_grad=True) > 0.8).float()
        return predictions, labels

    def test_process_lcwa_scores(self):
        """Test processing scores from LCWA training loop without smoothing."""
        predictions, labels = self._make_lcwa()
        self.help_test_process_lcwa_scores(predictions=predictions, labels=labels)

    def test_process_lcwa_scores_smooth(self):
        """Test processing scores from LCWA training loop with smoothing."""
        predictions, labels = self._make_lcwa()
        try:
            self.help_test_process_lcwa_scores(predictions=predictions, labels=labels, label_smoothing=0.01)
        except UnsupportedLabelSmoothingError as error:
            raise SkipTest from error

    def test_process_lcwa_scores_weights(self):
        """Test processing scores from LCWA training loop with weights."""
        predictions, labels = self._make_lcwa()
        weights = torch.rand_like(predictions)
        try:
            self.help_test_process_lcwa_scores(predictions=predictions, labels=labels, weights=weights)
        except NoSampleWeightSupportError as e:
            raise SkipTest(f"{self.cls} does not support sample weights") from e

    def help_test_process_lcwa_scores(
        self,
        predictions: FloatTensor,
        labels: FloatTensor,
        label_smoothing: float | None = None,
        weights: FloatTensor | None = None,
    ) -> None:
        """Help test processing scores from LCWA training loop."""
        loss_value = self.instance.process_lcwa_scores(
            predictions=predictions,
            labels=labels,
            label_smoothing=label_smoothing,
            num_entities=self.num_entities,
            weights=weights,
        )
        self._check_loss_value(loss_value=loss_value)

    def test_optimization_direction_lcwa(self):
        """Test whether the loss leads to increasing positive scores, and decreasing negative scores."""
        labels = torch.as_tensor(data=[0, 1], dtype=torch.get_default_dtype()).view(1, -1)
        predictions = torch.zeros(1, 2, requires_grad=True)
        optimizer = optimizer_resolver.make(query=None, params=[predictions])
        for _ in range(10):
            optimizer.zero_grad()
            loss = self.instance.process_lcwa_scores(predictions=predictions, labels=labels)
            loss.backward()
            optimizer.step()

        # negative scores decreased compared to positive ones
        assert predictions[0, 0] < predictions[0, 1] - 1.0e-06

    def test_optimization_direction_slcwa(self):
        """Test whether the loss leads to increasing positive scores, and decreasing negative scores."""
        positive_scores = torch.zeros(self.batch_size, 1, requires_grad=True)
        negative_scores = torch.zeros(self.batch_size, self.num_neg_per_pos, requires_grad=True)
        optimizer = optimizer_resolver.make(query=None, params=[positive_scores, negative_scores])
        for _ in range(10):
            optimizer.zero_grad()
            loss = self.instance.process_slcwa_scores(
                positive_scores=positive_scores,
                negative_scores=negative_scores,
            )
            loss.backward()
            optimizer.step()

        # negative scores decreased compared to positive ones
        assert (negative_scores < positive_scores.unsqueeze(dim=1) - 1.0e-06).all()

    def test_hpo_defaults(self):
        """Test hpo defaults."""
        signature = inspect.signature(self.cls.__init__)
        # check for invalid keys
        invalid_keys = set(self.cls.hpo_default.keys()).difference(signature.parameters)
        assert not invalid_keys
        # check that each parameter without a default occurs
        required_parameters = {
            parameter_name
            for parameter_name, parameter in signature.parameters.items()
            if parameter.default == inspect.Parameter.empty
            and parameter.kind not in {inspect.Parameter.VAR_KEYWORD, inspect.Parameter.VAR_POSITIONAL}
        }.difference({"self"})
        missing_required = required_parameters.difference(self.cls.hpo_default.keys())
        assert not missing_required
        # try to instantiate loss for some configurations in the HPO search space
        for config in iter_hpo_configs(self.cls.hpo_default):
            assert loss_resolver.make(query=self.cls, pos_kwargs=config)


class PointwiseLossTestCase(LossTestCase):
    """Base unit test for label-based losses."""

    #: The number of entities.
    num_entities: int = 17

    def test_type(self):
        """Test the loss is the right type."""
        assert isinstance(self.instance, PointwiseLoss)

    def test_label_loss(self):
        """Test ``forward(logits, labels)``."""
        logits = torch.rand(self.batch_size, self.num_entities, requires_grad=True)
        labels = functional.normalize(torch.rand(self.batch_size, self.num_entities, requires_grad=False), p=1, dim=-1)
        loss_value = self.instance(
            logits,
            labels,
        )
        self._check_loss_value(loss_value)


class PairwiseLossTestCase(LossTestCase):
    """Base unit test for pair-wise losses."""

    #: The number of negative samples
    num_negatives: int = 5

    def test_type(self):
        """Test the loss is the right type."""
        assert isinstance(self.instance, PairwiseLoss)

    def test_pair_loss(self):
        """Test ``forward(pos_scores, neg_scores)``."""
        pos_scores = torch.rand(self.batch_size, 1, requires_grad=True)
        neg_scores = torch.rand(self.batch_size, self.num_negatives, requires_grad=True)
        loss_value = self.instance(
            pos_scores,
            neg_scores,
        )
        self._check_loss_value(loss_value)


class GMRLTestCase(PairwiseLossTestCase):
    """Tests for generalized margin ranking loss."""

    def test_label_smoothing_raise(self):
        """Test errors are raised if label smoothing is given."""
        with pytest.raises(UnsupportedLabelSmoothingError):
            self.instance.process_lcwa_scores(..., ..., label_smoothing=5)
        with pytest.raises(UnsupportedLabelSmoothingError):
            self.instance.process_lcwa_scores(..., ..., label_smoothing=5)


class SetwiseLossTestCase(LossTestCase):
    """Unit tests for setwise losses."""

    #: The number of entities.
    num_entities: int = 13

    def test_type(self):
        """Test the loss is the right type."""
        assert isinstance(self.instance, SetwiseLoss)


class InteractionTestCase(
    GenericTestCase[Interaction[HeadRepresentation, RelationRepresentation, TailRepresentation]],
    ABC,
):
    """Generic test for interaction functions."""

    dim: int = 2
    batch_size: int = 3
    num_relations: int = 5
    num_entities: int = 7
    dtype: torch.dtype = torch.get_default_dtype()
    # the relative tolerance for checking close results, cf. torch.allclose
    rtol: float = 1.0e-5
    # the absolute tolerance for checking close results, cf. torch.allclose
    atol: float = 1.0e-8

    shape_kwargs = {}

    def post_instantiation_hook(self) -> None:
        """Initialize parameters."""
        self.instance.reset_parameters()

    def _get_hrt(
        self,
        *shapes: tuple[int, ...],
    ):
        shape_kwargs = dict(self.shape_kwargs)
        shape_kwargs.setdefault("d", self.dim)
        result = tuple(
            tuple(
                torch.rand(
                    size=tuple(prefix_shape) + tuple(shape_kwargs[dim] for dim in weight_shape),
                    requires_grad=True,
                    dtype=self.dtype,
                )
                for weight_shape in weight_shapes
            )
            for prefix_shape, weight_shapes in zip(
                shapes, [self.instance.head_shape, self.instance.relation_shape, self.instance.tail_shape], strict=False
            )
        )
        return unpack_singletons(*result)

    def _check_scores(self, scores: torch.FloatTensor, exp_shape: tuple[int, ...]):
        """Check shape, dtype and gradients of scores."""
        assert torch.is_tensor(scores)
        assert scores.dtype == torch.float32
        assert scores.ndimension() == len(exp_shape)
        assert scores.shape == exp_shape
        assert scores.requires_grad
        self._additional_score_checks(scores)

    def _additional_score_checks(self, scores):
        """Additional checks for scores."""

    @property
    def _score_batch_sizes(self) -> Iterable[int]:
        """Return the list of batch sizes to test."""
        if get_batchnorm_modules(self.instance):
            return [self.batch_size]
        return [1, self.batch_size]

    def test_score_hrt(self):
        """Test score_hrt."""
        for batch_size in self._score_batch_sizes:
            h, r, t = self._get_hrt(
                (batch_size,),
                (batch_size,),
                (batch_size,),
            )
            scores = self.instance.score_hrt(h=h, r=r, t=t)
            self._check_scores(scores=scores, exp_shape=(batch_size, 1))

    def test_score_h(self):
        """Test score_h."""
        for batch_size in self._score_batch_sizes:
            h, r, t = self._get_hrt(
                (self.num_entities,),
                (batch_size,),
                (batch_size,),
            )
            scores = self.instance.score_h(all_entities=h, r=r, t=t)
            self._check_scores(scores=scores, exp_shape=(batch_size, self.num_entities))

    def test_score_h_slicing(self):
        """Test score_h with slicing."""
        #: The equivalence for models with batch norm only holds in evaluation mode
        self.instance.eval()
        h, r, t = self._get_hrt(
            (self.num_entities,),
            (self.batch_size,),
            (self.batch_size,),
        )
        scores = self.instance.score_h(all_entities=h, r=r, t=t, slice_size=self.num_entities // 2 + 1)
        scores_no_slice = self.instance.score_h(all_entities=h, r=r, t=t, slice_size=None)
        self._check_close_scores(scores=scores, scores_no_slice=scores_no_slice)

    def test_score_r(self):
        """Test score_r."""
        for batch_size in self._score_batch_sizes:
            h, r, t = self._get_hrt(
                (batch_size,),
                (self.num_relations,),
                (batch_size,),
            )
            scores = self.instance.score_r(h=h, all_relations=r, t=t)
            exp_shape = (batch_size, 1) if len(self.cls.relation_shape) == 0 else (batch_size, self.num_relations)
            self._check_scores(scores=scores, exp_shape=exp_shape)

    def test_score_r_slicing(self):
        """Test score_r with slicing."""
        if len(self.cls.relation_shape) == 0:
            raise unittest.SkipTest("No use in slicing relations for models without relation information.")
        #: The equivalence for models with batch norm only holds in evaluation mode
        self.instance.eval()
        h, r, t = self._get_hrt(
            (self.batch_size,),
            (self.num_relations,),
            (self.batch_size,),
        )
        scores = self.instance.score_r(h=h, all_relations=r, t=t, slice_size=self.num_relations // 2 + 1)
        scores_no_slice = self.instance.score_r(h=h, all_relations=r, t=t, slice_size=None)
        self._check_close_scores(scores=scores, scores_no_slice=scores_no_slice)

    def test_score_t(self):
        """Test score_t."""
        for batch_size in self._score_batch_sizes:
            h, r, t = self._get_hrt(
                (batch_size,),
                (batch_size,),
                (self.num_entities,),
            )
            scores = self.instance.score_t(h=h, r=r, all_entities=t)
            self._check_scores(scores=scores, exp_shape=(batch_size, self.num_entities))

    def test_score_t_slicing(self):
        """Test score_t with slicing."""
        #: The equivalence for models with batch norm only holds in evaluation mode
        self.instance.eval()
        h, r, t = self._get_hrt(
            (self.batch_size,),
            (self.batch_size,),
            (self.num_entities,),
        )
        scores = self.instance.score_t(h=h, r=r, all_entities=t, slice_size=self.num_entities // 2 + 1)
        scores_no_slice = self.instance.score_t(h=h, r=r, all_entities=t, slice_size=None)
        self._check_close_scores(scores=scores, scores_no_slice=scores_no_slice)

    def _check_close_scores(self, scores, scores_no_slice):
        assert torch.isfinite(scores).all(), f"Normal scores had nan:\n\t{scores}"
        assert torch.isfinite(scores_no_slice).all(), f"Slice scores had nan\n\t{scores}"
        assert torch.allclose(scores, scores_no_slice), f"Differences: {scores - scores_no_slice}"

    def _get_test_shapes(self) -> Collection[tuple[tuple[int, ...], tuple[int, ...], tuple[int, ...]]]:
        """Return a set of test shapes for (h, r, t)."""
        return (
            (  # single score
                (),
                (),
                (),
            ),
            (  # score_r with multi-t
                (self.batch_size, 1, 1),
                (1, self.num_relations, 1),
                (self.batch_size, 1, self.num_entities // 2 + 1),
            ),
            (  # score_r with multi-t and broadcasted head
                (1, 1, 1),
                (1, self.num_relations, 1),
                (self.batch_size, 1, self.num_entities),
            ),
            (  # full cwa
                (self.num_entities, 1, 1),
                (1, self.num_relations, 1),
                (1, 1, self.num_entities),
            ),
        )

    def _get_output_shape(
        self,
        hs: tuple[int, ...],
        rs: tuple[int, ...],
        ts: tuple[int, ...],
    ) -> tuple[int, ...]:
        components = []
        if self.instance.entity_shape:
            components.extend((hs, ts))
        if self.instance.relation_shape:
            components.append(rs)
        return tuple(max(ds) for ds in zip(*components, strict=False))

    def test_forward(self):
        """Test forward."""
        for hs, rs, ts in self._get_test_shapes():
            if get_batchnorm_modules(self.instance) and any(numpy.prod(s) == 1 for s in (hs, rs, ts)):
                logger.warning(
                    f"Skipping test for shapes {hs}, {rs}, {ts} because too small batch size for batch norm",
                )
                continue
            h, r, t = self._get_hrt(hs, rs, ts)
            scores = self.instance(h=h, r=r, t=t)
            expected_shape = self._get_output_shape(hs, rs, ts)
            self._check_scores(scores=scores, exp_shape=expected_shape)

    def test_scores(self):
        """Test individual scores."""
        # set in eval mode (otherwise there are non-deterministic factors like Dropout
        self.instance.eval()
        for _ in range(10):
            # test multiple different initializations
            self.instance.reset_parameters()
            h, r, t = self._get_hrt((), (), ())
            scores_f = self.instance(h=h, r=r, t=t)

            # calculate manually
            scores_f_manual = self._exp_score(h=h, r=r, t=t).view(-1)
            if not torch.allclose(scores_f, scores_f_manual, rtol=self.rtol, atol=self.atol):
                # allclose checks: | input - other | < atol + rtol * |other|
                a_delta = (scores_f_manual - scores_f).abs()
                r_delta = (scores_f_manual - scores_f).abs() / scores_f.abs().clamp_min(1.0e-08)
                raise AssertionError(
                    f"Abs. Diff: {a_delta.item()} (tol.: {self.atol}); Rel. Diff: {r_delta.item()} (tol. {self.rtol})",
                )

    @abstractmethod
    def _exp_score(self, **kwargs) -> torch.FloatTensor:
        """Compute the expected score for a single-score batch."""
        raise NotImplementedError(f"{self.cls.__name__}({sorted(kwargs.keys())})")


class TranslationalInteractionTests(InteractionTestCase, ABC):
    """Common tests for translational interaction."""

    kwargs = {
        "p": 2,
    }

    def _additional_score_checks(self, scores):
        assert (scores <= 0).all()


class ResultTrackerTests(GenericTestCase[ResultTracker], unittest.TestCase):
    """Common tests for result trackers."""

    def test_start_run(self):
        """Test start_run."""
        self.instance.start_run(run_name="my_test.run")

    def test_end_run(self):
        """Test end_run."""
        self.instance.end_run()

    def test_log_metrics(self):
        """Test log_metrics."""
        for metrics, step, prefix in (
            (
                # simple
                {"a": 1.0},
                0,
                None,
            ),
            (
                # nested
                {"a": {"b": 5.0}, "c": -1.0},
                2,
                "test",
            ),
        ):
            self.instance.log_metrics(metrics=metrics, step=step, prefix=prefix)

    def test_log_params(self):
        """Test log_params."""
        # nested
        params = {
            "num_epochs": 12,
            "loss": {
                "margin": 2.0,  # a number
                "normalize": True,  # a bool
                "activation": "relu",  # a string
            },
        }
        prefix = None
        self.instance.log_params(params=params, prefix=prefix)


class FileResultTrackerTests(ResultTrackerTests):
    """Tests for FileResultTracker."""

    def setUp(self) -> None:
        """Set up the file result tracker test."""
        self.temporary_directory = tempfile.TemporaryDirectory()
        self.path = pathlib.Path(self.temporary_directory.name).joinpath("test.log")
        super().setUp()

    def _pre_instantiation_hook(self, kwargs: MutableMapping[str, Any]) -> MutableMapping[str, Any]:  # noqa: D102
        # prepare a temporary test directory
        kwargs = super()._pre_instantiation_hook(kwargs=kwargs)
        kwargs["path"] = self.path
        return kwargs

    def tearDown(self) -> None:  # noqa: D102
        # check that file was created
        assert self.path.is_file()
        # make sure to close file before trying to delete it
        self.instance.end_run()
        # delete intermediate files
        self.path.unlink()
        self.temporary_directory.cleanup()


class RegularizerTestCase(GenericTestCase[Regularizer]):
    """A test case for quickly defining common tests for regularizers."""

    #: The batch size
    batch_size: int = 16
    #: The device
    device: torch.device

    def post_instantiation_hook(self) -> None:
        """Move instance to device."""
        self.device = resolve_device()
        # move test instance to device
        self.instance = self.instance.to(self.device)

    def test_model(self) -> None:
        """Test whether the regularizer can be passed to a model."""
        triples_factory = Nations().training
        positive_batch = triples_factory.mapped_triples[: self.batch_size, :].to(device=self.device)

        # Use RESCAL as it regularizes multiple tensors of different shape.
        model = RESCAL(
            triples_factory=triples_factory,
            regularizer=self.instance,
        ).to(self.device)

        # verify that the regularizer is stored for both, entity and relation representations
        for r in (model.entity_representations, model.relation_representations):
            assert len(r) == 1
            assert r[0].regularizer == self.instance

        # Forward pass (should update regularizer)
        model.score_hrt(hrt_batch=positive_batch)

        # Call post_parameter_update (should reset regularizer)
        model.post_parameter_update()

        # Check if regularization term is reset
        assert self.instance.term == 0.0

    def _check_reset(self, instance: Regularizer | None = None):
        """Verify that the regularizer is in resetted state."""
        if instance is None:
            instance = self.instance
        # regularization term should be zero
        assert instance.regularization_term.item() == 0.0
        # updated should be set to false
        assert not instance.updated

    def test_reset(self) -> None:
        """Test method `reset`."""
        # call method
        self.instance.reset()
        self._check_reset()

    def _generate_update_input(self, requires_grad: bool = False) -> Sequence[torch.FloatTensor]:
        """Generate input for update."""
        # generate random tensors
        return (
            rand(self.batch_size, 10, generator=self.generator, device=self.device).requires_grad_(requires_grad),
            rand(self.batch_size, 20, generator=self.generator, device=self.device).requires_grad_(requires_grad),
        )

    def _expected_updated_term(self, inputs: Sequence[torch.FloatTensor]) -> torch.FloatTensor:
        """Calculate the expected updated regularization term."""
        exp_penalties = torch.stack([self._expected_penalty(x) for x in inputs])
        expected_term = torch.sum(exp_penalties).view(1) * self.instance.weight
        assert expected_term.shape == (1,)
        return expected_term

    def test_update(self) -> None:
        """Test method `update`."""
        # generate inputs
        inputs = self._generate_update_input()

        # call update
        self.instance.update(*inputs)

        # check shape
        assert self.instance.term.shape == (1,)

        # check result
        expected_term = self._expected_updated_term(inputs=inputs)
        assert self.instance.regularization_term.item() == pytest.approx(expected_term.item())

    def test_forward(self) -> None:
        """Test the regularizer's `forward` method."""
        # generate single random tensor
        x = rand(self.batch_size, 10, generator=self.generator, device=self.device)

        # calculate penalty
        penalty = self.instance(x=x)

        # check shape
        assert penalty.numel() == 1

        # check value
        expected_penalty = self._expected_penalty(x=x)
        if expected_penalty is None:
            print(f"{self.__class__.__name__} did not override `_expected_penalty`.")  # noqa: T201
        else:
            assert (expected_penalty == penalty).all()

    def _expected_penalty(self, x: torch.FloatTensor) -> torch.FloatTensor | None:
        """Compute expected penalty for given tensor."""
        return None

    def test_pop_regularization_term(self):
        """Verify popping a regularization term."""
        # update term
        inputs = self._generate_update_input(requires_grad=True)
        self.instance.update(*inputs)

        # check that the expected term is returned
        exp = (self.instance.weight * self._expected_updated_term(inputs)).item()
        assert exp == self.instance.pop_regularization_term().item()

        # check that the regularizer is now reset
        self._check_reset()

    def test_apply_only_once(self):
        """Test apply-only-once support."""
        # create another instance with apply_only_once enabled
        instance = self.cls(**ChainMap({"apply_only_once": True}, self.instance_kwargs)).to(self.device)

        # test initial state
        self._check_reset(instance=instance)

        # after first update, should change the term
        first_tensors = self._generate_update_input()
        instance.update(*first_tensors)
        assert instance.updated
        assert instance.regularization_term.item() != 0.0
        term = instance.regularization_term.clone()

        # after second update, no change should happen
        second_tensors = self._generate_update_input()
        instance.update(*second_tensors)
        assert instance.updated
        assert term == instance.regularization_term


class LpRegularizerTest(RegularizerTestCase):
    """Common test for L_p regularizers."""

    cls = LpRegularizer

    def _expected_penalty(self, x: torch.FloatTensor) -> torch.FloatTensor:  # noqa: D102
        kwargs = self.kwargs
        if kwargs is None:
            kwargs = {}
        p = kwargs.get("p", self.instance.p)
        value = x.norm(p=p, dim=-1).mean()
        if kwargs.get("normalize", False):
            dim = torch.as_tensor(x.shape[-1], dtype=torch.float, device=x.device)
            # FIXME isn't any finite number allowed now?
            if p == 2:
                value = value / dim.sqrt()
            elif p == 1:
                value = value / dim
            else:
                raise NotImplementedError
        return value


class ModelTestCase(unittest_templates.GenericTestCase[Model]):
    """A test case for quickly defining common tests for KGE models."""

    #: Additional arguments passed to the training loop's constructor method
    training_loop_kwargs: ClassVar[Mapping[str, Any] | None] = None

    #: The triples factory instance
    factory: TriplesFactory

    #: The batch size for use for forward_* tests
    batch_size: int = 20

    #: The embedding dimensionality
    embedding_dim: int = 3

    #: Whether to create inverse triples (needed e.g. by ConvE)
    create_inverse_triples: bool = False

    #: The sampler to use for sLCWA (different e.g. for R-GCN)
    sampler: str | None = None

    #: The batch size for use when testing training procedures
    train_batch_size = 400

    #: The number of epochs to train the model
    train_num_epochs = 2

    #: A random number generator from torch
    generator: torch.Generator

    #: The number of parameters which receive a constant (i.e. non-randomized)
    # initialization
    num_constant_init: int = 0

    #: Static extras to append to the CLI
    cli_extras: Sequence[str] = ()

    #: the model's device
    device: torch.device

    #: the inductive mode
    mode: ClassVar[InductiveMode | None] = None

    def pre_setup_hook(self) -> None:  # noqa: D102
        # for reproducible testing
        _, self.generator, _ = set_random_seed(42)
        self.device = resolve_device()

    def _pre_instantiation_hook(self, kwargs: MutableMapping[str, Any]) -> MutableMapping[str, Any]:  # noqa: D102
        kwargs = super()._pre_instantiation_hook(kwargs=kwargs)
        dataset = Nations(create_inverse_triples=self.create_inverse_triples)
        self.factory = dataset.training
        # insert shared parameters
        kwargs["triples_factory"] = self.factory
        kwargs["embedding_dim"] = self.embedding_dim
        return kwargs

    def post_instantiation_hook(self) -> None:  # noqa: D102
        # move model to correct device
        self.instance = self.instance.to(self.device)

    def test_get_grad_parameters(self):
        """Test the model's ``get_grad_params()`` method."""
        assert len(list(self.instance.get_grad_params())) > 0, "There is not at least one trainable parameter"

        # Check that all the parameters actually require a gradient
        for parameter in self.instance.get_grad_params():
            assert parameter.requires_grad

        # Try to initialize an optimizer
        optimizer = SGD(params=self.instance.get_grad_params(), lr=1.0)
        assert optimizer is not None

    def test_reset_parameters_(self):
        """Test :func:`Model.reset_parameters_`."""
        # get model parameters
        params = list(self.instance.parameters())
        old_content = {id(p): p.data.detach().clone() for p in params}

        # re-initialize
        self.instance.reset_parameters_()

        # check that the operation works in-place
        new_params = list(self.instance.parameters())
        assert {id(np) for np in new_params} == {id(p) for p in params}

        # check that the parameters where modified
        num_equal_weights_after_re_init = sum(
            1 for new_param in new_params if (new_param.data == old_content[id(new_param)]).all()
        )
        assert num_equal_weights_after_re_init == self.num_constant_init

    def _check_scores(self, batch, scores) -> None:
        """Check the scores produced by a forward function."""
        # check for finite values by default
        assert torch.all(torch.isfinite(scores)).item(), f"Some scores were not finite:\n{scores}"

        # check whether a gradient can be back-propgated
        scores.mean().backward()

    def test_save(self) -> None:
        """Test that the model can be saved properly."""
        with tempfile.TemporaryDirectory() as temp_directory:
            torch.save(self.instance, pathlib.Path(temp_directory) / "model.pickle")

    def _test_score(self, score: Callable, columns: Sequence[int] | slice, shape: tuple[int, ...], **kwargs) -> None:
        """Test score functions."""
        batch = self.factory.mapped_triples[: self.batch_size, columns].to(self.instance.device)
        try:
            scores = score(batch, mode=self.mode, **kwargs)
        except ValueError as error:
            raise SkipTest from error
        except NotImplementedError:
            self.fail(msg=f"{score} not yet implemented")
        except RuntimeError as e:
            if str(e) == "fft: ATen not compiled with MKL support":
                self.skipTest(str(e))
            else:
                raise e
        if score is self.instance.score_r and self.create_inverse_triples:
            # TODO: look into score_r for inverse relations
            logger.warning("score_r's shape is not clear yet for models with inverse relations")
        else:
            assert tuple(scores.shape) == shape
        self._check_scores(batch, scores)
        # clear buffers for message passing models
        self.instance.post_parameter_update()

    def _test_score_multi(self, name: str, max_id: int, **kwargs):
        """Test score functions with multi scoring."""
        k = max_id // 2
        for ids in (
            torch.randperm(max_id)[:k],
            torch.randint(max_id, size=(self.batch_size, k)),
        ):
            with self.subTest(shape=ids.shape):
                self._test_score(shape=(self.batch_size, k), **kwargs, **{name: ids.to(device=self.instance.device)})

    def test_score_hrt(self) -> None:
        """Test the model's ``score_hrt()`` function."""
        self._test_score(score=self.instance.score_hrt, columns=slice(None), shape=(self.batch_size, 1))

    def test_score_t(self) -> None:
        """Test the model's ``score_t()`` function."""
        self._test_score(
            score=self.instance.score_t, columns=slice(0, 2), shape=(self.batch_size, self.instance.num_entities)
        )

    def test_score_t_multi(self) -> None:
        """Test the model's ``score_t()`` function with custom tail candidates."""
        self._test_score_multi(
            name="tails", max_id=self.factory.num_entities, score=self.instance.score_t, columns=slice(0, 2)
        )

    def test_score_r(self) -> None:
        """Test the model's ``score_r()`` function."""
        self._test_score(
            score=self.instance.score_r,
            columns=[0, 2],
            shape=(self.batch_size, self.instance.num_relations),
        )

    def test_score_r_multi(self) -> None:
        """Test the model's ``score_r()`` function with custom relation candidates."""
        self._test_score_multi(
            name="relations", max_id=self.factory.num_relations, score=self.instance.score_r, columns=[0, 2]
        )

    def test_score_h(self) -> None:
        """Test the model's ``score_h()`` function."""
        self._test_score(
            score=self.instance.score_h, columns=slice(1, None), shape=(self.batch_size, self.instance.num_entities)
        )

    def test_score_h_multi(self) -> None:
        """Test the model's ``score_h()`` function with custom head candidates."""
        self._test_score_multi(
            name="heads", max_id=self.factory.num_entities, score=self.instance.score_h, columns=slice(1, None)
        )

    @pytest.mark.slow
    def test_train_slcwa(self) -> None:
        """Test that sLCWA training does not fail."""
        loop = SLCWATrainingLoop(
            model=self.instance,
            triples_factory=self.factory,
            optimizer=Adagrad(params=self.instance.get_grad_params(), lr=0.001),
            **(self.training_loop_kwargs or {}),
        )
        losses = self._safe_train_loop(
            loop,
            num_epochs=self.train_num_epochs,
            batch_size=self.train_batch_size,
            sampler=self.sampler,
        )
        assert isinstance(losses, list)

    @pytest.mark.slow
    def test_train_lcwa(self) -> None:
        """Test that LCWA training does not fail."""
        loop = LCWATrainingLoop(
            model=self.instance,
            triples_factory=self.factory,
            optimizer=Adagrad(params=self.instance.get_grad_params(), lr=0.001),
            **(self.training_loop_kwargs or {}),
        )
        losses = self._safe_train_loop(
            loop,
            num_epochs=self.train_num_epochs,
            batch_size=self.train_batch_size,
            sampler=None,
        )
        assert isinstance(losses, list)

    def _safe_train_loop(self, loop: TrainingLoop, num_epochs, batch_size, sampler):
        try:
            losses = loop.train(
                triples_factory=self.factory,
                num_epochs=num_epochs,
                batch_size=batch_size,
                sampler=sampler,
                use_tqdm=False,
            )
        except RuntimeError as e:
            if str(e) == "fft: ATen not compiled with MKL support":
                self.skipTest(str(e))
            else:
                raise e
        else:
            return losses

    def test_save_load_model_state(self):
        """Test whether a saved model state can be re-loaded."""
        original_model = self.cls(
            random_seed=42,
            **self.instance_kwargs,
        )

        loaded_model = self.cls(
            random_seed=21,
            **self.instance_kwargs,
        )

        def _equal_embeddings(a: Representation, b: Representation) -> bool:
            """Test whether two embeddings are equal."""
            return (a(indices=None) == b(indices=None)).all()

        with tempfile.TemporaryDirectory() as tmpdirname:
            file_path = pathlib.Path(tmpdirname) / "test.pt"
            original_model.save_state(path=file_path)
            loaded_model.load_state(path=file_path)

    @property
    def _cli_extras(self):
        """Return a list of extra flags for the CLI."""
        kwargs = self.kwargs or {}
        extras = [
            "--silent",
        ]
        for k, v in kwargs.items():
            extras.append("--" + k.replace("_", "-"))
            extras.append(str(v))

        # For the high/low memory test cases of NTN, SE, etc.
        if self.training_loop_kwargs and "automatic_memory_optimization" in self.training_loop_kwargs:
            automatic_memory_optimization = self.training_loop_kwargs.get("automatic_memory_optimization")
            if automatic_memory_optimization is True:
                extras.append("--automatic-memory-optimization")
            elif automatic_memory_optimization is False:
                extras.append("--no-automatic-memory-optimization")
            # else, leave to default

        extras += [
            "--number-epochs",
            self.train_num_epochs,
            "--embedding-dim",
            self.embedding_dim,
            "--batch-size",
            self.train_batch_size,
        ]
        extras.extend(self.cli_extras)

        # Make sure that inverse triples are created if create_inverse_triples=True
        if self.create_inverse_triples:
            extras.append("--create-inverse-triples")

        return [str(e) for e in extras]

    @pytest.mark.slow
    def test_cli_training_nations(self):
        """Test running the pipeline on almost all models with only training data."""
        self._help_test_cli(["-t", NATIONS_TRAIN_PATH] + self._cli_extras)

    @pytest.mark.slow
    def test_pipeline_nations_early_stopper(self):
        """Test running the pipeline with early stopping."""
        model_kwargs = dict(self.instance_kwargs)
        # triples factory is added by the pipeline
        model_kwargs.pop("triples_factory")
        pipeline(
            model=self.cls,
            model_kwargs=model_kwargs,
            dataset="nations",
            dataset_kwargs={"create_inverse_triples": self.create_inverse_triples},
            stopper="early",
            training_loop_kwargs=self.training_loop_kwargs,
            stopper_kwargs={"frequency": 1},
            training_kwargs={
                "batch_size": self.train_batch_size,
                "num_epochs": self.train_num_epochs,
            },
        )

    @pytest.mark.slow
    def test_cli_training_kinships(self):
        """Test running the pipeline on almost all models with only training data."""
        self._help_test_cli(["-t", KINSHIPS_TRAIN_PATH] + self._cli_extras)

    @pytest.mark.slow
    def test_cli_training_nations_testing(self):
        """Test running the pipeline on almost all models with only training data."""
        self._help_test_cli(["-t", NATIONS_TRAIN_PATH, "-q", NATIONS_TEST_PATH] + self._cli_extras)

    def _help_test_cli(self, args):
        """Test running the pipeline on all models."""
        if (
            issubclass(self.cls, pykeen.models.RGCN | pykeen.models.CooccurrenceFilteredModel)
            or self.cls is pykeen.models.ERModel
        ):
            self.skipTest(f"Cannot choose interaction via CLI for {self.cls}.")
        runner = CliRunner()
        cli = build_cli_from_cls(self.cls)
        # TODO: Catch HolE MKL error?
        result: Result = runner.invoke(cli, args)

        assert (
            result.exit_code == 0
        ), f"""\nCommand\n=======\n$ pykeen train {self.cls.__name__.lower()} {" ".join(map(str, args))}\n\n"
            f"Output\n======\n{result.output}\n\nException\n=========\n{result.exc_info[1]}\n\n"
            f"Traceback\n=========\n{"".join(traceback.format_tb(result.exc_info[2]))}\n            """

    def test_has_hpo_defaults(self):
        """Test that there are defaults for HPO."""
        try:
            d = self.cls.hpo_default
        except AttributeError:
            self.fail(msg=f"{self.cls.__name__} is missing hpo_default class attribute")
        else:
            assert isinstance(d, dict)

    def test_post_parameter_update_regularizer(self):
        """Test whether post_parameter_update resets the regularization term."""
        if not hasattr(self.instance, "regularizer"):
            self.skipTest("no regularizer")

        # set regularizer term to something that isn't zero
        self.instance.regularizer.regularization_term = torch.ones(1, dtype=torch.float, device=self.instance.device)

        # call post_parameter_update
        self.instance.post_parameter_update()

        # assert that the regularization term has been reset
        expected_term = torch.zeros(1, dtype=torch.float, device=self.instance.device)
        assert self.instance.regularizer.regularization_term == expected_term

    def test_post_parameter_update(self):
        """Test whether post_parameter_update correctly enforces model constraints."""
        # do one optimization step
        opt = optim.SGD(params=self.instance.parameters(), lr=1.0)
        batch = self.factory.mapped_triples[: self.batch_size, :].to(self.instance.device)
        scores = self.instance.score_hrt(hrt_batch=batch, mode=self.mode)
        fake_loss = scores.mean()
        fake_loss.backward()
        opt.step()

        # call post_parameter_update
        self.instance.post_parameter_update()

        # check model constraints
        self._check_constraints()

    def _check_constraints(self):
        """Check model constraints."""

    def test_reset_parameters_constructor_call(self):
        """Tests whether reset_parameters is called in the constructor."""
        with patch.object(self.cls, "reset_parameters_", return_value=None) as mock_method:
            try:
                self.cls(**self.instance_kwargs)
            except TypeError as error:
                assert error.args == ("'NoneType' object is not callable",)  # noqa: PT017
            mock_method.assert_called_once()


class DistanceModelTestCase(ModelTestCase):
    """A test case for distance-based models."""

    def _check_scores(self, batch, scores) -> None:
        super()._check_scores(batch=batch, scores=scores)
        # Distance-based model
        assert (scores <= 0.0).all()


class BaseKG2ETest(ModelTestCase):
    """General tests for the KG2E model."""

    cls = pykeen.models.KG2E
    c_min: float = 0.01
    c_max: float = 1.0

    def _pre_instantiation_hook(self, kwargs: MutableMapping[str, Any]) -> MutableMapping[str, Any]:
        kwargs = super()._pre_instantiation_hook(kwargs=kwargs)
        kwargs["c_min"] = self.c_min
        kwargs["c_max"] = self.c_max
        return kwargs

    def _check_constraints(self):
        """Check model constraints.

        - Entity and relation embeddings have to have at most unit L2 norm.
        - Covariances have to have values between c_min and c_max
        """
        self.instance: ERModel
        (e_mean, e_cov), (r_mean, r_cov) = self.instance.entity_representations, self.instance.relation_representations
        for embedding in (e_mean, r_mean):
            assert all_in_bounds(embedding(indices=None).norm(p=2, dim=-1), high=1.0, a_tol=EPSILON)
        for cov in (e_cov, r_cov):
            assert all_in_bounds(
                cov(indices=None), low=self.instance_kwargs["c_min"], high=self.instance_kwargs["c_max"]
            )


class BaseRGCNTest(ModelTestCase):
    """Test the R-GCN model."""

    cls = pykeen.models.RGCN
    sampler = "schlichtkrull"

    def _check_constraints(self):
        """Check model constraints.

        Enriched embeddings have to be reset.
        """
        assert self.instance.entity_representations[0].enriched_embeddings is None


class BaseNodePieceTest(ModelTestCase):
    """Test the NodePiece model."""

    cls = pykeen.models.NodePiece
    create_inverse_triples = True

    def _help_test_cli(self, args):  # noqa: D102
        if self.instance_kwargs.get("tokenizers_kwargs"):
            raise SkipTest("No support for tokenizers_kwargs via CLI.")
        return super()._help_test_cli(args)


class InductiveModelTestCase(ModelTestCase):
    """Tests for inductive models."""

    mode = TRAINING
    num_relations: ClassVar[int] = 7
    num_entities_transductive: ClassVar[int] = 13
    num_entities_inductive: ClassVar[int] = 5
    num_triples_training: ClassVar[int] = 33
    num_triples_inference: ClassVar[int] = 31
    num_triples_testing: ClassVar[int] = 37

    def _pre_instantiation_hook(self, kwargs: MutableMapping[str, Any]) -> MutableMapping[str, Any]:  # noqa: D102
        dataset = create_inductive_dataset(
            num_relations=self.num_relations,
            num_entities_transductive=self.num_entities_transductive,
            num_entities_inductive=self.num_entities_inductive,
            num_triples_training=self.num_triples_training,
            num_triples_inference=self.num_triples_inference,
            num_triples_testing=self.num_triples_testing,
            create_inverse_triples=self.create_inverse_triples,
        )
        training_loop_kwargs = dict(self.training_loop_kwargs or {})
        training_loop_kwargs["mode"] = self.mode
        InductiveModelTestCase.training_loop_kwargs = training_loop_kwargs
        # dataset = InductiveFB15k237(create_inverse_triples=self.create_inverse_triples)
        kwargs["triples_factory"] = self.factory = dataset.transductive_training
        kwargs["inference_factory"] = dataset.inductive_inference
        return kwargs

    def _help_test_cli(self, args):  # noqa: D102
        raise SkipTest("Inductive models are not compatible the CLI.")

    def test_pipeline_nations_early_stopper(self):  # noqa: D102
        raise SkipTest("Inductive models are not compatible the pipeline.")


class RepresentationTestCase(GenericTestCase[Representation]):
    """Common tests for representation modules."""

    batch_size: ClassVar[int] = 2
    num_negatives: ClassVar[int] = 3
    max_id: ClassVar[int] = 7

    def _pre_instantiation_hook(self, kwargs: MutableMapping[str, Any]) -> MutableMapping[str, Any]:
        kwargs = super()._pre_instantiation_hook(kwargs)
        kwargs.update({"max_id": self.max_id})
        return kwargs

    def _check_result(self, x: torch.FloatTensor, prefix_shape: tuple[int, ...]):
        """Check the result."""
        # check type
        assert torch.is_tensor(x)
        assert x.dtype == torch.get_default_dtype()

        # check shape
        expected_shape = prefix_shape + self.instance.shape
        assert x.shape == expected_shape

    def _test_forward(self, indices: torch.LongTensor | None):
        """Test forward method."""
        representations = self.instance(indices=indices)
        prefix_shape = (self.instance.max_id,) if indices is None else tuple(indices.shape)
        self._check_result(x=representations, prefix_shape=prefix_shape)

    def _test_indices(self, indices: torch.LongTensor | None):
        """Test forward and canonical shape for indices."""
        self._test_forward(indices=indices)

    def test_max_id(self):
        """Test maximum id."""
        assert self.max_id == self.instance.max_id

    def test_no_indices(self):
        """Test without indices."""
        self._test_indices(indices=None)

    def test_1d_indices(self):
        """Test with 1-dimensional indices."""
        self._test_indices(indices=torch.randint(self.instance.max_id, size=(self.batch_size,)))

    def test_2d_indices(self):
        """Test with 1-dimensional indices."""
        self._test_indices(indices=(torch.randint(self.instance.max_id, size=(self.batch_size, self.num_negatives))))

    def test_all_indices(self):
        """Test with all indices."""
        self._test_indices(indices=torch.arange(self.instance.max_id))

    def test_dropout(self):
        """Test dropout layer."""
        # create a new instance with guaranteed dropout
        kwargs = self.instance_kwargs
        kwargs.pop("dropout", None)
        dropout_instance = self.cls(**kwargs, dropout=0.1)
        # set to training mode
        dropout_instance.train()
        # check for different output
        indices = torch.arange(2)
        # use more samples to make sure that enough values can be dropped
        a = torch.stack([dropout_instance(indices) for _ in range(20)])
        assert not (a[0:1] == a).all()

    def test_str(self):
        """Test generating the string representation."""
        # this implicitly tests extra_repr / iter_extra_repr
        assert isinstance(str(self), str)


class TriplesFactoryRepresentationTestCase(RepresentationTestCase):
    """Tests for representations requiring triples factories."""

    num_entities: ClassVar[int]
    num_relations: ClassVar[int] = 7
    num_triples: ClassVar[int] = 31
    create_inverse_triples: bool = False

    def _pre_instantiation_hook(self, kwargs: MutableMapping[str, Any]) -> MutableMapping[str, Any]:  # noqa: D102
        self.num_entities = self.max_id
        kwargs = super()._pre_instantiation_hook(kwargs=kwargs)
        kwargs["triples_factory"] = generation.generate_triples_factory(
            num_entities=self.max_id,
            num_relations=self.num_relations,
            num_triples=self.num_triples,
            create_inverse_triples=self.create_inverse_triples,
        )
        return kwargs


@needs_packages("torch_geometric")
class MessagePassingRepresentationTests(TriplesFactoryRepresentationTestCase):
    """Tests for message passing representations."""

    def test_consistency_k_hop(self):
        """Test consistency of results between using only k-hop and using the full graph."""
        # select random indices
        indices = torch.randint(self.num_entities, size=(self.num_entities // 2,), generator=self.generator)
        assert isinstance(self.instance, pykeen.nn.pyg.MessagePassingRepresentation)
        # forward pass with full graph
        self.instance.restrict_k_hop = False
        x_full = self.instance(indices=indices)
        # forward pass with restricted graph
        self.instance.restrict_k_hop = True
        x_restrict = self.instance(indices=indices)
        # verify the results are similar
        assert torch.allclose(x_full, x_restrict)


class EdgeWeightingTestCase(GenericTestCase[pykeen.nn.weighting.EdgeWeighting]):
    """Tests for message weighting."""

    #: The number of entities
    num_entities: int = 16

    #: The number of triples
    num_triples: int = 101

    #: the message dim
    message_dim: int = 3

    def post_instantiation_hook(self):  # noqa: D102
        self.source, self.target = torch.randint(self.num_entities, size=(2, self.num_triples))
        self.message = torch.rand(self.num_triples, self.message_dim, requires_grad=True)
        # TODO: separation message vs. entity dim?
        self.x_e = torch.rand(self.num_entities, self.message_dim)

    def _test(self, weights: torch.FloatTensor, shape: tuple[int, ...]):
        """Perform common tests."""
        # check shape
        assert weights.shape == shape

        # check dtype
        assert weights.dtype == torch.float32

        # check finite values (e.g. due to division by zero)
        assert torch.isfinite(weights).all()

        # check non-negativity
        assert (weights >= 0.0).all()

    def test_message_weighting(self):
        """Test message weighting with message."""
        self._test(
            weights=self.instance(source=self.source, target=self.target, message=self.message, x_e=self.x_e),
            shape=self.message.shape,
        )

    def test_message_weighting_no_message(self):
        """Test message weighting without message."""
        if self.instance.needs_message:
            raise SkipTest(f"{self.cls} needs messages for weighting them.")
        self._test(weights=self.instance(source=self.source, target=self.target), shape=self.source.shape)


class DecompositionTestCase(GenericTestCase[pykeen.nn.message_passing.Decomposition]):
    """Tests for relation-specific weight decomposition message passing classes."""

    #: the input dimension
    input_dim: int = 8
    #: the output dimension
    output_dim: int = 4

    def _pre_instantiation_hook(self, kwargs: MutableMapping[str, Any]) -> MutableMapping[str, Any]:  # noqa: D102
        kwargs = super()._pre_instantiation_hook(kwargs=kwargs)
        self.factory = Nations().training
        self.source, self.edge_type, self.target = self.factory.mapped_triples.t()
        self.x = torch.rand(self.factory.num_entities, self.input_dim, requires_grad=True)
        kwargs["input_dim"] = self.input_dim
        kwargs["output_dim"] = self.output_dim
        kwargs["num_relations"] = self.factory.num_relations
        return kwargs

    def test_forward(self):
        """Test the :meth:`Decomposition.forward` function."""
        for edge_weights in [None, torch.rand_like(self.source, dtype=torch.get_default_dtype())]:
            y = self.instance(
                x=self.x,
                source=self.source,
                target=self.target,
                edge_type=self.edge_type,
                edge_weights=edge_weights,
            )
            assert y.shape == (self.x.shape[0], self.output_dim)

    def prepare_adjacency(self, horizontal: bool) -> torch.Tensor:
        """Prepare adjacency matrix for the given stacking direction.

        :param horizontal: whether to stack horizontally or vertically

        :returns: the adjacency matrix
        """
        return adjacency_tensor_to_stacked_matrix(
            num_relations=self.factory.num_relations,
            num_entities=self.factory.num_entities,
            source=self.source,
            target=self.target,
            edge_type=self.edge_type,
            horizontal=horizontal,
        )

    def check_output(self, x: torch.Tensor):
        """Check the output tensor."""
        assert torch.is_tensor(x)
        assert x.shape == (self.factory.num_entities, self.output_dim)
        assert x.requires_grad

    def test_horizontal(self):
        """Test processing of horizontally stacked matrix."""
        adj = self.prepare_adjacency(horizontal=True)
        x = self.instance.forward_horizontally_stacked(x=self.x, adj=adj)
        self.check_output(x=x)

    def test_vertical(self):
        """Test processing of vertically stacked matrix."""
        adj = self.prepare_adjacency(horizontal=False)
        x = self.instance.forward_vertically_stacked(x=self.x, adj=adj)
        self.check_output(x=x)


class InitializerTestCase(unittest.TestCase):
    """A test case for initializers."""

    #: the number of entities
    num_entities: ClassVar[int] = 33

    #: the shape of the tensor to initialize
    shape: ClassVar[tuple[int, ...]] = (3,)

    #: to be initialized / set in subclass
    initializer: Initializer

    #: the interaction to use for testing a model
    interaction: ClassVar[HintOrType[Interaction]] = DistMultInteraction
    dtype: ClassVar[torch.dtype] = torch.get_default_dtype()

    def test_initialization(self):
        """Test whether the initializer returns a modified tensor."""
        shape = (self.num_entities, *self.shape)
        if self.dtype.is_complex:
            shape = shape + (2,)
        x = torch.rand(size=shape)
        # initializers *may* work in-place => clone
        y = self.initializer(x.clone())
        assert not (x == y).all()
        self._verify_initialization(y)

    def _verify_initialization(self, x: torch.FloatTensor) -> None:
        """Verify properties of initialization."""
        pass

    def test_model(self):
        """Test whether initializer can be used for a model."""
        triples_factory = generation.generate_triples_factory(num_entities=self.num_entities)
        model = pykeen.models.ERModel(
            triples_factory=triples_factory,
            interaction=self.interaction,
            entity_representations_kwargs={"shape": self.shape, "initializer": self.initializer, "dtype": self.dtype},
            relation_representations_kwargs={"shape": self.shape},
            random_seed=0,
        ).to(resolve_device())
        model.reset_parameters_()


class PredictBaseTestCase(unittest.TestCase):
    """Base test for prediction workflows."""

    batch_size: ClassVar[int] = 2
    model_cls: ClassVar[type[Model]]
    model_kwargs: ClassVar[Mapping[str, Any]]

    factory: TriplesFactory
    batch: MappedTriples
    model: Model

    def setUp(self) -> None:
        """Prepare model."""
        self.factory = Nations().training
        self.batch = self.factory.mapped_triples[: self.batch_size, :]
        self.model = self.model_cls(
            triples_factory=self.factory,
            **self.model_kwargs,
        )


class CleanerTestCase(GenericTestCase[Cleaner]):
    """Test cases for cleaner."""

    def post_instantiation_hook(self) -> None:
        """Prepare triples."""
        self.dataset = Nations()
        self.all_entities = set(range(self.dataset.num_entities))
        self.mapped_triples = self.dataset.training.mapped_triples
        # unfavourable split to ensure that cleanup is necessary
        self.reference, self.other = torch.split(
            self.mapped_triples,
            split_size_or_sections=[24, self.mapped_triples.shape[0] - 24],
            dim=0,
        )
        # check for unclean split
        assert get_entities(self.reference) != self.all_entities

    def test_cleanup_pair(self):
        """Test cleanup_pair."""
        reference_clean, other_clean = self.instance.cleanup_pair(
            reference=self.reference,
            other=self.other,
            random_state=42,
        )
        # check that no triple got lost
        assert triple_tensor_to_set(self.mapped_triples) == triple_tensor_to_set(
            torch.cat(
                [
                    reference_clean,
                    other_clean,
                ],
                dim=0,
            )
        )
        # check that triples where only moved from other to reference
        assert is_triple_tensor_subset(self.reference, reference_clean)
        assert is_triple_tensor_subset(other_clean, self.other)
        # check that all entities occur in reference
        assert get_entities(reference_clean) == self.all_entities

    def test_call(self):
        """Test call."""
        triples_groups = [self.reference] + list(torch.split(self.other, split_size_or_sections=3, dim=0))
        clean_groups = self.instance(triples_groups=triples_groups, random_state=42)
        assert all(torch.is_tensor(triples) and triples.dtype for triples in clean_groups)


class SplitterTestCase(GenericTestCase[Splitter]):
    """Test cases for triples splitter."""

    def post_instantiation_hook(self) -> None:
        """Prepare data."""
        dataset = Nations()
        self.all_entities = set(range(dataset.num_entities))
        self.mapped_triples = dataset.training.mapped_triples

    def _test_split(self, ratios: float | Sequence[float], exp_parts: int):
        """Test splitting."""
        splitted = self.instance.split(
            mapped_triples=self.mapped_triples,
            ratios=ratios,
            random_state=None,
        )
        assert len(splitted) == exp_parts
        # check that no triple got lost
        assert triple_tensor_to_set(self.mapped_triples) == set().union(
            *(triple_tensor_to_set(triples) for triples in splitted)
        )
        # check that all entities are covered in first part
        assert triple_tensor_to_set(splitted[0]) == self.all_entities


class EvaluatorTestCase(unittest_templates.GenericTestCase[Evaluator]):
    """A test case for quickly defining common tests for evaluators models."""

    # the model
    model: Model

    # Settings
    batch_size: int = 8
    embedding_dim: int = 7

    def _pre_instantiation_hook(self, kwargs: MutableMapping[str, Any]) -> MutableMapping[str, Any]:  # noqa: D102
        self.dataset = Nations()
        return super()._pre_instantiation_hook(kwargs=kwargs)

    @property
    def factory(self) -> CoreTriplesFactory:
        """Return the evaluation factory."""
        return self.dataset.validation

    def post_instantiation_hook(self) -> None:  # noqa: D102
        # Use small model (untrained)
        self.model = TransE(triples_factory=self.factory, embedding_dim=self.embedding_dim)

    def _get_input(
        self,
        inverse: bool = False,
    ) -> tuple[torch.LongTensor, torch.FloatTensor, torch.BoolTensor | None]:
        # Get batch
        hrt_batch = self.factory.mapped_triples[: self.batch_size].to(self.model.device)

        # Compute scores
        if inverse:
            scores = self.model.score_h(rt_batch=hrt_batch[:, 1:])
        else:
            scores = self.model.score_t(hr_batch=hrt_batch[:, :2])

        # Compute mask only if required
        if self.instance.requires_positive_mask:
            # TODO: Re-use filtering code
            triples = self.factory.mapped_triples.to(self.model.device)
            if inverse:
                sel_col, start_col = 0, 1
            else:
                sel_col, start_col = 2, 0
            stop_col = start_col + 2

            # shape: (batch_size, num_triples)
            triple_mask = (triples[None, :, start_col:stop_col] == hrt_batch[:, None, start_col:stop_col]).all(dim=-1)
            batch_indices, triple_indices = triple_mask.nonzero(as_tuple=True)
            entity_indices = triples[triple_indices, sel_col]

            # shape: (batch_size, num_entities)
            mask = torch.zeros_like(scores, dtype=torch.bool)
            mask[batch_indices, entity_indices] = True
        else:
            mask = None

        return hrt_batch, scores, mask

    def test_process_tail_scores_(self) -> None:
        """Test the evaluator's ``process_tail_scores_()`` function."""
        hrt_batch, scores, mask = self._get_input()
        true_scores = scores[torch.arange(0, hrt_batch.shape[0]), hrt_batch[:, 2]][:, None]
        self.instance.process_scores_(
            hrt_batch=hrt_batch,
            target=LABEL_TAIL,
            true_scores=true_scores,
            scores=scores,
            dense_positive_mask=mask,
        )

    def test_process_head_scores_(self) -> None:
        """Test the evaluator's ``process_head_scores_()`` function."""
        hrt_batch, scores, mask = self._get_input(inverse=True)
        true_scores = scores[torch.arange(0, hrt_batch.shape[0]), hrt_batch[:, 0]][:, None]
        self.instance.process_scores_(
            hrt_batch=hrt_batch,
            target=LABEL_HEAD,
            true_scores=true_scores,
            scores=scores,
            dense_positive_mask=mask,
        )

    def _process_batches(self):
        """Process one batch per side."""
        hrt_batch, scores, mask = self._get_input()
        true_scores = scores[torch.arange(0, hrt_batch.shape[0]), hrt_batch[:, 2]][:, None]
        for target in (LABEL_HEAD, LABEL_TAIL):
            self.instance.process_scores_(
                hrt_batch=hrt_batch,
                target=target,
                true_scores=true_scores,
                scores=scores,
                dense_positive_mask=mask,
            )
        return hrt_batch, scores, mask

    def test_finalize(self) -> None:
        """Test the finalize() function."""
        # Process one batch
        hrt_batch, scores, mask = self._process_batches()

        result = self.instance.finalize()
        assert isinstance(result, MetricResults)

        self._validate_result(
            result=result,
            data={"batch": hrt_batch, "scores": scores, "mask": mask},
        )

    def _validate_result(
        self,
        result: MetricResults,
        data: dict[str, torch.Tensor],
    ):
        logger.warning(f"{self.__class__.__name__} did not overwrite _validate_result.")

    def test_pipeline(self):
        """Test interaction with pipeline."""
        pipeline(
            training=self.factory,
            testing=self.factory,
            model="distmult",
            evaluator=evaluator_resolver.normalize_cls(self.cls),
            evaluator_kwargs=self.instance_kwargs,
            training_kwargs={
                "num_epochs": 1,
            },
        )


class AnchorSelectionTestCase(GenericTestCase[pykeen.nn.node_piece.AnchorSelection]):
    """Tests for anchor selection."""

    num_anchors: int = 7
    num_entities: int = 33
    num_triples: int = 101
    edge_index: numpy.ndarray

    def _pre_instantiation_hook(self, kwargs: MutableMapping[str, Any]) -> MutableMapping[str, Any]:
        """Prepare kwargs."""
        kwargs = super()._pre_instantiation_hook(kwargs=kwargs)
        kwargs["num_anchors"] = self.num_anchors
        return kwargs

    def post_instantiation_hook(self) -> None:
        """Prepare edge index."""
        generator = numpy.random.default_rng(seed=42)
        self.edge_index = generator.integers(low=0, high=self.num_entities, size=(2, self.num_triples))

    def test_call(self):
        """Test __call__."""
        anchors = self.instance(edge_index=self.edge_index)
        # shape
        assert len(anchors) == self.num_anchors
        # value range
        assert (anchors >= 0).all()
        assert (anchors < self.num_entities).all()
        # no duplicates
        assert len(set(anchors.tolist())) == len(anchors)


class AnchorSearcherTestCase(GenericTestCase[pykeen.nn.node_piece.AnchorSearcher]):
    """Tests for anchor search."""

    num_entities = 33
    k: int = 2
    edge_index: numpy.ndarray
    anchors: numpy.ndarray

    def post_instantiation_hook(self) -> None:
        """Prepare circular edge index."""
        self.edge_index = numpy.stack(
            [numpy.arange(self.num_entities), (numpy.arange(self.num_entities) + 1) % self.num_entities],
            axis=0,
        )
        self.anchors = numpy.arange(0, self.num_entities, 10)

    def test_call(self):
        """Test __call__."""
        tokens = self.instance(edge_index=self.edge_index, anchors=self.anchors, k=self.k)
        # shape
        assert tokens.shape == (self.num_entities, self.k)
        # value range
        assert (tokens >= -1).all()
        assert (tokens < len(self.anchors)).all()
        # no duplicates
        for row in tokens.tolist():
            assert {k: v for k, v in Counter(row).items() if k >= 0 and v > 1} == {}, "duplicate token"


class TokenizerTestCase(GenericTestCase[pykeen.nn.node_piece.Tokenizer]):
    """Tests for tokenization."""

    num_tokens: int = 2
    factory: CoreTriplesFactory

    def _pre_instantiation_hook(self, kwargs: MutableMapping[str, Any]) -> MutableMapping[str, Any]:
        """Prepare triples."""
        self.factory = Nations().training
        return {}

    def test_call(self):
        """Test __call__."""
        vocabulary_size, tokens = self.instance(
            mapped_triples=self.factory.mapped_triples,
            num_tokens=self.num_tokens,
            num_entities=self.factory.num_entities,
            num_relations=self.factory.num_relations,
        )
        assert isinstance(vocabulary_size, int)
        assert vocabulary_size > 0
        # shape
        assert tokens.shape == (self.factory.num_entities, self.num_tokens)
        # value range
        assert (tokens >= -1).all()
        # no repetition, except padding idx
        for row in tokens.tolist():
            assert {k: v for k, v in Counter(row).items() if k >= 0 and v > 1} == {}, "duplicate token"


class NodePieceTestCase(RepresentationTestCase):
    """General test case for node piece representations."""

    cls = pykeen.nn.node_piece.NodePieceRepresentation
    num_relations: ClassVar[int] = 7
    num_triples: ClassVar[int] = 31

    def _pre_instantiation_hook(self, kwargs: MutableMapping[str, Any]) -> MutableMapping[str, Any]:  # noqa: D102
        kwargs = super()._pre_instantiation_hook(kwargs=kwargs)
        kwargs["triples_factory"] = generation.generate_triples_factory(
            num_entities=self.max_id,
            num_relations=self.num_relations,
            num_triples=self.num_triples,
            create_inverse_triples=False,
        )
        # inferred from triples factory
        kwargs.pop("max_id")
        return kwargs

    def test_estimate_diversity(self):
        """Test estimating diversity."""
        diversity = self.instance.estimate_diversity()
        assert len(diversity.uniques_per_representation) == len(self.instance.base)
        assert 0.0 <= diversity.uniques_total <= 1.0


class EvaluationLoopTestCase(GenericTestCase[pykeen.evaluation.evaluation_loop.EvaluationLoop]):
    """Tests for evaluation loops."""

    batch_size: int = 2
    factory: CoreTriplesFactory

    def _pre_instantiation_hook(self, kwargs: MutableMapping[str, Any]) -> MutableMapping[str, Any]:
        kwargs = super()._pre_instantiation_hook(kwargs=kwargs)
        self.factory = Nations().training
        kwargs["model"] = FixedModel(triples_factory=self.factory)
        return kwargs

    @torch.inference_mode()
    def test_process_batch(self):
        """Test processing a single batch."""
        batch = next(iter(self.instance.get_loader(batch_size=self.batch_size)))
        self.instance.process_batch(batch=batch)


class EvaluationOnlyModelTestCase(unittest_templates.GenericTestCase[pykeen.models.EvaluationOnlyModel]):
    """Test case for evaluation only models."""

    #: The batch size
    batch_size: int = 3

    def _pre_instantiation_hook(self, kwargs: MutableMapping[str, Any]) -> MutableMapping[str, Any]:  # noqa: D102
        kwargs = super()._pre_instantiation_hook(kwargs=kwargs)
        dataset = Nations()
        self.factory = kwargs["triples_factory"] = dataset.training
        return kwargs

    def _verify(self, scores: torch.FloatTensor):
        """Verify scores."""

    def test_score_t(self):
        """Test score_t."""
        hr_batch = self.factory.mapped_triples[torch.randint(self.factory.num_triples, size=(self.batch_size,))][:, :2]
        scores = self.instance.score_t(hr_batch=hr_batch)
        assert scores.shape == (self.batch_size, self.factory.num_entities)
        self._verify(scores)

    def test_score_h(self):
        """Test score_h."""
        rt_batch = self.factory.mapped_triples[torch.randint(self.factory.num_triples, size=(self.batch_size,))][:, 1:]
        scores = self.instance.score_h(rt_batch=rt_batch)
        assert scores.shape == (self.batch_size, self.factory.num_entities)
        self._verify(scores)


class RankBasedMetricTestCase(unittest_templates.GenericTestCase[RankBasedMetric]):
    """A test for rank-based metrics."""

    #: the maximum number of candidates
    max_num_candidates: int = 17

    #: the number of ranks
    num_ranks: int = 33

    #: the number of samples to use for monte-carlo estimation
    num_samples: int = 1_000

    #: the number of candidates for each individual ranking task
    num_candidates: numpy.ndarray

    #: the ranks for each individual ranking task
    ranks: numpy.ndarray

    def post_instantiation_hook(self) -> None:
        """Generate a coherent rank & candidate pair."""
        self.ranks, self.num_candidates = generate_num_candidates_and_ranks(
            num_ranks=self.num_ranks,
            max_num_candidates=self.max_num_candidates,
            seed=42,
        )

    def test_docdata(self):
        """Test the docdata contents of the metric."""
        assert hasattr(self.instance, "increasing")
        assert self.cls.__doc__.splitlines()[0].strip() != "", "First line of docstring should not be blank"
        assert get_docdata(self.instance) is not None, "No docdata available"
        assert getattr_or_docdata(self.cls, "link") is not None
        assert getattr_or_docdata(self.cls, "name") is not None
        assert getattr_or_docdata(self.cls, "description") is not None
        assert self.instance.key is not None

    def _test_call(self, ranks: numpy.ndarray, num_candidates: numpy.ndarray | None):
        """Verify call."""
        x = self.instance(ranks=ranks, num_candidates=num_candidates)
        # data type
        assert isinstance(x, float)
        # value range
        assert x in self.instance.value_range.approximate(epsilon=1e-08)

    def test_call(self):
        """Test __call__."""
        self._test_call(ranks=self.ranks, num_candidates=self.num_candidates)

    def test_call_best(self):
        """Test __call__ with optimal ranks."""
        self._test_call(ranks=numpy.ones(shape=(self.num_ranks,)), num_candidates=self.num_candidates)

    def test_call_worst(self):
        """Test __call__ with worst ranks."""
        self._test_call(ranks=self.num_candidates, num_candidates=self.num_candidates)

    def test_call_no_candidates(self):
        """Test __call__ without candidates."""
        if self.instance.needs_candidates:
            raise SkipTest(f"{self.instance} requires candidates.")
        self._test_call(ranks=self.ranks, num_candidates=None)

    def test_increasing(self):
        """Test correct increasing annotation."""
        # TODO: this does not necessarily hold for dispersion metrics (std, var)
        x, y = (
            self.instance(ranks=ranks, num_candidates=self.num_candidates)
            for ranks in [
                # original ranks
                self.ranks,
                # better ranks
                numpy.clip(self.ranks - 1, a_min=1, a_max=None),
            ]
        )
        if self.instance.increasing:
            assert x <= y
        else:
            assert y <= x

    def _test_expectation(self, weights: numpy.ndarray | None):
        """Test the numeric expectation is close to the closed form one."""
        try:
            closed = self.instance.expected_value(num_candidates=self.num_candidates, weights=weights)
        except NoClosedFormError as error:
            raise SkipTest("no implementation of closed-form expectation") from error

        generator = numpy.random.default_rng(seed=0)
        low, _simulated, high = self.instance.numeric_expected_value_with_ci(
            num_candidates=self.num_candidates,
            num_samples=self.num_samples,
            generator=generator,
            weights=weights,
        )
        assert low <= closed
        assert closed <= high

    def test_expectation(self):
        """Test the numeric expectation is close to the closed form one."""
        self._test_expectation(weights=None)

    def test_expectation_weighted(self):
        """Test for weighted expectation."""
        self._test_expectation(weights=self._generate_weights())

    def _test_variance(self, weights: numpy.ndarray | None):
        """Test the numeric variance is close to the closed form one."""
        try:
            closed = self.instance.variance(num_candidates=self.num_candidates, weights=weights)
        except NoClosedFormError as error:
            raise SkipTest("no implementation of closed-form variance") from error

        # variances are non-negative
        assert closed >= 0

        generator = numpy.random.default_rng(seed=0)
        low, _simulated, high = self.instance.numeric_variance_with_ci(
            num_candidates=self.num_candidates,
            num_samples=self.num_samples,
            generator=generator,
            weights=weights,
        )
        assert low <= closed
        assert closed <= high

    def test_variance(self):
        """Test the numeric variance is close to the closed form one."""
        self._test_variance(weights=None)

    def test_variance_weighted(self):
        """Test the weighted numeric variance is close to the closed form one."""
        self._test_variance(weights=self._generate_weights())

    def _generate_weights(self):
        """Generate weights."""
        if not self.instance.supports_weights:
            raise SkipTest(f"{self.instance} does not support weights")
        # generate random weights such that sum = n
        generator = numpy.random.default_rng(seed=21)
        weights = generator.random(size=self.num_candidates.shape)
        return self.num_ranks * weights / weights.sum()

    def test_different_to_base_metric(self):
        """Check whether the value is different from the base metric (relevant for adjusted metrics)."""
        if not isinstance(self.instance, DerivedRankBasedMetric):
            self.skipTest("no base metric")
        base_instance = rank_based_metric_resolver.make(self.instance.base_cls)
        base_factor = 1 if base_instance.increasing else -1
        assert self.instance(ranks=self.ranks, num_candidates=self.num_candidates) != base_factor * base_instance(
            ranks=self.ranks, num_candidates=self.num_candidates
        )

    def test_weights_direction(self):
        """Test monotonicity of weighting."""
        # TODO: this does not necessarily hold for dispersion metrics (std, var)
        if not self.instance.supports_weights:
            raise SkipTest(f"{self.instance} does not support weights")

        # for sanity checking: give the largest weight to best rank => should improve
        idx = self.ranks.argmin()
        weights = numpy.ones_like(self.ranks, dtype=float)
        weights[idx] = 2.0
        weighted = self.instance(ranks=self.ranks, num_candidates=self.num_candidates, weights=weights)
        unweighted = self.instance(ranks=self.ranks, num_candidates=self.num_candidates, weights=None)
        if self.instance.increasing:  # increasing = larger is better => weighted should be better
            assert unweighted <= weighted
        else:
            assert weighted <= unweighted

    def test_weights_coherence(self):
        """Test coherence for weighted metrics & metric in repeated array."""
        if not self.instance.supports_weights:
            raise SkipTest(f"{self.instance} does not support weights")

        # generate two versions
        generator = numpy.random.default_rng(seed=21)
        repeats = generator.integers(low=1, high=10, size=self.ranks.shape)

        # 1. repeat each rank/candidate pair a random number of times
        repeated_ranks = numpy.repeat(self.ranks, repeats=repeats)
        repeated_num_candidates = numpy.repeat(self.num_candidates, repeats=repeats)
        value_repeat = self.instance(ranks=repeated_ranks, num_candidates=repeated_num_candidates, weights=None)

        # 2. do not repeat, but assign a corresponding weight
        weights = repeats.astype(float)
        value_weighted = self.instance(ranks=self.ranks, num_candidates=self.num_candidates, weights=weights)

        assert value_repeat == pytest.approx(value_weighted), (value_repeat, value_weighted)
<<<<<<< HEAD
=======


class ZRankBasedMetricTestCase(RankBasedMetricTestCase):
    """Test cases for z-normalized metrics."""

    # docstr-coverage: inherited
    def test_weights_coherence(self):  # noqa: D102
        raise unittest.SkipTest("Z-normalized metrics do not work well with the sampling weight interpretation.")
>>>>>>> 05c7bbb2


class MetricResultTestCase(unittest_templates.GenericTestCase[MetricResults]):
    """Test for metric results."""

    def test_flat_dict(self):
        """Test to_flat_dict."""
        flat_dict = self.instance.to_flat_dict()
        # check flatness
        assert isinstance(flat_dict, dict)
        for key, value in flat_dict.items():
            assert isinstance(key, str)
            # TODO: does this suffice, or do we really need float as datatype?
            assert isinstance(value, (float, int)), key
        self._verify_flat_dict(flat_dict)

    def _verify_flat_dict(self, flat_dict: Mapping[str, Any]):
        pass


class TrainingInstancesTestCase(unittest_templates.GenericTestCase[Instances]):
    """Test for training instances."""

    def _pre_instantiation_hook(self, kwargs: MutableMapping[str, Any]) -> MutableMapping[str, Any]:  # noqa: D102
        self.factory = Nations().training
        return kwargs

    def test_data_loader(self):
        """Test usage with data loader."""
        for batch in torch.utils.data.DataLoader(dataset=self.instance, batch_size=2, shuffle=True):
            assert batch is not None


class BatchSLCWATrainingInstancesTestCase(unittest_templates.GenericTestCase[BaseBatchedSLCWAInstances]):
    """Test for batched sLCWA training instances."""

    batch_size: int = 2
    num_negatives_per_positive: int = 3
    kwargs = {
        "batch_size": batch_size,
        "negative_sampler_kwargs": {
            "num_negs_per_pos": num_negatives_per_positive,
        },
    }

    def _pre_instantiation_hook(self, kwargs: MutableMapping[str, Any]) -> MutableMapping[str, Any]:  # noqa: D102
        self.factory = Nations().training
        kwargs["mapped_triples"] = self.factory.mapped_triples
        return kwargs

    def test_data_loader(self):
        """Test data loader."""
        for batch in torch.utils.data.DataLoader(dataset=self.instance, batch_size=None):
            assert batch["positives"].shape == (self.batch_size, 3)
            assert batch["negatives"].shape == (self.batch_size, self.num_negatives_per_positive, 3)
            assert "masks" not in batch
            if "pos_weights" in batch:
                assert batch["pos_weights"].shape == batch["positives"].shape
            if "neg_weights" in batch:
                assert batch["neg_weights"].shape == batch["negatives"].shape

    def test_length(self):
        """Test length."""
        assert len(self.instance) == more_itertools.ilen(self.instance)

    def test_data_loader_multiprocessing(self):
        """Test data loader with multiple workers."""
        assert (
            sum(
                batch["positives"].shape[0]
                for batch in torch.utils.data.DataLoader(dataset=self.instance, batch_size=None, num_workers=2)
            )
            == self.factory.num_triples
        )


class TrainingCallbackTestCase(unittest_templates.GenericTestCase[TrainingCallback]):
    """Base test case for training callbacks."""

    def _pre_instantiation_hook(self, kwargs: MutableMapping[str, Any]) -> MutableMapping[str, Any]:  # noqa: D102
        kwargs = super()._pre_instantiation_hook(kwargs)
        self.dataset = Nations()
        return kwargs

    def test_pipeline(self):
        """Test running a small pipeline with the provided callback."""
        pipeline(
            dataset=self.dataset,
            model="distmult",
            training_kwargs={
                "callbacks": self.instance,
            },
        )


class GraphPairCombinatorTestCase(unittest_templates.GenericTestCase[GraphPairCombinator]):
    """Base test for graph pair combination methods."""

    def _add_labels(self, tf: CoreTriplesFactory) -> TriplesFactory:
        """Add artificial labels to a triples factory."""
        entity_to_id = {f"e_{i}": i for i in range(tf.num_entities)}
        relation_to_id = {f"r_{i}": i for i in range(tf.num_relations)}
        return TriplesFactory(
            mapped_triples=tf.mapped_triples, entity_to_id=entity_to_id, relation_to_id=relation_to_id
        )

    def _test_combination(self, labels: bool):
        # generate random triples factories
        left, right = (generation.generate_triples_factory(random_state=random_state) for random_state in (0, 1))
        # generate random alignment
        left_idx, right_idx = torch.stack([torch.arange(left.num_entities), torch.randperm(left.num_entities)])[
            : left.num_entities // 2
        ].numpy()
        # add label information if necessary
        if labels:
            left, right = (self._add_labels(tf) for tf in (left, right))
            left_idx = [left.entity_id_to_label[i] for i in left_idx]
            right_idx = [right.entity_id_to_label[i] for i in right_idx]
        # prepare alignment data frame
        alignment = pandas.DataFrame(data={EA_SIDE_LEFT: left_idx, EA_SIDE_RIGHT: right_idx})
        # call
        tf_both, alignment_t = self.instance(left=left, right=right, alignment=alignment)
        # check
        assert type(tf_both) is type(left)
        assert alignment_t.ndim == 2
        assert alignment_t.shape[0] == 2
        assert alignment_t.shape[1] <= len(alignment)

    def test_combination_label(self):
        """Test combination with labels."""
        self._test_combination(labels=True)

    def test_combination_id(self):
        """Test combination without labels."""
        self._test_combination(labels=False)

    def test_manual(self):
        """Smoke-test on a manual example.

        cf. https://github.com/pykeen/pykeen/pull/893#discussion_r861553903
        """
        left_tf = TriplesFactory.from_labeled_triples(
            pandas.DataFrame(
                [
                    ["la", "0", "lb"],
                    ["lb", "0", "lc"],
                    ["la", "1", "ld"],
                    ["le", "1", "lg"],
                    ["lh", "1", "lg"],
                ],
            ).values
        )
        right_tf = TriplesFactory.from_labeled_triples(
            pandas.DataFrame(
                [
                    ["ra", "2", "rb"],
                    ["ra", "2", "rc"],
                    ["rc", "3", "rd"],
                    ["re", "3", "rg"],
                    ["rh", "3", "rg"],
                ],
            ).values
        )
        test_links = pandas.DataFrame(
            [
                ["ld", "rd"],
                ["le", "re"],
                ["lg", "rg"],
                ["lh", "rh"],
            ],
            columns=[EA_SIDE_LEFT, EA_SIDE_RIGHT],
        )
        combined_tf = self.instance(left=left_tf, right=right_tf, alignment=test_links)[0]
        self._verify_manual(combined_tf=combined_tf)

    @abstractmethod
    def _verify_manual(self, combined_tf: CoreTriplesFactory):
        """Verify the result of the combination of the manual example."""


class EarlyStopperTestCase(unittest_templates.GenericTestCase[EarlyStopper]):
    """Base test for early stopper."""

    cls = EarlyStopper

    #: The window size used by the early stopper
    patience: int = 2
    #: The mock losses the mock evaluator will return
    mock_losses: list[float] = [10.0, 9.0, 8.0, 9.0, 8.0, 8.0]
    #: The (zeroed) index  - 1 at which stopping will occur
    stop_constant: int = 4
    #: The minimum improvement
    delta: float = 0.0
    #: The best results
    best_results: list[float] = [10.0, 9.0, 8.0, 8.0, 8.0]

    def _pre_instantiation_hook(self, kwargs: MutableMapping[str, Any]) -> MutableMapping[str, Any]:
        kwargs = super()._pre_instantiation_hook(kwargs)
        nations = Nations()
        kwargs.update(
            {
                "evaluator": MockEvaluator(key=("hits_at_10", SIDE_BOTH, RANK_REALISTIC), values=self.mock_losses),
                "model": FixedModel(triples_factory=nations.training),
                "training_triples_factory": nations.training,
                "evaluation_triples_factory": nations.validation,
                "patience": self.patience,
                "relative_delta": self.delta,
                "larger_is_better": False,
                "best_model_path": pathlib.Path(tempfile.gettempdir(), "test-best-model-weights.pt"),
            }
        )
        return kwargs

    def test_initialization(self):
        """Test warm-up phase."""
        for epoch in range(self.patience):
            should_stop = self.instance.should_stop(epoch=epoch)
            assert not should_stop

    def test_result_processing(self):
        """Test that the mock evaluation of the early stopper always gives the right loss."""
        for epoch in range(len(self.mock_losses)):
            # Step early stopper
            should_stop = self.instance.should_stop(epoch=epoch)

            if should_stop:
                break
            # check storing of results
            assert self.instance.results == self.mock_losses[: epoch + 1]
            assert self.instance.best_metric == self.best_results[epoch]

    def test_should_stop(self):
        """Test that the stopper knows when to stop."""
        for epoch in range(self.stop_constant):
            assert not self.instance.should_stop(epoch=epoch)
        assert self.instance.should_stop(epoch=self.stop_constant)

    def test_result_logging(self):
        """Test whether result logger is called properly."""
        self.instance.result_tracker = mock_tracker = Mock()
        self.instance.should_stop(epoch=0)
        log_metrics = mock_tracker.log_metrics
        assert isinstance(log_metrics, Mock)
        log_metrics.assert_called_once()
        _, call_args = log_metrics.call_args_list[0]
        assert "step" in call_args
        assert call_args["step"] == 0
        assert "prefix" in call_args
        assert call_args["prefix"] == "validation"

    def test_serialization(self):
        """Test for serialization."""
        summary = self.instance.get_summary_dict()
        new_stopper = EarlyStopper(
            # not needed for test
            model=...,
            evaluator=...,
            training_triples_factory=...,
            evaluation_triples_factory=...,
        )
        new_stopper._write_from_summary_dict(**summary)
        for key in summary:
            assert getattr(self.instance, key) == getattr(new_stopper, key)


class CombinationTestCase(unittest_templates.GenericTestCase[pykeen.nn.combination.Combination]):
    """Test for combinations."""

    input_dims: Sequence[Sequence[int]] = [[5, 7], [5, 7, 11]]

    def _iter_input_shapes(self) -> Iterable[Sequence[tuple[int, ...]]]:
        """Iterate over test input shapes."""
        for prefix_shape in [(), (2,), (2, 3)]:
            for input_dims in self.input_dims:
                yield [prefix_shape + (input_dim,) for input_dim in input_dims]

    def _create_input(self, input_shapes: Sequence[tuple[int, ...]]) -> Sequence[torch.FloatTensor]:
        return [torch.empty(size=size) for size in input_shapes]

    def test_inputs(self):
        """Test that the test uses at least one input shape."""
        assert list(self._iter_input_shapes())

    def test_forward(self):
        """Test forward call."""
        for input_shapes in self._iter_input_shapes():
            xs = self._create_input(input_shapes=input_shapes)

            # verify that the input is valid
            assert len(xs) == len(input_shapes)
            assert all(x.shape == shape for x, shape in zip(xs, input_shapes, strict=False))

            # combine
            x = self.instance(xs=xs)
            assert isinstance(x, torch.Tensor)

            # verify shape
            output_shape = self.instance.output_shape(input_shapes)
            assert x.shape == output_shape


class TextEncoderTestCase(unittest_templates.GenericTestCase[pykeen.nn.text.TextEncoder]):
    """Base tests for text encoders."""

    def test_encode(self):
        """Test encoding of texts."""
        labels = ["A first sentence", "some other label"]
        x = self.instance.encode_all(labels=labels)
        assert torch.is_tensor(x)
        assert x.shape[0] == len(labels)


class PredictionTestCase(unittest_templates.GenericTestCase[pykeen.predict.Predictions]):
    """Tests for prediction post-processing."""

    # to be initialized in subclass
    df: pandas.DataFrame

    def _pre_instantiation_hook(self, kwargs: MutableMapping[str, Any]) -> MutableMapping[str, Any]:
        kwargs = super()._pre_instantiation_hook(kwargs)
        self.dataset = Nations()
        kwargs["factory"] = self.dataset.training
        return kwargs

    def test_contains(self):
        """Test contains method."""
        pred_annotated = self.instance.add_membership_columns(**self.dataset.factory_dict)
        assert isinstance(pred_annotated, pykeen.predict.Predictions)
        df_annot = pred_annotated.df
        # no column has been removed
        assert set(df_annot.columns).issuperset(self.df.columns)
        # all old columns are unmodified
        for col in self.df.columns:
            assert (df_annot[col] == self.df[col]).all()
        # new columns are boolean
        for new_col in set(df_annot.columns).difference(self.df.columns):
            assert df_annot[new_col].dtype == bool

    def test_filter(self):
        """Test filter method."""
        pred_filtered = self.instance.filter_triples(*self.dataset.factory_dict.values())
        assert isinstance(pred_filtered, pykeen.predict.Predictions)
        df_filtered = pred_filtered.df
        # no columns have been added
        assert set(df_filtered.columns) == set(self.df.columns)
        # check subset relation
        assert set(df_filtered.itertuples()).issubset(self.df.itertuples())


class ScoreConsumerTests(unittest_templates.GenericTestCase[pykeen.predict.ScoreConsumer]):
    """Tests for score consumers."""

    batch_size: int = 2
    num_entities: int = 3
    target: Target = LABEL_TAIL

    def test_consumption(self):
        """Test calling."""
        generator = torch.manual_seed(seed=42)
        batch = torch.randint(self.num_entities, size=(self.batch_size, 2), generator=generator)
        scores = torch.rand(self.batch_size, self.num_entities)
        self.instance(batch=batch, target=self.target, scores=scores)
        self.check()

    def check(self):
        """Perform additional verification."""
        pass


class CheckpointScheduleTests(GenericTestCase[CheckpointSchedule]):
    """Generic tests for checkpoint schedules."""

    def test_call(self) -> None:
        """Smoke-test for calling."""
        for step in self.iter_steps():
            _result = self.instance(step=step)

    def iter_steps(self) -> Iterator[int]:
        """Iterate over steps."""
        yield from range(20)


class CheckpointKeeperTests(GenericTestCase[CheckpointKeeper]):
    """Generic tests for checkpoint keepers."""

    def test_call(self) -> None:
        """Test calling."""
        for steps in self.iter_steps():
            steps_copy = list(steps)
            kept = list(self.instance(steps=steps))
            # check for unique values
            assert len(kept) == len(set(kept))
            # check for subset property
            assert set(kept).issubset(steps_copy)
            # maybe additional checks
            self.check_result(steps=steps_copy, kept=kept)

    def check_result(self, steps: list[int], kept: list[int]) -> None:
        """Check result."""

    def iter_steps(self) -> Iterator[list[int]]:
        """Iterate over steps."""
        yield list(range(10))
        yield list(range(20))<|MERGE_RESOLUTION|>--- conflicted
+++ resolved
@@ -2365,8 +2365,6 @@
         value_weighted = self.instance(ranks=self.ranks, num_candidates=self.num_candidates, weights=weights)
 
         assert value_repeat == pytest.approx(value_weighted), (value_repeat, value_weighted)
-<<<<<<< HEAD
-=======
 
 
 class ZRankBasedMetricTestCase(RankBasedMetricTestCase):
@@ -2375,7 +2373,6 @@
     # docstr-coverage: inherited
     def test_weights_coherence(self):  # noqa: D102
         raise unittest.SkipTest("Z-normalized metrics do not work well with the sampling weight interpretation.")
->>>>>>> 05c7bbb2
 
 
 class MetricResultTestCase(unittest_templates.GenericTestCase[MetricResults]):

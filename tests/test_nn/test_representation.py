# -*- coding: utf-8 -*-

"""Test embeddings."""

import unittest
from typing import Any, ClassVar, MutableMapping, Tuple

import numpy
import torch
import unittest_templates

import pykeen.nn.message_passing
import pykeen.nn.node_piece
import pykeen.nn.pyg
import pykeen.nn.representation
import pykeen.nn.vision
from pykeen.datasets import get_dataset
from tests import cases, mocks

try:
    import transformers
except ImportError:
    transformers = None


class EmbeddingTests(cases.RepresentationTestCase):
    """Tests for embeddings."""

    cls = pykeen.nn.representation.Embedding
    kwargs = dict(
        num_embeddings=7,
        embedding_dim=13,
    )

    def test_backwards_compatibility(self):
        """Test shape and num_embeddings."""
        assert self.instance.max_id == self.instance_kwargs["num_embeddings"]
        embedding_dim = int(numpy.prod(self.instance.shape))
        assert self.instance.shape == (embedding_dim,)


class LowRankEmbeddingRepresentationTests(cases.RepresentationTestCase):
    """Tests for low-rank embedding representations."""

    cls = pykeen.nn.representation.LowRankRepresentation
    kwargs = dict(
        max_id=10,
        shape=(3, 7),
    )


class TensorEmbeddingTests(cases.RepresentationTestCase):
    """Tests for Embedding with 2-dimensional shape."""

    cls = pykeen.nn.representation.Embedding
    kwargs = dict(
        num_embeddings=10,
        shape=(3, 7),
    )


class RGCNRepresentationTests(cases.TriplesFactoryRepresentationTestCase):
    """Test RGCN representations."""

    cls = pykeen.nn.message_passing.RGCNRepresentation
    num_bases: ClassVar[int] = 2

    def _pre_instantiation_hook(self, kwargs: MutableMapping[str, Any]) -> MutableMapping[str, Any]:  # noqa: D102
        kwargs = super()._pre_instantiation_hook(kwargs=kwargs)
        kwargs["entity_representations_kwargs"] = dict(embedding_dim=self.num_entities)
        return kwargs


class TestSingleCompGCNRepresentationTests(cases.TriplesFactoryRepresentationTestCase):
    """Test single CompGCN representations."""

    cls = pykeen.nn.representation.SingleCompGCNRepresentation
    dim: ClassVar[int] = 3
    create_inverse_triples = True

    def _pre_instantiation_hook(self, kwargs: MutableMapping[str, Any]) -> MutableMapping[str, Any]:  # noqa: D102
        kwargs = super()._pre_instantiation_hook(kwargs=kwargs)
        kwargs["combined"] = pykeen.nn.representation.CombinedCompGCNRepresentations(
            triples_factory=kwargs.pop("triples_factory"),
            entity_representations_kwargs=dict(embedding_dim=self.dim),
            relation_representations_kwargs=dict(embedding_dim=self.dim),
            dims=self.dim,
        )
        return kwargs


class NodePieceRelationTests(cases.NodePieceTestCase):
    """Tests for node piece representation."""

    kwargs = dict(
        token_representations_kwargs=dict(
            shape=(3,),
        )
    )


class NodePieceAnchorTests(cases.NodePieceTestCase):
    """Tests for node piece representation with anchor nodes."""

    kwargs = dict(
        token_representations_kwargs=dict(
            shape=(3,),
        ),
        tokenizers="anchor",
        tokenizers_kwargs=dict(
            selection="degree",
        ),
    )


class NodePieceMixedTests(cases.NodePieceTestCase):
    """Tests for node piece representation with mixed tokenizers."""

    kwargs = dict(
        token_representations_kwargs=(
            dict(
                shape=(3,),
            ),
            dict(
                shape=(3,),
            ),
        ),
        tokenizers=("relation", "anchor"),
        num_tokens=(2, 3),
        tokenizers_kwargs=(
            dict(),
            dict(
                selection="degree",
            ),
        ),
    )

    def test_token_representations(self):
        """Verify that the number of token representations is correct."""
        assert len(self.instance.token_representations) == 2


class TokenizationTests(cases.RepresentationTestCase):
    """Tests for tokenization representation."""

    cls = pykeen.nn.node_piece.TokenizationRepresentation
    max_id: int = 13
    vocabulary_size: int = 5
    num_tokens: int = 3

    def _pre_instantiation_hook(self, kwargs: MutableMapping[str, Any]) -> MutableMapping[str, Any]:
        kwargs = super()._pre_instantiation_hook(kwargs=kwargs)
        kwargs["assignment"] = torch.randint(self.vocabulary_size, size=(self.max_id, self.num_tokens))
        kwargs["token_representation_kwargs"] = dict(shape=(self.vocabulary_size,))
        return kwargs


class SubsetRepresentationTests(cases.RepresentationTestCase):
    """Tests for subset representations."""

    cls = pykeen.nn.representation.SubsetRepresentation
    kwargs = dict(
        max_id=7,
    )
    shape: Tuple[int, ...] = (13,)

    def _pre_instantiation_hook(self, kwargs: MutableMapping[str, Any]) -> MutableMapping[str, Any]:  # noqa: D102
        kwargs = super()._pre_instantiation_hook(kwargs=kwargs)
        kwargs["base"] = pykeen.nn.representation.Embedding(
            num_embeddings=2 * kwargs["max_id"],
            shape=self.shape,
        )
        return kwargs


@unittest.skipIf(transformers is None, "Need to install `transformers`")
class LabelBasedTransformerRepresentationTests(cases.RepresentationTestCase):
    """Test the label based Transformer representations."""

    cls = pykeen.nn.representation.LabelBasedTransformerRepresentation

    def _pre_instantiation_hook(self, kwargs: MutableMapping[str, Any]) -> MutableMapping[str, Any]:  # noqa: D102
        kwargs = super()._pre_instantiation_hook(kwargs=kwargs)
        kwargs["labels"] = sorted(get_dataset(dataset="nations").entity_to_id.keys())
        return kwargs


class SimpleMessagePassingRepresentationTests(cases.MessagePassingRepresentationTests):
    """Test for Pytorch Geometric representations using uni-relational message passing layers."""

    cls = pykeen.nn.pyg.SimpleMessagePassingRepresentation
    embedding_dim: int = 3
    kwargs = dict(
        base_kwargs=dict(shape=(embedding_dim,)),
        layers=["gcn"] * 2,
        layers_kwargs=dict(in_channels=embedding_dim, out_channels=embedding_dim),
    )


class TypedMessagePassingRepresentationTests(cases.MessagePassingRepresentationTests):
    """Test for Pytorch Geometric representations using categorical message passing layers."""

    cls = pykeen.nn.pyg.TypedMessagePassingRepresentation
    embedding_dim: int = 3
    kwargs = dict(
        base_kwargs=dict(shape=(embedding_dim,)),
        layers=["rgcn"],
        layers_kwargs=dict(
            in_channels=embedding_dim,
            out_channels=embedding_dim,
            num_bases=2,
            num_relations=cases.TriplesFactoryRepresentationTestCase.num_relations,
        ),
    )


class FeaturizedMessagePassingRepresentationTests(cases.MessagePassingRepresentationTests):
    """Test for Pytorch Geometric representations using categorical message passing layers."""

    cls = pykeen.nn.pyg.FeaturizedMessagePassingRepresentation
    embedding_dim: int = 3
    kwargs = dict(
        base_kwargs=dict(shape=(embedding_dim,)),
        layers=["gat"],
        layers_kwargs=dict(
            in_channels=embedding_dim,
            out_channels=embedding_dim,
            edge_dim=embedding_dim,  # should match relation dim
        ),
        relation_representation_kwargs=dict(
            shape=embedding_dim,
        ),
    )


<<<<<<< HEAD
class VisualRepresentationTestCase(cases.RepresentationTestCase):
    """Tests for VisualRepresentation."""

    cls = pykeen.nn.vision.VisualRepresentation
    kwargs = dict(
        encoder="resnet18",
        layer_name="avgpool",
        transforms=[],
        trainable=False,
    )
    max_id = 7

    def _pre_instantiation_hook(self, kwargs: MutableMapping[str, Any]) -> MutableMapping[str, Any]:
        kwargs = super()._pre_instantiation_hook(kwargs)
        kwargs["images"] = list(torch.rand(self.max_id, 3, 28, 28))
        return kwargs
=======
@unittest.skipIf(transformers is None, "Need to install `transformers`")
class WikidataTextRepresentationTests(cases.RepresentationTestCase):
    """Tests for Wikidata text representations."""

    cls = pykeen.nn.representation.WikidataTextRepresentation
    kwargs = dict(
        labels=["Q100", "Q1000"],
    )
>>>>>>> 570f5d99


class RepresentationModuleMetaTestCase(unittest_templates.MetaTestCase[pykeen.nn.representation.Representation]):
    """Test that there are tests for all representation modules."""

    base_cls = pykeen.nn.representation.Representation
    base_test = cases.RepresentationTestCase
    skip_cls = {mocks.CustomRepresentation, pykeen.nn.pyg.MessagePassingRepresentation}<|MERGE_RESOLUTION|>--- conflicted
+++ resolved
@@ -233,7 +233,6 @@
     )
 
 
-<<<<<<< HEAD
 class VisualRepresentationTestCase(cases.RepresentationTestCase):
     """Tests for VisualRepresentation."""
 
@@ -250,7 +249,8 @@
         kwargs = super()._pre_instantiation_hook(kwargs)
         kwargs["images"] = list(torch.rand(self.max_id, 3, 28, 28))
         return kwargs
-=======
+
+
 @unittest.skipIf(transformers is None, "Need to install `transformers`")
 class WikidataTextRepresentationTests(cases.RepresentationTestCase):
     """Tests for Wikidata text representations."""
@@ -259,7 +259,6 @@
     kwargs = dict(
         labels=["Q100", "Q1000"],
     )
->>>>>>> 570f5d99
 
 
 class RepresentationModuleMetaTestCase(unittest_templates.MetaTestCase[pykeen.nn.representation.Representation]):

--- conflicted
+++ resolved
@@ -123,39 +123,9 @@
 
     def setUp(self) -> None:
         """Prepare for test."""
-
-        # Decalin molecule from Fig 4 page 15 from the paper https://arxiv.org/pdf/2110.07875.pdf
-        # dummy relation type 0
-        decalin_triples = torch.tensor([
-            [1, 0, 2],
-            [2, 0, 3],
-            [3, 0, 4],
-            [4, 0, 5],
-            [5, 0, 6],
-            [5, 0, 0],
-            [0, 0, 1],
-            [0, 0, 9],
-            [6, 0, 7],
-            [7, 0, 8],
-            [8, 0, 9],
-        ], dtype=torch.long)
-
-        rwpe_vectors = torch.tensor([
-            [0.4444, 0.0000, 0.3179],  # node 0
-            [0.4167, 0.0000, 0.2824],  # node 1
-            [0.5000, 0.0000, 0.3542],  # node 2
-            [0.5000, 0.0000, 0.3542],  # node 3
-            [0.4167, 0.0000, 0.2824],  # node 4
-            [0.4444, 0.0000, 0.3179],  # node 5
-            [0.4167, 0.0000, 0.2824],  # node 6
-            [0.5000, 0.0000, 0.3542],  # node 7
-            [0.5000, 0.0000, 0.3542],  # node 8,
-            [0.4167, 0.0000, 0.2824],  # node 9
-        ])
         dataset = Nations()
         self.triples_factory = dataset.training
         self.initializer = pykeen.nn.init.RandomWalkPositionalEncodingInitializer(
-<<<<<<< HEAD
             triples_factory=self.triples_factory, dim=3
         )
         self.num_entities = dataset.num_entities
@@ -172,12 +142,42 @@
         uniq, counts = self.triples_factory.mapped_triples[:, 0::2].unique(return_counts=True)
         center = uniq[counts.argmax()]
         assert (x.argmax(dim=0) == center).all()
-=======
-            #triples_factory=dataset.training,
-            mapped_triples=decalin_triples,
-            dim=3
+
+    def test_decalin(self):
+        """Test decalin example."""
+        # Decalin molecule from Fig 4 page 15 from the paper https://arxiv.org/pdf/2110.07875.pdf
+        # dummy relation type 0
+        decalin_triples = torch.tensor(
+            [
+                [1, 0, 2],
+                [2, 0, 3],
+                [3, 0, 4],
+                [4, 0, 5],
+                [5, 0, 6],
+                [5, 0, 0],
+                [0, 0, 1],
+                [0, 0, 9],
+                [6, 0, 7],
+                [7, 0, 8],
+                [8, 0, 9],
+            ],
+            dtype=torch.long,
         )
-        self.num_entities = dataset.num_entities
-        self.shape = self.initializer.tensor.shape[1:]
-        assert torch.allclose(self.initializer.tensor, rwpe_vectors)
->>>>>>> 7df4bbcc
+
+        rwpe_vectors = torch.tensor(
+            [
+                [0.4444, 0.0000, 0.3179],  # node 0
+                [0.4167, 0.0000, 0.2824],  # node 1
+                [0.5000, 0.0000, 0.3542],  # node 2
+                [0.5000, 0.0000, 0.3542],  # node 3
+                [0.4167, 0.0000, 0.2824],  # node 4
+                [0.4444, 0.0000, 0.3179],  # node 5
+                [0.4167, 0.0000, 0.2824],  # node 6
+                [0.5000, 0.0000, 0.3542],  # node 7
+                [0.5000, 0.0000, 0.3542],  # node 8,
+                [0.4167, 0.0000, 0.2824],  # node 9
+            ]
+        )
+
+        initializer = pykeen.nn.init.RandomWalkPositionalEncodingInitializer(mapped_triples=decalin_triples, dim=3)
+        assert torch.allclose(initializer.tensor, rwpe_vectors)
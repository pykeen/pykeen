"""Tests for rank-based metrics."""

import unittest
from collections.abc import Callable, Sequence

import numpy
import numpy as np
import pytest
import unittest_templates
from scipy.stats import bootstrap

import pykeen.metrics.ranking
from pykeen.metrics.ranking import generalized_harmonic_numbers, harmonic_variances
from pykeen.metrics.utils import (
<<<<<<< HEAD
    compute_log_expected_power,
=======
    compute_median_survival_function,
    stable_product,
>>>>>>> 10573999
    weighted_harmonic_mean,
    weighted_mean_expectation,
    weighted_mean_variance,
    weighted_median,
)
from tests import cases


class AdjustedArithmeticMeanRankTests(cases.RankBasedMetricTestCase):
    """Tests for adjusted arithmetic mean rank."""

    cls = pykeen.metrics.ranking.AdjustedArithmeticMeanRank


class AdjustedArithmeticMeanRankIndexTests(cases.RankBasedMetricTestCase):
    """Tests for adjusted arithmetic mean rank index."""

    cls = pykeen.metrics.ranking.AdjustedArithmeticMeanRankIndex


class ZInverseHarmonicMeanRankTests(cases.ZRankBasedMetricTestCase):
    """Tests for adjusted MRR."""

    cls = pykeen.metrics.ranking.ZInverseHarmonicMeanRank


class AdjustedHitsAtKTests(cases.RankBasedMetricTestCase):
    """Tests for adjusted hits at k."""

    cls = pykeen.metrics.ranking.AdjustedHitsAtK


class AdjustedInverseHarmonicMeanRankTests(cases.RankBasedMetricTestCase):
    """Tests for adjusted MRR."""

    cls = pykeen.metrics.ranking.AdjustedInverseHarmonicMeanRank


class ArithmeticMeanRankTests(cases.RankBasedMetricTestCase):
    """Tests for arithmetic mean rank."""

    cls = pykeen.metrics.ranking.ArithmeticMeanRank


class ZArithmeticMeanRankTests(cases.ZRankBasedMetricTestCase):
    """Tests for z-scored arithmetic mean rank."""

    cls = pykeen.metrics.ranking.ZArithmeticMeanRank


class CountTests(cases.RankBasedMetricTestCase):
    """Tests for rank count."""

    cls = pykeen.metrics.ranking.Count


class GeometricMeanRankTests(cases.RankBasedMetricTestCase):
    """Tests for geometric mean rank."""

    cls = pykeen.metrics.ranking.GeometricMeanRank


class AdjustedGeometricMeanRankIndexTests(cases.RankBasedMetricTestCase):
    """Tests for adjusted geometric mean rank index."""

    cls = pykeen.metrics.ranking.AdjustedGeometricMeanRankIndex

    def test_weights_coherence(self) -> None:
        # TODO: do we want this interpretation?
        raise unittest.SkipTest("The weights of a geometric mean do not represent sample weights.")


class ZGeometricMeanRankTests(cases.ZRankBasedMetricTestCase):
    """Tests for z-geometric mean rank."""

    cls = pykeen.metrics.ranking.ZGeometricMeanRank


class HarmonicMeanRankTests(cases.RankBasedMetricTestCase):
    """Tests for harmonic mean rank."""

    cls = pykeen.metrics.ranking.HarmonicMeanRank


class HitsAtKTests(cases.RankBasedMetricTestCase):
    """Tests for Hits at k."""

    cls = pykeen.metrics.ranking.HitsAtK


class ZHitsAtKTests(cases.ZRankBasedMetricTestCase):
    """Tests for z-scored hits at k."""

    cls = pykeen.metrics.ranking.ZHitsAtK


class InverseArithmeticMeanRankTests(cases.RankBasedMetricTestCase):
    """Tests for inverse arithmetic mean rank."""

    cls = pykeen.metrics.ranking.InverseArithmeticMeanRank


class InverseMedianRankTests(cases.RankBasedMetricTestCase):
    """Tests for inverse median rank."""

    cls = pykeen.metrics.ranking.InverseMedianRank


class InverseGeometricMeanRankTests(cases.RankBasedMetricTestCase):
    """Tests for inverse geometric mean rank."""

    cls = pykeen.metrics.ranking.InverseGeometricMeanRank


class InverseHarmonicMeanRankTests(cases.RankBasedMetricTestCase):
    """Tests for inverse harmonic mean rank."""

    cls = pykeen.metrics.ranking.InverseHarmonicMeanRank


class MedianAbsoluteDeviationTests(cases.RankBasedMetricTestCase):
    """Tests for MAD."""

    cls = pykeen.metrics.ranking.MedianAbsoluteDeviation

    def test_weights_direction(self) -> None:
        raise unittest.SkipTest("Test does not make sense to dispersion metrics")


class MedianRankTests(cases.RankBasedMetricTestCase):
    """Tests for median rank."""

    cls = pykeen.metrics.ranking.MedianRank


class StandardDeviationTests(cases.RankBasedMetricTestCase):
    """Tests for rank standard deviation."""

    cls = pykeen.metrics.ranking.StandardDeviation


class VarianceTests(cases.RankBasedMetricTestCase):
    """Tests for rank variance."""

    cls = pykeen.metrics.ranking.Variance


class RankBasedMetricsTest(unittest_templates.MetaTestCase[pykeen.metrics.ranking.RankBasedMetric]):
    """Test for test coverage for rank-based metrics."""

    base_cls = pykeen.metrics.ranking.RankBasedMetric
    base_test = cases.RankBasedMetricTestCase
    skip_cls = {
        pykeen.metrics.ranking.ExpectationNormalizedMetric,
        pykeen.metrics.ranking.ReindexedMetric,
        pykeen.metrics.ranking.ZMetric,
        pykeen.metrics.ranking.DerivedRankBasedMetric,
    }


class BaseExpectationTests(unittest.TestCase):
    """Verification of expectation and variance of individual ranks."""

    n: int = 1_000

    def setUp(self) -> None:
        """Prepare ranks."""
        self.ranks = numpy.arange(1, self.n + 1).astype(float)

    def test_rank_mean(self):
        """Verify expectation of individual ranks."""
        # expectation = (1 + n) / 2
        mean = self.ranks.mean()
        numpy.testing.assert_allclose(mean, 0.5 * (1 + self.n))

    def test_rank_var(self):
        """Verify variance of individual ranks."""
        # variance = (n**2 - 1) / 12
        variance = self.ranks.var()
        numpy.testing.assert_allclose(variance, (self.n**2 - 1) / 12.0)

    def test_inverse_rank_mean(self):
        """Verify the expectation of the inverse rank."""
        mean = np.reciprocal(self.ranks).mean()
        numpy.testing.assert_allclose(mean, generalized_harmonic_numbers(n=self.n, p=-1)[-1] / self.n)

    def test_inverse_rank_var(self):
        """Verify the variance of the inverse rank."""
        var = np.reciprocal(self.ranks).var()
        numpy.testing.assert_allclose(var, harmonic_variances(n=self.n)[-1])


class WeightedTests(unittest.TestCase):
    """Tests for weighted aggregations."""

    def setUp(self) -> None:
        """Prepare input."""
        generator = np.random.default_rng()
        self.array = generator.random(size=(10,))

    def _test_equal_weights(self, func: Callable[[numpy.ndarray, numpy.ndarray | None], numpy.ndarray]):
        """Verify that equal weights lead to unweighted results."""
        weights = np.full_like(self.array, fill_value=2.0)
        assert func(self.array, None).item() == pytest.approx(func(self.array, weights).item())

    def test_weighted_harmonic_mean(self):
        """Test weighted harmonic mean."""
        self._test_equal_weights(weighted_harmonic_mean)

    def test_weighted_median(self):
        """Test weighted median."""
        self._test_equal_weights(weighted_median)

    def _test_weighted_mean_moment(
        self,
        closed_form: Callable[[numpy.ndarray, numpy.ndarray | None], numpy.ndarray],
        statistic: Callable[[numpy.ndarray], numpy.ndarray],
        key: str,
    ):
        """Check the analytic expectation / variance of weighted mean against bootstrapped confidence intervals."""
        generator = numpy.random.default_rng(seed=0)
        individual = generator.random(size=(13,))
        # x_i ~ N(mu_i, 1)
        value = individual if key == "loc" else numpy.sqrt(individual)
        samples = generator.normal(size=(1_000,) + individual.shape, **{key: value})

        for weights in (None, generator.random(size=individual.shape)):
            # closed-form solution
            closed = closed_form(individual, weights)
            # sampled confidence interval
            result = numpy.average(samples, weights=weights, axis=-1)
            low, high = bootstrap((result,), statistic=statistic).confidence_interval
            # check that closed-form is in confidence interval of sampled
            assert low <= closed
            assert closed <= high

    def test_weighted_mean_expectation(self):
        """Test weighted mean expectation."""
        self._test_weighted_mean_moment(closed_form=weighted_mean_expectation, statistic=numpy.mean, key="loc")

    def test_weighted_mean_variance(self):
        """Test weighted mean variance."""
        self._test_weighted_mean_moment(closed_form=weighted_mean_variance, statistic=numpy.var, key="scale")


def _compute_log_expected_power_reference_single(k: int, p: float) -> float:
    """Compute the reference value for compute_log_expected_power."""
    # ln( E[X^p] )
    ks = np.arange(1, k + 1, dtype=np.float64)
    k_sum = (ks**p).sum()
    return np.log(k_sum) - np.log(k)


def _compute_test_compute_log_expected_power_reference(ks: Sequence[int], ps: Sequence[float]) -> float:
    """Compute the reference value for compute_log_expected_power."""
    # $sum( ln( E[X_i^p_i] ) )$.
    return sum(_compute_log_expected_power_reference_single(k=k, p=p) for k, p in zip(ks, ps, strict=True))


@pytest.mark.parametrize(
    ("ks", "ps"),
    [
        # Single elements with various k and p values
        ([5], [-1.0]),
        ([5], [0.0]),
        ([5], [1.0]),
        ([10], [-1.0]),
        ([10], [2.0]),
        ([50], [0.5]),
        ([100], [3.0]),
        # Multiple elements
        ([3, 5, 7], [1.0, 2.0, 0.5]),
        ([10, 20, 30], [0.0, 1.0, 2.0]),
        ([5, 10, 15, 20], [1.0, 1.5, 2.0, 0.5]),
    ],
)
def test_compute_log_expected_power(ks: list[int], ps: list[float]) -> None:
    """Test compute_log_expected_power with single and multiple elements."""
    k_values = np.array(ks)
    powers = np.array(ps)

    expected = _compute_test_compute_log_expected_power_reference(ks, ps)
    result = compute_log_expected_power(k_values, powers)
    assert result == pytest.approx(expected, rel=1e-10)


def test_compute_log_expected_power_batching_consistency() -> None:
    """Test that different memory limits produce the same result."""
    # Use a moderate-sized input
    rng = np.random.default_rng(42)
    k_values = rng.integers(10, 100, size=50)
    powers = rng.uniform(0.5, 3.0, size=50)

    # Compute reference value
    expected = _compute_test_compute_log_expected_power_reference(k_values.tolist(), powers.tolist())

    # Compute with different memory limits - all should match the reference
    result_large = compute_log_expected_power(k_values, powers, memory_limit_elements=10**7)
    result_small = compute_log_expected_power(k_values, powers, memory_limit_elements=100)
    result_tiny = compute_log_expected_power(k_values, powers, memory_limit_elements=10)

    assert result_large == pytest.approx(expected, rel=1e-10)
    assert result_small == pytest.approx(expected, rel=1e-10)
    assert result_tiny == pytest.approx(expected, rel=1e-10)


def test_compute_log_expected_power_sorted_vs_unsorted():
    """Test that the function handles both sorted and unsorted k_values correctly."""
    # Base data
    k_values = np.array([5, 10, 15, 20])
    powers = np.array([1.0, 1.5, 2.0, 0.5])

    # Indices for different orderings
    unsorted_idx = np.array([2, 0, 3, 1])  # reorders to [15, 5, 20, 10]

    result_sorted = compute_log_expected_power(k_values, powers)
    result_unsorted = compute_log_expected_power(k_values[unsorted_idx], powers[unsorted_idx])

<<<<<<< HEAD
    # Should get the same result regardless of input order
    assert result_sorted == pytest.approx(result_unsorted, rel=1e-10)
=======
    # positive and negative values
    array = 2 * array - 1
    numpy.testing.assert_almost_equal(stable_product(array), numpy.prod(array))


def _assert_valid_survival_function(sf: np.ndarray, k_max: int, atol: float = 0.0) -> None:
    """Assert that the given array is a valid survival function.

    :param sf: The survival function array
    :param k_max: The maximum $k$.
    :param atol: Absolute tolerance for boundary checks and monotonicity
    """
    # 0 to k_max
    assert len(sf) == k_max + 1
    # All probabilities should be in [0, 1]
    assert all(sf >= 0.0)
    assert all(sf <= 1.0)
    # Starts at 1
    assert sf[0] == pytest.approx(1.0, abs=atol)
    # Ends at 0
    assert sf[-1] == pytest.approx(0.0, abs=atol)
    # Monotonically non-increasing
    # Check monotonicity: sf[i] >= sf[i+1]
    differences = np.diff(sf)
    assert all(differences <= atol)


def test_median_survival_function_single_candidate():
    """Test with a single variable."""
    # Single variable with k=10
    num_candidates = np.array([10])
    sf = compute_median_survival_function(num_candidates)

    # For single variable, median is just that variable
    # P(X > x) = (k - x) / k for x in [0, k]
    expected = np.linspace(1.0, 0.0, 11)
    numpy.testing.assert_allclose(sf, expected, atol=1e-10)


@pytest.mark.parametrize(
    "num_candidates",
    [
        pytest.param(np.full(3, 5), id="uniform_candidates"),
        pytest.param(np.array([3, 5, 7]), id="different_candidates"),
        pytest.param(np.full(2, 4), id="two_variables_even"),
        pytest.param(np.full(3, 6), id="three_variables_odd"),
    ],
)
def test_median_survival_function_basic_properties(num_candidates: np.ndarray):
    """Test basic survival function properties for various candidate configurations."""
    sf = compute_median_survival_function(num_candidates)
    _assert_valid_survival_function(sf, k_max=int(num_candidates.max()))


def test_median_survival_function_against_simulation():
    """Test against empirical simulation for validation."""
    generator = numpy.random.default_rng(seed=42)
    num_candidates = np.array([10, 15, 20])

    # Compute analytical survival function
    sf = compute_median_survival_function(num_candidates)

    # Run simulation
    n_samples = 10_000
    samples = np.array([np.median([generator.integers(1, k + 1) for k in num_candidates]) for _ in range(n_samples)])

    # Compute empirical survival function
    empirical_sf = np.array([(samples > x).mean() for x in range(len(sf))])

    # The analytical result should be close to empirical (with some tolerance)
    numpy.testing.assert_allclose(sf, empirical_sf, rtol=0.05)
>>>>>>> 10573999
<|MERGE_RESOLUTION|>--- conflicted
+++ resolved
@@ -12,12 +12,8 @@
 import pykeen.metrics.ranking
 from pykeen.metrics.ranking import generalized_harmonic_numbers, harmonic_variances
 from pykeen.metrics.utils import (
-<<<<<<< HEAD
     compute_log_expected_power,
-=======
     compute_median_survival_function,
-    stable_product,
->>>>>>> 10573999
     weighted_harmonic_mean,
     weighted_mean_expectation,
     weighted_mean_variance,
@@ -336,13 +332,8 @@
     result_sorted = compute_log_expected_power(k_values, powers)
     result_unsorted = compute_log_expected_power(k_values[unsorted_idx], powers[unsorted_idx])
 
-<<<<<<< HEAD
     # Should get the same result regardless of input order
     assert result_sorted == pytest.approx(result_unsorted, rel=1e-10)
-=======
-    # positive and negative values
-    array = 2 * array - 1
-    numpy.testing.assert_almost_equal(stable_product(array), numpy.prod(array))
 
 
 def _assert_valid_survival_function(sf: np.ndarray, k_max: int, atol: float = 0.0) -> None:
@@ -410,5 +401,4 @@
     empirical_sf = np.array([(samples > x).mean() for x in range(len(sf))])
 
     # The analytical result should be close to empirical (with some tolerance)
-    numpy.testing.assert_allclose(sf, empirical_sf, rtol=0.05)
->>>>>>> 10573999
+    numpy.testing.assert_allclose(sf, empirical_sf, rtol=0.05)
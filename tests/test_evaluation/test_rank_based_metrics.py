--- conflicted
+++ resolved
@@ -8,15 +8,6 @@
 from scipy.stats import bootstrap
 
 import pykeen.metrics.ranking
-<<<<<<< HEAD
-from pykeen.metrics.ranking import (
-    generalized_harmonic_numbers,
-    harmonic_variances,
-    weighted_harmonic_mean,
-    weighted_median,
-)
-from pykeen.metrics.utils import stable_product, weighted_mean_expectation, weighted_mean_variance
-=======
 from pykeen.metrics.ranking import generalized_harmonic_numbers, harmonic_variances
 from pykeen.metrics.utils import (
     stable_product,
@@ -25,7 +16,6 @@
     weighted_mean_variance,
     weighted_median,
 )
->>>>>>> 6ac40cd5
 from tests import cases
 
 

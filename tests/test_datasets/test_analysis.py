"""Tests for dataset analysis utilities."""

import itertools
import unittest
from collections.abc import Iterable, Mapping

import numpy as np
import pandas

from pykeen.datasets import Dataset, Nations
from pykeen.datasets import analysis as dataset_analysis
from pykeen.triples import analysis as triple_analysis
from pykeen.typing import LABEL_HEAD, LABEL_TAIL


def _old_skyline(xs):
    # naive implementation, O(n2)
    return {(s, c) for s, c in xs if not any(s2 >= s and c2 >= c for s2, c2 in xs if (s, c) != (s2, c2))}


class TestUtils(unittest.TestCase):
    """Test skyline."""

    def test_skyline(self):
        """Test the skyline function."""
        n = 500
        rng = np.random.default_rng(seed=42)
        pairs = list(
            zip(
                rng.integers(low=0, high=200, size=n, dtype=int),
                rng.uniform(0, 6, size=n),
                strict=False,
            )
        )
        assert set(_old_skyline(pairs)) == set(triple_analysis._get_skyline(pairs))


def _test_count_dataframe(
    dataset: Dataset,
    df: pandas.DataFrame,
    labels: bool = True,
    merge_subsets: bool = True,
    merge_sides: bool = True,
):
    """Check the general structure of a count dataframe."""
    # check correct output type
    assert isinstance(df, pandas.DataFrame)

    expected_columns = {triple_analysis.COUNT_COLUMN_NAME}
    expected_columns.update(
        _check_labels(
            df=df,
            labels=labels,
            id_column_name=triple_analysis.ENTITY_ID_COLUMN_NAME,
            label_column_name=triple_analysis.ENTITY_LABEL_COLUMN_NAME,
            label_to_id=dataset.entity_to_id,
        )
    )
    expected_columns.update(
        _check_labels(
            df=df,
            labels=labels,
            id_column_name=triple_analysis.RELATION_ID_COLUMN_NAME,
            label_column_name=triple_analysis.RELATION_LABEL_COLUMN_NAME,
            label_to_id=dataset.relation_to_id,
        )
    )

    if not merge_subsets:
        expected_columns.add(dataset_analysis.SUBSET_COLUMN_NAME)

        # check value range subset
        assert df[dataset_analysis.SUBSET_COLUMN_NAME].isin(dataset.factory_dict.keys()).all()

    if not merge_sides:
        expected_columns.add(triple_analysis.ENTITY_POSITION_COLUMN_NAME)

        # check value range side
        assert (
            df[triple_analysis.ENTITY_POSITION_COLUMN_NAME]
            .isin(
                {
                    LABEL_HEAD,
                    LABEL_TAIL,
                }
            )
            .all()
        )

    # check columns
    assert expected_columns == set(df.columns)

    # check value range and type
    assert (df[triple_analysis.COUNT_COLUMN_NAME] >= 0).all()
    assert df[triple_analysis.COUNT_COLUMN_NAME].dtype == np.int64


def _check_labels(
    df: pandas.DataFrame,
    labels: bool,
    id_column_name: str,
    label_column_name: str,
    label_to_id: Mapping[str, int],
) -> Iterable[str]:
    if id_column_name in df.columns:
        yield id_column_name

        # check value range entity IDs
        assert df[id_column_name].isin(label_to_id.values()).all()

        if labels:
            yield label_column_name

            # check value range entity labels
            assert df[label_column_name].isin(label_to_id.keys()).all()


class DatasetAnalysisTests(unittest.TestCase):
    """Tests for dataset analysis utilities."""

    def setUp(self) -> None:
        """Initialize the unittest."""
        self.dataset = Nations()

    def test_relation_count_dataframe(self):
        """Test relation count dataframe."""
        for labels, merge_subsets in itertools.product((False, True), repeat=2):
            _test_count_dataframe(
                dataset=self.dataset,
                df=dataset_analysis.get_relation_count_df(
                    dataset=self.dataset,
                    add_labels=labels,
                    merge_subsets=merge_subsets,
                ),
                labels=labels,
                merge_subsets=merge_subsets,
            )

    def test_entity_count_dataframe(self):
        """Test entity count dataframe."""
        for labels, merge_subsets, merge_sides in itertools.product((False, True), repeat=3):
            _test_count_dataframe(
                dataset=self.dataset,
                df=dataset_analysis.get_entity_count_df(
                    dataset=self.dataset,
                    add_labels=labels,
                    merge_subsets=merge_subsets,
                    merge_sides=merge_sides,
                ),
                labels=labels,
                merge_subsets=merge_subsets,
                merge_sides=merge_sides,
            )

    def test_entity_relation_co_occurrence_dataframe(self):
        """Test entity-relation co-occurrence dataframe."""
        for labels, merge_sides, merge_subsets in itertools.product((False, True), repeat=3):
            _test_count_dataframe(
                dataset=self.dataset,
                df=dataset_analysis.get_entity_relation_co_occurrence_df(
                    dataset=self.dataset,
                    merge_sides=merge_sides,
                    merge_subsets=merge_subsets,
                    add_labels=labels,
                ),
                labels=labels,
                merge_subsets=merge_subsets,
                merge_sides=merge_sides,
            )

    def test_relation_pattern_types(self):
        """Helper method for relation pattern classification."""
        df = dataset_analysis.get_relation_pattern_types_df(
            dataset=self.dataset,
            drop_confidence=False,
        )

        # check correct type
        assert isinstance(df, pandas.DataFrame)

        # check relation_id value range
        assert df[triple_analysis.RELATION_ID_COLUMN_NAME].isin(self.dataset.relation_to_id.values()).all()

        # check pattern value range
        assert df[triple_analysis.PATTERN_TYPE_COLUMN_NAME].isin(triple_analysis.RELATION_PATTERN_TYPES).all()

        # check confidence value range
<<<<<<< HEAD
        x = df[triple_analysis.CONFIDENCE_COLUMN_NAME].values
        assert (x >= 0).all()
        assert (x <= 1).all()

        # check support value range
        x = df[triple_analysis.SUPPORT_COLUMN_NAME].values
        assert (x >= 1).all()
=======
        x = df[triple_analysis.CONFIDENCE_COLUMN_NAME].to_numpy()
        assert (0 <= x).all()
        assert (x <= 1).all()

        # check support value range
        x = df[triple_analysis.SUPPORT_COLUMN_NAME].to_numpy()
        assert (1 <= x).all()
>>>>>>> c36996cd

    def test_relation_cardinality_types(self):
        """Tests for relation cardinality type classification."""
        df = dataset_analysis.get_relation_cardinality_types_df(
            dataset=self.dataset,
        )

        # check correct type
        assert isinstance(df, pandas.DataFrame)

        # check relation_id value range
        assert df[triple_analysis.RELATION_ID_COLUMN_NAME].isin(self.dataset.relation_to_id.values()).all()

        # check pattern value range
        assert df[triple_analysis.CARDINALITY_TYPE_COLUMN_NAME].isin(triple_analysis.RELATION_CARDINALITY_TYPES).all()

    def test_calculate_relation_functionality(self):
        """Tests calculate_relation_functionality."""
        df = dataset_analysis.get_relation_functionality_df(
            dataset=self.dataset,
        )

        # check correct type
        assert isinstance(df, pandas.DataFrame)

        assert {
            triple_analysis.RELATION_ID_COLUMN_NAME,
            triple_analysis.FUNCTIONALITY_COLUMN_NAME,
            triple_analysis.INVERSE_FUNCTIONALITY_COLUMN_NAME,
        }.issubset(df.columns)

        # check relation_id value range
        assert df[triple_analysis.RELATION_ID_COLUMN_NAME].isin(self.dataset.relation_to_id.values()).all()<|MERGE_RESOLUTION|>--- conflicted
+++ resolved
@@ -185,23 +185,13 @@
         assert df[triple_analysis.PATTERN_TYPE_COLUMN_NAME].isin(triple_analysis.RELATION_PATTERN_TYPES).all()
 
         # check confidence value range
-<<<<<<< HEAD
-        x = df[triple_analysis.CONFIDENCE_COLUMN_NAME].values
+        x = df[triple_analysis.CONFIDENCE_COLUMN_NAME].to_numpy()
         assert (x >= 0).all()
         assert (x <= 1).all()
 
         # check support value range
-        x = df[triple_analysis.SUPPORT_COLUMN_NAME].values
+        x = df[triple_analysis.SUPPORT_COLUMN_NAME].to_numpy()
         assert (x >= 1).all()
-=======
-        x = df[triple_analysis.CONFIDENCE_COLUMN_NAME].to_numpy()
-        assert (0 <= x).all()
-        assert (x <= 1).all()
-
-        # check support value range
-        x = df[triple_analysis.SUPPORT_COLUMN_NAME].to_numpy()
-        assert (1 <= x).all()
->>>>>>> c36996cd
 
     def test_relation_cardinality_types(self):
         """Tests for relation cardinality type classification."""

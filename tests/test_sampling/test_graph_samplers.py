--- conflicted
+++ resolved
@@ -18,14 +18,10 @@
         self.triples_factory = Nations().training
         self.batch_size = 20
         self.num_epochs = 10
-<<<<<<< HEAD
-        self.graph_sampler = GraphSampler(triples_factory=self.triples_factory, batch_size=self.batch_size)
-=======
         self.graph_sampler = GraphSampler(
             mapped_triples=self.triples_factory.mapped_triples,
             num_samples=self.num_samples,
         )
->>>>>>> b983381a
 
     def test_sample(self) -> None:
         """Test drawing samples from GraphSampler."""

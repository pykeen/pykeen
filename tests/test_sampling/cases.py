--- conflicted
+++ resolved
@@ -88,20 +88,6 @@
             positive_batch = positive_batch[batch_filter]
             negative_batch = negative_batch[batch_filter]
 
-<<<<<<< HEAD
-        positive_batch = self._update_positive_batch(self.positive_batch, batch_filter)
-
-        # test that the relations were not changed by the negative sampler
-        self.assertEqual(positive_batch[:, 1].shape, negative_batch[:, 1].shape)
-        self.assertEqual(
-            positive_batch[:, 1].detach().numpy().tolist(),
-            negative_batch[:, 1].detach().numpy().tolist(),
-        )
-        assert (positive_batch[:, 1] == negative_batch[:, 1]).all()
-
-        # test that no positive is used as negative
-        assert (negative_batch != positive_batch).any(dim=1).all()
-=======
             # test that the negative triple is not the original positive triple
             assert (negative_batch != positive_batch).any(dim=-1).all()
 
@@ -114,7 +100,6 @@
         filterer = PythonSetFilterer(mapped_triples=self.triples_factory.mapped_triples)
         instance = self.cls(**self.instance_kwargs, filterer=filterer)
         self.check_sample(instance)
->>>>>>> ba3f970e
 
     def _update_positive_batch(self, positive_batch, batch_filter):
         # shape: (batch_size, 1, num_neg)

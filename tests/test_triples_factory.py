--- conflicted
+++ resolved
@@ -8,10 +8,7 @@
 from contextlib import nullcontext as does_not_raise
 from pathlib import Path
 from typing import Any
-<<<<<<< HEAD
-=======
 from unittest.mock import patch
->>>>>>> cee045f9
 
 import numpy as np
 import pytest
@@ -81,8 +78,6 @@
         """Instantiate test instance."""
         self.factory = Nations().training
 
-<<<<<<< HEAD
-=======
     def test_correct_inverse_creation(self):
         """Test if the triples and the corresponding inverses are created."""
         t = [
@@ -115,7 +110,6 @@
                 # check for correct inverse triples flag
                 assert factory.create_inverse_triples == create_inverse_triples
 
->>>>>>> cee045f9
     def test_id_to_label(self):
         """Test ID-to-label conversion."""
         for label_to_id, id_to_label in [
@@ -404,15 +398,9 @@
 
     def _compare_factories(self, factories_1, factories_2, msg=None) -> None:
         for factory_1, factory_2 in zip(factories_1, factories_2, strict=False):
-<<<<<<< HEAD
-            triples_1 = factory_1.mapped_triples.detach().cpu().numpy()
-            triples_2 = factory_2.mapped_triples.detach().cpu().numpy()
-            self.assertTrue((triples_1 == triples_2).all(), msg=msg)
-=======
             triples_1 = factory_1.mapped_triples
             triples_2 = factory_2.mapped_triples
             self.assertTrue(torch.equal(triples_1, triples_2), msg=msg)
->>>>>>> cee045f9
 
 
 class TestLiterals(unittest.TestCase):

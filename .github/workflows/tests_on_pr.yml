name: Tests on PR

on:
  pull_request_target:
    types:
      - opened
      - edited
      - synchronize
    branches:
      - master

jobs:
  welcome:
    runs-on: ubuntu-latest
    if: github.event.action == 'opened'
    steps:
      - uses: actions/first-interaction@v1
        with:
          repo-token: ${{ secrets.GITHUB_TOKEN }}
          pr-message: |-
            Congrats on making your first Pull Request and thanks for taking the time to improve PyKEEN! ❤️! 🎉
  lint:
    if: github.event.pull_request.head.repo.full_name != 'pykeen/pykeen' && github.event.sender.login == 'PyKEEN-bot'
    name: Lint
    runs-on: ubuntu-latest
    strategy:
      matrix:
        python-version: [ 3.7, 3.9 ]
    steps:
      - uses: actions/checkout@v2
      - name: Set up Python ${{ matrix.python-version }}
        uses: actions/setup-python@v2
        with:
          python-version: ${{ matrix.python-version }}
      - name: Install dependencies
        run: pip install tox

      - name: Check manifest
        run: tox -e manifest

      - name: Check code quality with flake8
        run: tox -e flake8

      - name: Check code quality with flake8/darglint (limited)
        run: tox -e darglint

      - name: Check package metadata with Pyroma
        run: tox -e pyroma

      - name: Check static typing with MyPy
        run: tox -e mypy
  docs:
    if: github.event.pull_request.head.repo.full_name != 'pykeen/pykeen' && github.event.sender.login == 'PyKEEN-bot'
    name: Documentation
    runs-on: ubuntu-latest
    strategy:
      matrix:
        python-version: [ 3.7, 3.9 ]
    steps:
      - uses: actions/checkout@v2
      - name: Set up Python ${{ matrix.python-version }}
        uses: actions/setup-python@v2
        with:
          python-version: ${{ matrix.python-version }}
      - name: Install dependencies
        run: pip install tox

      - name: Check RST conformity with doc8
        run: tox -e doc8

      - name: Check README.rst
        run: tox -e readme

      - name: Check docstring coverage
        run: tox -e docstr-coverage

      - name: Check documentation build with Sphinx
        run: |
          sudo apt-get install graphviz
          tox -e docs
  tests:
    if: github.event.pull_request.head.repo.full_name != 'pykeen/pykeen' && github.event.sender.login == 'PyKEEN-bot'
    name: Tests
    runs-on: ubuntu-latest
    strategy:
      matrix:
        python-version: [ 3.7, 3.9 ]
    steps:
      - uses: actions/checkout@v2
      - name: Set up Python ${{ matrix.python-version }}
        uses: actions/setup-python@v2
        with:
          python-version: ${{ matrix.python-version }}
      - name: Install dependencies
        run: pip install tox
      - name: Run fast tests
        run: tox -e py
      - name: Run slow tests
        run: tox -e integration
      - name: Run doctests
        run: tox -e doctests
  windows:
<<<<<<< HEAD
    if: ${{ !startsWith(github.event.head.repo.full_name, 'pykeen/pykeen') && github.event.sender.login == 'PyKEEN-bot' }}i
=======
    if: github.event.pull_request.head.repo.full_name != 'pykeen/pykeen' && github.event.sender.login == 'PyKEEN-bot'
>>>>>>> fb4c45bc
    name: Windows
    runs-on: windows-latest
    strategy:
      matrix:
        python-version: [ 3.7, 3.9 ]
    steps:
      - uses: actions/checkout@v2
      - uses: conda-incubator/setup-miniconda@v2
        with:
          auto-update-conda: true
          python-version: ${{ matrix.python-version }}
      - name: Install dependencies
        run: |
          conda install pip setuptools wheel sqlite
          conda install pytorch torchvision cudatoolkit=10.2 -c pytorch
          pip install -e .[mlflow,wandb,tests]
      - name: Run fast tests
        run: pytest --durations=20 tests -m "not slow"
      - name: Run slow tests
        run: pytest --durations=20 tests -m "slow"<|MERGE_RESOLUTION|>--- conflicted
+++ resolved
@@ -100,11 +100,7 @@
       - name: Run doctests
         run: tox -e doctests
   windows:
-<<<<<<< HEAD
-    if: ${{ !startsWith(github.event.head.repo.full_name, 'pykeen/pykeen') && github.event.sender.login == 'PyKEEN-bot' }}i
-=======
     if: github.event.pull_request.head.repo.full_name != 'pykeen/pykeen' && github.event.sender.login == 'PyKEEN-bot'
->>>>>>> fb4c45bc
     name: Windows
     runs-on: windows-latest
     strategy:

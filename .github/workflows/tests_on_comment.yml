--- conflicted
+++ resolved
@@ -8,22 +8,13 @@
   CI_commit:
     if: >-
       github.event.issue.pull_request &&
-<<<<<<< HEAD
       contains(github.event.comment.body, 'Please test this!') &&
-      github.event.comment.user.site_admin
-=======
-      contains(github.event.comment.body, 'Please test this!')
->>>>>>> efa4fd60
     name: CI commit
     runs-on: ubuntu-latest
     steps:
       - name: Log information
         run: |
-<<<<<<< HEAD
-          echo "Comment ${{ github.event.comment.body }}
-=======
           echo "Comment ${{ github.event.comment.body }} and site_admin ${{ github.event.comment.user.site_admin }}"
->>>>>>> efa4fd60
       - name: Comment on request
         uses: khan/pull-request-comment-trigger@master
         id: check

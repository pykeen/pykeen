##########################
# Setup.py Configuration #
##########################
# Configuring setup()
[metadata]
name = pykeen
version = attr: src.pykeen.version.VERSION
description = A package for training and evaluating multimodal knowledge graph embeddings
long_description = file: README.md
long_description_content_type = text/markdown

# Links
url = https://github.com/pykeen/pykeen
download_url = https://github.com/pykeen/pykeen/releases
project_urls =
    Bug Tracker = https://github.com/pykeen/pykeen/issues
    Documentation = https://pykeen.readthedocs.io
    Homepage = https://pykeen.github.io

# Author information
author = "Mehdi Ali, Max Berrendorf, Charles Tapley Hoyt, Laurent Vermue"
author_email = pykeen2019@gmail.com
maintainer = "Mehdi Ali, Max Berrendorf, Charles Tapley Hoyt, Laurent Vermue"
maintainer_email = pykeen2019@gmail.com

# License information
license = MIT
license_file = LICENSE

# Search tags
classifiers =
    Development Status :: 4 - Beta
    Environment :: Console
    Intended Audience :: Science/Research
    License :: OSI Approved :: MIT License
    Operating System :: OS Independent
    Programming Language :: Python
    Programming Language :: Python :: 3.8
    Programming Language :: Python :: 3.9
    Programming Language :: Python :: 3.10
    Programming Language :: Python :: 3 :: Only
    Topic :: Scientific/Engineering :: Artificial Intelligence
    Topic :: Scientific/Engineering :: Chemistry
    Topic :: Scientific/Engineering :: Bio-Informatics
    Topic :: Scientific/Engineering :: Mathematics
    Topic :: Scientific/Engineering :: Information Analysis
keywords =
    Knowledge Graph Embeddings
    Machine Learning
    Data Mining
    Linked Data

[options]
install_requires =
    dataclasses-json
    numpy
    scipy>=1.7.0
    click
    click_default_group
    scikit-learn
    torch>=1.10; platform_system != "Windows"
    tqdm
    requests
    optuna>=2.0.0
    pandas>=1.0.0
    tabulate
    more_click
    more_itertools
    pystow>=0.4.3
    docdata
    class_resolver>=0.3.10
    pyyaml
    rexmex>=0.1.3
    torch_max_mem>=0.0.4
    torch-ppr>=0.0.7
    protobuf<4.0.0

zip_safe = false
include_package_data = True
python_requires = >=3.8

# Where is my code
packages = find:
package_dir =
    = src

[options.packages.find]
where = src

[options.extras_require]
templating =
    jinja2
plotting =
    matplotlib
    seaborn
wordcloud =
     wordcloud
     IPython
opt_einsum =
    opt_einsum
mlflow =
    mlflow>=1.8.0
ogb =
    ogb>=1.3.4
wandb =
    wandb
neptune =
    neptune-client
tensorboard =
    tensorboard
transformers =
    transformers
lightning =
<<<<<<< HEAD
    pytorch_lightning
biomedicine =
    bioregistry
    pyobo
=======
    # cf. https://github.com/Lightning-AI/lightning/pull/14117
    pytorch_lightning>=1.7.2
>>>>>>> aadf5a43
tests =
    unittest-templates>=0.0.5
    coverage
    pytest
docs =
    sphinx
    sphinx-rtd-theme
    sphinx-click
    sphinx-autodoc-typehints<=1.13.1
    sphinx_automodapi
    texext

[options.entry_points]
console_scripts =
    pykeen = pykeen.cli:main

# You can add your own datasets with the following entrypoint
# pykeen.datasets =
#    hetionet         = pykeen.datasets.hetionet:Hetionet

######################
# Doc8 Configuration #
# (doc8.ini)         #
######################
[doc8]
max-line-length = 120
ignore =
    D000

##########################
# Coverage Configuration #
# (.coveragerc)          #
##########################
[coverage:run]
branch = True
source = pykeen
omit =
    tests/*
    docs/*
    src/pykeen/cli/*
    src/pykeen/__main__.py

[coverage:paths]
source =
    src/pykeen
    .tox/*/lib/python*/site-packages/pykeen

[coverage:report]
show_missing = True
exclude_lines =
    def __str__
    def __repr__

########################
# Pytest Configuration #
# (pytest.ini)         #
########################
[tool:pytest]
addopts = --strict-markers
markers =
    slow: marks tests as slow (deselect with '-m "not slow"')

##########################
# Darglint Configuration #
##########################
[darglint]
docstring_style = sphinx
strictness = short<|MERGE_RESOLUTION|>--- conflicted
+++ resolved
@@ -111,15 +111,11 @@
 transformers =
     transformers
 lightning =
-<<<<<<< HEAD
-    pytorch_lightning
+    # cf. https://github.com/Lightning-AI/lightning/pull/14117
+    pytorch_lightning>=1.7.2
 biomedicine =
     bioregistry
     pyobo
-=======
-    # cf. https://github.com/Lightning-AI/lightning/pull/14117
-    pytorch_lightning>=1.7.2
->>>>>>> aadf5a43
 tests =
     unittest-templates>=0.0.5
     coverage

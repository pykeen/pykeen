--- conflicted
+++ resolved
@@ -38,7 +38,7 @@
 <p align="center">
   <a href="#installation">Installation</a> •
   <a href="#quickstart">Quickstart</a> •
-  <a href="#datasets-20">Datasets</a> •
+  <a href="#datasets-19">Datasets</a> •
   <a href="#models-23">Models</a> •
   <a href="#supporters">Support</a> •
   <a href="#citation">Citation</a>
@@ -101,32 +101,8 @@
 Below are the models, datasets, training modes, evaluators, and metrics implemented
 in ``pykeen``.
 
-### Datasets (20)
-
-<<<<<<< HEAD
-| Name          | Reference                       | Description                                                                                        |
-|---------------|---------------------------------|----------------------------------------------------------------------------------------------------|
-| codexlarge    | `pykeen.datasets.CoDExLarge`    | The CoDEx large dataset.                                                                           |
-| codexmedium   | `pykeen.datasets.CoDExMedium`   | The CoDEx medium dataset.                                                                          |
-| codexsmall    | `pykeen.datasets.CoDExSmall`    | The CoDEx small dataset.                                                                           |
-| conceptnet    | `pykeen.datasets.ConceptNet`    | The ConceptNet dataset.                                                                            |
-| drkg          | `pykeen.datasets.DRKG`          | The DRKG dataset.                                                                                  |
-| fb15k         | `pykeen.datasets.FB15k`         | The FB15k data set.                                                                                |
-| fb15k237      | `pykeen.datasets.FB15k237`      | The FB15k-237 data set.                                                                            |
-| hetionet      | `pykeen.datasets.Hetionet`      | The Hetionet dataset is a large biological network.                                                |
-| kinships      | `pykeen.datasets.Kinships`      | The Kinships data set.                                                                             |
-| nations       | `pykeen.datasets.Nations`       | The Nations data set.                                                                              |
-| ogbbiokg      | `pykeen.datasets.OGBBioKG`      | The OGB BioKG dataset.                                                                             |
-| ogbwikikg     | `pykeen.datasets.OGBWikiKG`     | The OGB WikiKG dataset.                                                                            |
-| openbiolink   | `pykeen.datasets.OpenBioLink`   | The OpenBioLink dataset.                                                                           |
-| openbiolinkf1 | `pykeen.datasets.OpenBioLinkF1` | The PyKEEN First Filtered OpenBioLink 2020 Dataset.                                                |
-| openbiolinkf2 | `pykeen.datasets.OpenBioLinkF2` | The PyKEEN Second Filtered OpenBioLink 2020 Dataset.                                               |
-| openbiolinklq | `pykeen.datasets.OpenBioLinkLQ` | The low-quality variant of the OpenBioLink dataset.                                                |
-| umls          | `pykeen.datasets.UMLS`          | The UMLS data set.                                                                                 |
-| wn18          | `pykeen.datasets.WN18`          | The WN18 data set.                                                                                 |
-| wn18rr        | `pykeen.datasets.WN18RR`        | The WN18-RR data set.                                                                              |
-| yago310       | `pykeen.datasets.YAGO310`       | The YAGO3-10 data set is a subset of YAGO3 that only contains entities with at least 10 relations. |
-=======
+### Datasets (19)
+
 | Name          | Reference                                                                                                         | Description                                                                                       |
 |---------------|-------------------------------------------------------------------------------------------------------------------|---------------------------------------------------------------------------------------------------|
 | codexlarge    | [`pykeen.datasets.CoDExLarge`](https://pykeen.readthedocs.io/en/latest/api/pykeen.datasets.CoDExLarge.html)       | The CoDEx large dataset.                                                                          |
@@ -148,7 +124,6 @@
 | wn18          | [`pykeen.datasets.WN18`](https://pykeen.readthedocs.io/en/latest/api/pykeen.datasets.WN18.html)                   | The WN18 dataset.                                                                                 |
 | wn18rr        | [`pykeen.datasets.WN18RR`](https://pykeen.readthedocs.io/en/latest/api/pykeen.datasets.WN18RR.html)               | The WN18-RR dataset.                                                                              |
 | yago310       | [`pykeen.datasets.YAGO310`](https://pykeen.readthedocs.io/en/latest/api/pykeen.datasets.YAGO310.html)             | The YAGO3-10 dataset is a subset of YAGO3 that only contains entities with at least 10 relations. |
->>>>>>> 0d223834
 
 ### Models (23)
 

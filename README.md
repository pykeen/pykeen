--- conflicted
+++ resolved
@@ -336,18 +336,6 @@
 
 ### Funding
 
-<<<<<<< HEAD
-The development of PyKEEN is funded under the DARPA [Automating Scientific Knowledge Extraction
-(ASKE)](https://www.darpa.mil/program/automating-scientific-knowledge-extraction) program under award HR00111990009.
-
-### Logo
-
-The PyKEEN logo was designed by [Carina Steinborn](https://www.xing.com/profile/Carina_Steinborn2).
-
-## Citation
-
-If you have found PyKEEN useful in your work, please consider citing [our article](http://jmlr.org/papers/v22/20-825.html):
-=======
 The development of PyKEEN has been funded by the following grants:
 
 | Funding Body                                             | Program                                                                                                                       | Grant         |
@@ -363,7 +351,6 @@
 
 If you have found PyKEEN useful in your work, please consider citing
 [our article](http://jmlr.org/papers/v22/20-825.html):
->>>>>>> 2207eaef
 
 ```bibtex
 @article{ali2021pykeen,

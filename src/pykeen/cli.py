--- conflicted
+++ resolved
@@ -89,12 +89,7 @@
 
 
 def format_class(cls: type, module: str | None = None) -> str:
-<<<<<<< HEAD
-    """
-    Generate the fully-qualified class name.
-=======
     """Generate the fully-qualified class name.
->>>>>>> cee045f9
 
     :param cls: the class
     :param module: the module name to use instead of `cls.__module__`
@@ -114,19 +109,6 @@
 
 
 def _format_reference(reference: str | None, link_fmt: str | None, alt_reference: str | None = None) -> str:
-<<<<<<< HEAD
-    """
-    Format a reference.
-
-    :param reference:
-        the reference
-    :param link_fmt:
-        the link format
-    :param alt_reference:
-        the link target. Defaults to the reference.
-    :return:
-        a Markdown reference
-=======
     """Format a reference.
 
     :param reference: the reference
@@ -134,7 +116,6 @@
     :param alt_reference: the link target. Defaults to the reference.
 
     :returns: a Markdown reference
->>>>>>> cee045f9
     """
     if reference is None:
         return ""

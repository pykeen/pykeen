"""Training KGE models based on the LCWA."""

import logging
from collections.abc import Callable
from math import ceil
<<<<<<< HEAD
=======
from typing import ClassVar
>>>>>>> cee045f9

from torch.nn import functional
from torch.utils.data import DataLoader, Dataset, TensorDataset
from torch_max_mem.api import is_oom_error

from .training_loop import TrainingLoop
from ..losses import Loss
from ..models import Model
from ..triples import CoreTriplesFactory, LCWAInstances
from ..triples.instances import LCWABatchType, LCWASampleType
from ..typing import FloatTensor, InductiveMode, MappedTriples

__all__ = [
    "LCWATrainingLoop",
    "SymmetricLCWATrainingLoop",
]

logger = logging.getLogger(__name__)

name_to_index = {name: index for index, name in enumerate("hrt")}


class LCWATrainingLoop(TrainingLoop[LCWASampleType, LCWABatchType]):
    r"""A training loop that is based upon the local closed world assumption (LCWA).

    Under the LCWA, for a given true training triple $(h, r, t) \in \mathcal{T}_{train}$, all triples
    $(h, r, t') \notin \mathcal{T}_{train}$ are assumed to be false. The training approach thus uses a 1-n scoring,
    where it efficiently computes scores for all triples $(h, r, t')$ for $t' \in \mathcal{E}$, i.e., sharing the
    same (head, relation)-pair.

    This implementation slightly generalizes the original LCWA, and allows to make the same assumption for relation, or
    head entity. In particular the second, i.e., predicting the relation, is commonly encountered in visual relation
    prediction.

    [ruffinelli2020]_ call the LCWA ``KvsAll`` in their work.
    """

    def __init__(
        self,
        *,
        target: None | str | int = None,
        **kwargs,
    ):
        """
        Initialize the training loop.

        :param target:
            The target column. From {0, 1, 2} for head/relation/tail prediction. Defaults to 2, i.e., tail prediction.
        :param kwargs:
            Additional keyword-based parameters passed to TrainingLoop.__init__
        :raises ValueError:
            If an invalid target column is given
        :raises NotImplementedError:
            For inverse triple configurations that aren't yet implemented
        """
        super().__init__(**kwargs)

        # normalize target column
        if target is None:
            target = 2
        if isinstance(target, str):
            target = name_to_index[target]
        self.target = target

        # The type inference is so confusing between the function switching
        # and polymorphism introduced by slicability that these need to be ignored
        if self.target == 0:
            if self.model.use_inverse_triples:
                self.score_method = self.model.score_h_inverse  # type: ignore
                self.can_slice = self.model.can_slice_t
            else:
                self.score_method = self.model.score_h  # type: ignore
                self.can_slice = self.model.can_slice_h
        elif self.target == 1:
            if self.model.use_inverse_triples:
                raise NotImplementedError
            else:
                self.score_method = self.model.score_r  # type: ignore
                self.can_slice = self.model.can_slice_r
        elif self.target == 2:
            if self.model.use_inverse_triples:
                self.score_method = self.model.score_t_inverse  # type: ignore
                self.can_slice = self.model.can_slice_h
            else:
                self.score_method = self.model.score_t  # type: ignore
                self.can_slice = self.model.can_slice_t
        else:
            raise ValueError(f"Invalid target column: {self.target}. Must be from {{0, 1, 2}}.")

        # Explicit mentioning of num_transductive_entities since in the evaluation there will be a different number
        # of total entities from another inductive inference factory
        self.num_targets = self.model.num_relations if self.target == 1 else self.model._get_entity_len(mode=self.mode)

    # docstr-coverage: inherited
    def _create_training_data_loader(
        self, triples_factory: CoreTriplesFactory, sampler: str | None, **kwargs
    ) -> DataLoader[LCWABatchType]:  # noqa: D102
        if sampler:
            raise NotImplementedError(
                f"LCWA training does not support non-default batch sampling. Expected sampler=None, but got "
                f"sampler='{sampler}'.",
            )

        dataset = create_lcwa_instances(triples_factory, target=self.target)
        return DataLoader(dataset=dataset, collate_fn=dataset.get_collator(), **kwargs)

    @staticmethod
    # docstr-coverage: inherited
    def _get_batch_size(batch: LCWABatchType) -> int:  # noqa: D102
        return batch[0].shape[0]

    @staticmethod
    def _process_batch_static(
        model: Model,
        score_method: Callable,
        loss: Loss,
        num_targets: int | None,
        mode: InductiveMode | None,
        batch: LCWABatchType,
        start: int | None,
        stop: int | None,
        label_smoothing: float = 0.0,
        slice_size: int | None = None,
<<<<<<< HEAD
    ) -> torch.FloatTensor:
=======
    ) -> FloatTensor:
>>>>>>> cee045f9
        # Split batch components
        batch_pairs, batch_labels_full = batch

        # Send batch to device
        batch_pairs = batch_pairs[start:stop].to(device=model.device)
        batch_labels_full = batch_labels_full[start:stop].to(device=model.device)

        predictions = score_method(batch_pairs, slice_size=slice_size, mode=mode)

        return (
            loss.process_lcwa_scores(
                predictions=predictions,
                labels=batch_labels_full,
                label_smoothing=label_smoothing,
                num_entities=num_targets,
            )
            + model.collect_regularization_term()
        )

    # docstr-coverage: inherited
    def _process_batch(
        self,
        batch: LCWABatchType,
        start: int,
        stop: int,
        label_smoothing: float = 0.0,
        slice_size: int | None = None,
<<<<<<< HEAD
    ) -> torch.FloatTensor:  # noqa: D102
=======
    ) -> FloatTensor:  # noqa: D102
>>>>>>> cee045f9
        return self._process_batch_static(
            model=self.model,
            score_method=self.score_method,
            loss=self.loss,
            num_targets=self.num_targets,
            mode=self.mode,
            batch=batch,
            start=start,
            stop=stop,
            label_smoothing=label_smoothing,
            slice_size=slice_size,
        )

    # docstr-coverage: inherited
    def _slice_size_search(
        self,
        *,
        triples_factory: CoreTriplesFactory,
        batch_size: int,
        sub_batch_size: int,
        supports_sub_batching: bool,
    ) -> int:  # noqa: D102
        self._check_slicing_availability(supports_sub_batching)
        reached_max = False
        evaluated_once = False
        logger.info("Trying slicing now.")
        # Since the batch_size search with size 1, i.e. one tuple ((h, r) or (r, t)) scored on all entities,
        # must have failed to start slice_size search, we start with trying half the entities.
        slice_size = ceil(self.model.num_entities / 2)
        while True:
            try:
                logger.debug(f"Trying {slice_size=:_} now.")
                self._train(
                    triples_factory=triples_factory,
                    num_epochs=1,
                    batch_size=batch_size,
                    sub_batch_size=sub_batch_size,
                    slice_size=slice_size,
                    only_size_probing=True,
                )
            except RuntimeError as runtime_error:
                self._free_graph_and_cache()
                if not is_oom_error(runtime_error):
                    raise runtime_error
                if evaluated_once:
                    slice_size //= 2
                    logger.info(f"Concluded search with {slice_size=:_}.")
                    break
                if slice_size == 1:
                    raise MemoryError(
                        f"Even {slice_size=:_} doesn't fit into your memory with these parameters."
                    ) from runtime_error

                logger.debug(f"The {slice_size=:_} was too big, trying less now.")
                slice_size //= 2
                reached_max = True
            else:
                self._free_graph_and_cache()
                if reached_max:
                    logger.info(f"Concluded search with {slice_size=:_}.")
                    break
                slice_size *= 2
                evaluated_once = True

        return slice_size

    def _check_slicing_availability(self, supports_sub_batching: bool):
<<<<<<< HEAD
        if self.can_slice:
=======
        if self.target == 0:
            return
        if self.target == 1:
            return
        if self.target == 2:
>>>>>>> cee045f9
            return
        elif supports_sub_batching:
            report = (
                "This model supports sub-batching, but it also requires slicing,"
                " which is not implemented for this model yet."
            )
        else:
            report = "This model doesn't support sub-batching and slicing is not implemented for this model yet."
        logger.warning(report)
        raise MemoryError("The current model can't be trained on this hardware with these parameters.")


# note: we use Tuple[Tensor] here, so we can re-use TensorDataset instead of having to create a custom one
class SymmetricLCWATrainingLoop(TrainingLoop[tuple[MappedTriples], tuple[MappedTriples]]):
    r"""A "symmetric" LCWA scoring heads *and* tails at once.

    This objective was introduced by [lacroix2018]_ as

    .. math ::

        l_{i,j,k}(X) = - X_{i,j,k} + \log \left(
            \sum_{k'} \exp(X_{i,j,k′})
        \right) - X_{k,j+P,i} + \log \left(
            \sum_{i'} \exp (X_{k, j+P, i'})
        \right)


    which can be seen as a "symmetric LCWA", where for one batch of triples, we score both, heads *and* tails, given
    the remainder of the triple.

    .. note ::
        at the same time, there is a also a difference to the :class:`LCWATrainingLoop`: we do not group by e.g.,
        head+relation pairs. Thus, the name might be suboptimal and change in the future.
    """

    # docstr-coverage: inherited
    def _create_training_data_loader(
        self, triples_factory: CoreTriplesFactory, sampler: str | None, **kwargs
    ) -> DataLoader[tuple[MappedTriples]]:  # noqa: D102
        assert sampler is None
        return DataLoader(dataset=TensorDataset(triples_factory.mapped_triples), **kwargs)

    # docstr-coverage: inherited
    def _process_batch(
        self,
        batch: tuple[MappedTriples],
        start: int,
        stop: int,
        label_smoothing: float = 0,
        slice_size: int | None = None,
<<<<<<< HEAD
    ) -> torch.FloatTensor:  # noqa: D102
=======
    ) -> FloatTensor:  # noqa: D102
>>>>>>> cee045f9
        # unpack
        hrt_batch = batch[0]
        # Send batch to device
        hrt_batch = hrt_batch[start:stop].to(device=self.model.device)
        return (
            # head prediction
            self.loss.process_lcwa_scores(
                predictions=self.model.score_h(rt_batch=hrt_batch[:, 1:], slice_size=slice_size, mode=self.mode),
                # TODO: exploit sparsity
                # note: this is different to what we do for LCWA, where we collect *all* training entities
                #   for which the combination is true
                labels=functional.one_hot(hrt_batch[:, 0], num_classes=self.model.num_entities).float(),
                label_smoothing=label_smoothing,
                num_entities=self.model.num_entities,
            )
            # tail prediction
            + self.loss.process_lcwa_scores(
                predictions=self.model.score_t(hr_batch=hrt_batch[:, :-1], slice_size=slice_size, mode=self.mode),
                # TODO: exploit sparsity
                labels=functional.one_hot(hrt_batch[:, 2], num_classes=self.model.num_entities).float(),
                label_smoothing=label_smoothing,
                num_entities=self.model.num_entities,
            )
            # regularization
            + self.model.collect_regularization_term()
        )

    @staticmethod
    # docstr-coverage: inherited
    def _get_batch_size(batch: tuple[MappedTriples]) -> int:  # noqa: D102
        assert len(batch) == 1
        return batch[0].shape[0]

    def _slice_size_search(self, **kwargs) -> int:
        # TODO?
        raise MemoryError("The current model can't be trained on this hardware with these parameters.")


def create_lcwa_instances(tf: CoreTriplesFactory, target: int | None = None) -> Dataset:
    """Create LCWA instances for this factory's triples."""
    return LCWAInstances.from_triples(
        mapped_triples=tf._add_inverse_triples_if_necessary(mapped_triples=tf.mapped_triples),
        num_entities=tf.num_entities,
        num_relations=tf.num_relations,
        target=target,
    )<|MERGE_RESOLUTION|>--- conflicted
+++ resolved
@@ -3,10 +3,7 @@
 import logging
 from collections.abc import Callable
 from math import ceil
-<<<<<<< HEAD
-=======
 from typing import ClassVar
->>>>>>> cee045f9
 
 from torch.nn import functional
 from torch.utils.data import DataLoader, Dataset, TensorDataset
@@ -130,11 +127,7 @@
         stop: int | None,
         label_smoothing: float = 0.0,
         slice_size: int | None = None,
-<<<<<<< HEAD
-    ) -> torch.FloatTensor:
-=======
     ) -> FloatTensor:
->>>>>>> cee045f9
         # Split batch components
         batch_pairs, batch_labels_full = batch
 
@@ -162,11 +155,7 @@
         stop: int,
         label_smoothing: float = 0.0,
         slice_size: int | None = None,
-<<<<<<< HEAD
-    ) -> torch.FloatTensor:  # noqa: D102
-=======
     ) -> FloatTensor:  # noqa: D102
->>>>>>> cee045f9
         return self._process_batch_static(
             model=self.model,
             score_method=self.score_method,
@@ -234,15 +223,11 @@
         return slice_size
 
     def _check_slicing_availability(self, supports_sub_batching: bool):
-<<<<<<< HEAD
-        if self.can_slice:
-=======
         if self.target == 0:
             return
         if self.target == 1:
             return
         if self.target == 2:
->>>>>>> cee045f9
             return
         elif supports_sub_batching:
             report = (
@@ -293,11 +278,7 @@
         stop: int,
         label_smoothing: float = 0,
         slice_size: int | None = None,
-<<<<<<< HEAD
-    ) -> torch.FloatTensor:  # noqa: D102
-=======
     ) -> FloatTensor:  # noqa: D102
->>>>>>> cee045f9
         # unpack
         hrt_batch = batch[0]
         # Send batch to device

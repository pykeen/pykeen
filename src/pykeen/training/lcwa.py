# -*- coding: utf-8 -*-

"""Training KGE models based on the LCWA."""

import logging
from math import ceil
from typing import Optional

import torch

from .training_loop import TrainingLoop
from .utils import apply_label_smoothing
from ..triples import CoreTriplesFactory, Instances
<<<<<<< HEAD
from ..triples.instances import LCWABatchType
=======
from ..triples.instances import LCWABatchType, LCWASampleType
>>>>>>> 578e672b

__all__ = [
    'LCWATrainingLoop',
]

logger = logging.getLogger(__name__)


<<<<<<< HEAD
class LCWATrainingLoop(TrainingLoop[LCWABatchType, LCWABatchType]):
=======
class LCWATrainingLoop(TrainingLoop[LCWASampleType, LCWABatchType]):
>>>>>>> 578e672b
    """A training loop that uses the local closed world assumption training approach."""

    def _create_instances(self, triples_factory: CoreTriplesFactory) -> Instances:  # noqa: D102
        return triples_factory.create_lcwa_instances()

    @staticmethod
    def _get_batch_size(batch: LCWABatchType) -> int:  # noqa: D102
        return batch[0].shape[0]

    def _process_batch(
        self,
        batch: LCWABatchType,
        start: int,
        stop: int,
        label_smoothing: float = 0.0,
        slice_size: Optional[int] = None,
    ) -> torch.FloatTensor:  # noqa: D102
        # Split batch components
        batch_pairs, batch_labels_full = batch

        # Send batch to device
        batch_pairs = batch_pairs[start:stop].to(device=self.device)
        batch_labels_full = batch_labels_full[start:stop].to(device=self.device)

        if slice_size is None:
            predictions = self.model.score_t(hr_batch=batch_pairs)
        else:
            predictions = self.model.score_t(hr_batch=batch_pairs, slice_size=slice_size)  # type: ignore

        loss = self._loss_helper(
            predictions,
            batch_labels_full,
            label_smoothing,
        )
        return loss

    def _label_loss_helper(
        self,
        predictions: torch.FloatTensor,
        labels: torch.FloatTensor,
        label_smoothing: float,
    ) -> torch.FloatTensor:
        # Apply label smoothing
        if label_smoothing > 0.:
            labels = apply_label_smoothing(
                labels=labels,
                epsilon=label_smoothing,
                num_classes=self.model.num_entities,
            )

        return self.model.compute_loss(predictions, labels)

    def _mr_loss_helper(
        self,
        predictions: torch.FloatTensor,
        labels: torch.FloatTensor,
        _label_smoothing=None,
    ) -> torch.FloatTensor:
        # This shows how often one row has to be repeated
        repeat_rows = (labels == 1).nonzero(as_tuple=False)[:, 0]
        # Create boolean indices for negative labels in the repeated rows
        labels_negative = labels[repeat_rows] == 0
        # Repeat the predictions and filter for negative labels
        negative_scores = predictions[repeat_rows][labels_negative]

        # This tells us how often each true label should be repeated
        repeat_true_labels = (labels[repeat_rows] == 0).nonzero(as_tuple=False)[:, 0]
        # First filter the predictions for true labels and then repeat them based on the repeat vector
        positive_scores = predictions[labels == 1][repeat_true_labels]

        return self.model.compute_loss(positive_scores, negative_scores)

    def _self_adversarial_negative_sampling_loss_helper(
        self,
        predictions: torch.FloatTensor,
        labels: torch.FloatTensor,
        _label_smoothing=None,
    ) -> torch.FloatTensor:
        """Compute self adversarial negative sampling loss."""
        # Split positive and negative scores
        positive_scores = predictions[labels == 1]
        negative_scores = predictions[labels == 0]

        return self.model.compute_loss(positive_scores, negative_scores)

    def _slice_size_search(
        self,
        *,
        triples_factory: CoreTriplesFactory,
        training_instances: Instances,
        batch_size: int,
        sub_batch_size: int,
        supports_sub_batching: bool,
    ) -> int:  # noqa: D102
        self._check_slicing_availability(supports_sub_batching)
        reached_max = False
        evaluated_once = False
        logger.info("Trying slicing now.")
        # Since the batch_size search with size 1, i.e. one tuple ((h, r) or (r, t)) scored on all entities,
        # must have failed to start slice_size search, we start with trying half the entities.
        slice_size = ceil(self.model.num_entities / 2)
        while True:
            try:
                logger.debug(f'Trying slice size {slice_size} now.')
                self._train(
                    triples_factory=triples_factory,
                    training_instances=training_instances,
                    num_epochs=1,
                    batch_size=batch_size,
                    sub_batch_size=sub_batch_size,
                    slice_size=slice_size,
                    only_size_probing=True,
                )
            except RuntimeError as e:
                self._free_graph_and_cache()
                if 'CUDA out of memory.' not in e.args[0]:
                    raise e
                if evaluated_once:
                    slice_size //= 2
                    logger.info(f'Concluded search with slice_size {slice_size}.')
                    break
                if slice_size == 1:
                    raise MemoryError(
                        f"Even slice_size={slice_size} doesn't fit into your memory with these"
                        f" parameters.",
                    ) from e

                logger.debug(
                    f'The slice_size {slice_size} was too big, trying less now.',
                )
                slice_size //= 2
                reached_max = True
            else:
                self._free_graph_and_cache()
                if reached_max:
                    logger.info(f'Concluded search with slice_size {slice_size}.')
                    break
                slice_size *= 2
                evaluated_once = True

        return slice_size

    def _check_slicing_availability(self, supports_sub_batching: bool):
        if self.model.can_slice_t:
            return
        elif supports_sub_batching:
            report = (
                "This model supports sub-batching, but it also requires slicing,"
                " which is not implemented for this model yet."
            )
        else:
            report = (
                "This model doesn't support sub-batching and slicing is not"
                " implemented for this model yet."
            )
        logger.warning(report)
        raise MemoryError("The current model can't be trained on this hardware with these parameters.")<|MERGE_RESOLUTION|>--- conflicted
+++ resolved
@@ -3,19 +3,15 @@
 """Training KGE models based on the LCWA."""
 
 import logging
-from math import ceil
 from typing import Optional
 
 import torch
+from math import ceil
 
 from .training_loop import TrainingLoop
 from .utils import apply_label_smoothing
 from ..triples import CoreTriplesFactory, Instances
-<<<<<<< HEAD
-from ..triples.instances import LCWABatchType
-=======
 from ..triples.instances import LCWABatchType, LCWASampleType
->>>>>>> 578e672b
 
 __all__ = [
     'LCWATrainingLoop',
@@ -24,11 +20,7 @@
 logger = logging.getLogger(__name__)
 
 
-<<<<<<< HEAD
-class LCWATrainingLoop(TrainingLoop[LCWABatchType, LCWABatchType]):
-=======
 class LCWATrainingLoop(TrainingLoop[LCWASampleType, LCWABatchType]):
->>>>>>> 578e672b
     """A training loop that uses the local closed world assumption training approach."""
 
     def _create_instances(self, triples_factory: CoreTriplesFactory) -> Instances:  # noqa: D102

--- conflicted
+++ resolved
@@ -3,14 +3,10 @@
 """Schlichtkrull Sampler Class."""
 
 import logging
-<<<<<<< HEAD
 import random
 import timeit
 from collections import defaultdict
-from typing import Optional, Tuple
-=======
 from typing import List, Optional, Tuple
->>>>>>> 62733a2a
 
 import numpy
 import torch

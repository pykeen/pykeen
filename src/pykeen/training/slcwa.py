# -*- coding: utf-8 -*-

"""Training KGE models based on the sLCWA."""

import logging
from typing import Any, Mapping, Optional

import torch
from class_resolver import HintOrType

from .training_loop import TrainingLoop
from ..sampling import NegativeSampler, negative_sampler_resolver
from ..triples import CoreTriplesFactory, Instances
from ..triples.instances import SLCWABatchType, SLCWASampleType
from ..typing import MappedTriples

__all__ = [
    "SLCWATrainingLoop",
]

logger = logging.getLogger(__name__)


class SLCWATrainingLoop(TrainingLoop[SLCWASampleType, SLCWABatchType]):
    """A training loop that uses the stochastic local closed world assumption training approach.

    [ruffinelli2020]_ call the sLCWA ``NegSamp`` in their work.
    """

    negative_sampler: NegativeSampler

    def __init__(
        self,
        *,
        triples_factory: CoreTriplesFactory,
        negative_sampler: HintOrType[NegativeSampler] = None,
        negative_sampler_kwargs: Optional[Mapping[str, Any]] = None,
        **kwargs,
    ):
        """Initialize the training loop.

        :param triples_factory: The training triples factory. Also passed to TrainingLoop.__init__
        :param negative_sampler: The class, instance, or name of the negative sampler
        :param negative_sampler_kwargs: Keyword arguments to pass to the negative sampler class on instantiation
            for every positive one
        :param kwargs:
            Additional keyword-based parameters passed to TrainingLoop.__init__
        """
        super().__init__(triples_factory=triples_factory, **kwargs)
        self.negative_sampler = negative_sampler_resolver.make(
            query=negative_sampler,
            pos_kwargs=negative_sampler_kwargs,
            triples_factory=triples_factory,
        )

    def _create_instances(self, triples_factory: CoreTriplesFactory) -> Instances:  # noqa: D102
        return triples_factory.create_slcwa_instances()

    @staticmethod
    def _get_batch_size(batch: MappedTriples) -> int:  # noqa: D102
        return batch.shape[0]

    def _process_batch(
        self,
        batch: MappedTriples,
        start: int,
        stop: int,
        label_smoothing: float = 0.0,
        slice_size: Optional[int] = None,
    ) -> torch.FloatTensor:  # noqa: D102
        # Slicing is not possible in sLCWA training loops
        if slice_size is not None:
            raise AttributeError("Slicing is not possible for sLCWA training loops.")

        # Send positive batch to device
        positive_batch = batch[start:stop].to(device=self.device)

        # Create negative samples, shape: (batch_size, num_neg_per_pos, 3)
        negative_batch, positive_filter = self.negative_sampler.sample(positive_batch=positive_batch)

        # apply filter mask
        if positive_filter is None:
            negative_score_shape = negative_batch.shape[:2]
            negative_batch = negative_batch.view(-1, 3)
        else:
            negative_batch = negative_batch[positive_filter]
            negative_score_shape = negative_batch.shape[:-1]

        # Ensure they reside on the device (should hold already for most simple negative samplers, e.g.
        # BasicNegativeSampler, BernoulliNegativeSampler
        negative_batch = negative_batch.to(self.device)

        # Compute negative and positive scores
<<<<<<< HEAD
        # Explicitly set mode=training for inductive LP models, has no effect on transductive ones
        positive_scores = self.model.score_hrt(positive_batch, mode="training")
        negative_scores = self.model.score_hrt(negative_batch, mode="training").view(*negative_score_shape)
=======
        positive_scores = self.model.score_hrt(positive_batch, mode=self.mode)
        negative_scores = self.model.score_hrt(negative_batch, mode=self.mode).view(*negative_score_shape)
>>>>>>> ecc2c22e

        return (
            self.loss.process_slcwa_scores(
                positive_scores=positive_scores,
                negative_scores=negative_scores,
                label_smoothing=label_smoothing,
                batch_filter=positive_filter,
                num_entities=self.model._get_entity_len(mode="training"),
            )
            + self.model.collect_regularization_term()
        )

    def _slice_size_search(
        self,
        *,
        triples_factory: CoreTriplesFactory,
        training_instances: Instances,
        batch_size: int,
        sub_batch_size: int,
        supports_sub_batching: bool,
    ):  # noqa: D102
        # Slicing is not possible for sLCWA
        if supports_sub_batching:
            report = "This model supports sub-batching, but it also requires slicing, which is not possible for sLCWA"
        else:
            report = "This model doesn't support sub-batching and slicing is not possible for sLCWA"
        logger.warning(report)
        raise MemoryError("The current model can't be trained on this hardware with these parameters.")<|MERGE_RESOLUTION|>--- conflicted
+++ resolved
@@ -91,14 +91,8 @@
         negative_batch = negative_batch.to(self.device)
 
         # Compute negative and positive scores
-<<<<<<< HEAD
-        # Explicitly set mode=training for inductive LP models, has no effect on transductive ones
-        positive_scores = self.model.score_hrt(positive_batch, mode="training")
-        negative_scores = self.model.score_hrt(negative_batch, mode="training").view(*negative_score_shape)
-=======
         positive_scores = self.model.score_hrt(positive_batch, mode=self.mode)
         negative_scores = self.model.score_hrt(negative_batch, mode=self.mode).view(*negative_score_shape)
->>>>>>> ecc2c22e
 
         return (
             self.loss.process_slcwa_scores(

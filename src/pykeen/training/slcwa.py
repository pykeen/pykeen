--- conflicted
+++ resolved
@@ -1,11 +1,8 @@
 """Training KGE models based on the sLCWA."""
 
 import logging
-<<<<<<< HEAD
-=======
 import warnings
 from typing import Any
->>>>>>> cee045f9
 
 from class_resolver import HintOrType, OptionalKwargs
 from torch.utils.data import DataLoader, Dataset
@@ -85,11 +82,7 @@
         stop: int | None,
         label_smoothing: float = 0.0,
         slice_size: int | None = None,
-<<<<<<< HEAD
-    ) -> torch.FloatTensor:
-=======
     ) -> FloatTensor:
->>>>>>> cee045f9
         # Slicing is not possible in sLCWA training loops
         if slice_size is not None:
             raise AttributeError("Slicing is not possible for sLCWA training loops.")
@@ -135,11 +128,7 @@
         stop: int,
         label_smoothing: float = 0.0,
         slice_size: int | None = None,
-<<<<<<< HEAD
-    ) -> torch.FloatTensor:  # noqa: D102
-=======
     ) -> FloatTensor:  # noqa: D102
->>>>>>> cee045f9
         return self._process_batch_static(
             model=self.model,
             loss=self.loss,

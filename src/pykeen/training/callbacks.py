--- conflicted
+++ resolved
@@ -172,12 +172,7 @@
         for callback in self.callbacks:
             callback.post_batch(epoch=epoch, batch=batch)
 
-<<<<<<< HEAD
     def pre_step(self, **kwargs: Any) -> None:  # noqa: D102
-=======
-    def pre_step(self, **kwargs: Any) -> None:
-        """Call before the optimizer's step."""
->>>>>>> 099b4c06
         for callback in self.callbacks:
             callback.pre_step(**kwargs)
 

--- conflicted
+++ resolved
@@ -52,10 +52,6 @@
 """
 
 from typing import Any, Collection, List, Optional, Union
-<<<<<<< HEAD
-=======
-
->>>>>>> bc5c6259
 from torch.nn.utils import clip_grad_norm_, clip_grad_value_
 
 from ..trackers import ResultTracker
@@ -182,11 +178,19 @@
 
 class GradientNormClippingCallback(TrainingCallback):
     def __init__(self, max_norm, norm_type: Optional[float] = None):
+        """
+        Initialize the callback.
+
+        :param max_norm:
+            The maximum gradient norm for use with gradient clipping. If None, no gradient norm clipping is used.
+        param norm_type:
+            The gradient norm type to use for maximum gradient norm, cf. :method:`torch.nn.utils.clip_grad_norm_`
+        """
         super().__init__()
         self.max_norm = max_norm
         self.norm_type = norm_type or 2.0
 
-    def pre_step(self, **kwargs: Any):
+    def pre_step(self, **kwargs: Any):  # noqa: D102
         clip_grad_norm_(
             parameters=self.model.get_grad_params(),
             max_norm=self.max_norm,
@@ -197,10 +201,16 @@
 
 class GradientAbsClippingCallback(TrainingCallback):
     def __init__(self, clip_value: float):
+        """
+        Initialize the callback.
+        :param clip_value:
+            The maximum absolute value in gradients, cf. :method:`torch.nn.utils.clip_grad_value_`. If None, no
+            gradient clipping will be used.
+        """
         super().__init__()
         self.clip_value = clip_value
 
-    def pre_step(self, **kwargs: Any):
+    def pre_step(self, **kwargs: Any):  # noqA: D102
         clip_grad_value_(self.model.parameters(), clip_value=self.clip_value)
 
 

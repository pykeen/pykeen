# -*- coding: utf-8 -*-

"""Training callbacks.

Training callbacks allow for arbitrary extension of the functionality of the :class:`pykeen.training.TrainingLoop`
without subclassing it. Each callback instance has a ``loop`` attribute that allows access to the parent training
loop and all of its attributes, including the model. The interaction points are similar to those of
`Keras <https://keras.io/guides/writing_your_own_callbacks/#an-overview-of-callback-methods>`_.

Examples
--------
The following are vignettes showing how PyKEEN's training loop can be arbitrarily extended
using callbacks. If you find that none of the hooks in the :class:`TrainingCallback`
help do what you want, feel free to open an issue.

Reporting Batch Loss
~~~~~~~~~~~~~~~~~~~~
It was suggested in `Issue #333 <https://github.com/pykeen/pykeen/issues/333>`_ that it might
be useful to log all batch losses. This could be accomplished with the following:

.. code-block:: python

    from pykeen.training import TrainingCallback

    class BatchLossReportCallback(TrainingCallback):
        def on_batch(self, epoch: int, batch, batch_loss: float):
            print(epoch, batch_loss)

Implementing Gradient Clipping
~~~~~~~~~~~~~~~~~~~~~~~~~~~~~~
`Gradient
clipping <https://neptune.ai/blog/understanding-gradient-clipping-and-how-it-can-fix-exploding-gradients-problem>`_
is one technique used to avoid the exploding gradient problem. Despite it being a very simple, it has several
`theoretical implications <https://openreview.net/forum?id=BJgnXpVYwS>`_.

In order to reproduce the reference experiments on R-GCN performed by [schlichtkrull2018]_,
gradient clipping must be used before each step of the optimizer. The following example shows how
to implement a gradient clipping callback:

.. code-block:: python

    from pykeen.training import TrainingCallback
    from pykeen.nn.utils import clip_grad_value_

    class GradientClippingCallback(TrainingCallback):
        def __init__(self, clip_value: float = 1.0):
            super().__init__()
            self.clip_value = clip_value

        def pre_step(self, **kwargs: Any):
            clip_grad_value_(self.model.parameters(), clip_value=self.clip_value)
"""

from typing import Any, Collection, List, Optional, Union

from torch.nn.utils import clip_grad_norm_, clip_grad_value_

from ..stoppers import Stopper
from ..trackers import ResultTracker

__all__ = [
<<<<<<< HEAD
    'TrainingCallbackHint',
    'TrainingCallback',
    'TrackerCallback',
    'StopperCallback',
    'MultiTrainingCallback',
=======
    "TrainingCallbackHint",
    "TrainingCallback",
    "TrackerCallback",
    "MultiTrainingCallback",
    "GradientNormClippingCallback",
    "GradientAbsClippingCallback",
>>>>>>> 3b986a0c
]


class TrainingCallback:
    """An interface for training callbacks."""

    def __init__(self):
        """Initialize the callback."""
        self._training_loop = None

    @property
    def training_loop(self):  # noqa:D401
        """The training loop."""
        if self._training_loop is None:
            raise ValueError("Callback was never initialized")
        return self._training_loop

    @property
    def model(self):  # noqa:D401
        """The model, accessed via the training loop."""
        return self.training_loop.model

    @property
    def loss(self):  # noqa: D401
        """The loss, accessed via the training loop."""
        return self.training_loop.loss

    @property
    def optimizer(self):  # noqa:D401
        """The optimizer, accessed via the training loop."""
        return self.training_loop.optimizer

    def register_training_loop(self, training_loop) -> None:
        """Register the training loop."""
        self._training_loop = training_loop

    def on_batch(self, epoch: int, batch, batch_loss: float, **kwargs: Any) -> None:
        """Call for training batches."""

    def pre_step(self, **kwargs: Any) -> None:
        """Call before the optimizer's step."""

    def post_batch(self, epoch: int, batch, **kwargs: Any) -> None:
        """Call for training batches."""

    def post_epoch(self, epoch: int, epoch_loss: float, **kwargs: Any) -> None:
        """Call after epoch."""

    def post_train(self, losses: List[float], **kwargs: Any) -> None:
        """Call after training."""


class TrackerCallback(TrainingCallback):
    """
    An adapter for the :class:`pykeen.trackers.ResultTracker`.

    It logs the loss after each epoch to the given result tracker,
    """

    def __init__(self, result_tracker: ResultTracker):
        """
        Initialize the callback.

        :param result_tracker:
            The result tracker to which the loss is logged.
        """
        super().__init__()
        self.result_tracker = result_tracker

    def post_epoch(self, epoch: int, epoch_loss: float, **kwargs: Any) -> None:  # noqa: D102
        self.result_tracker.log_metrics({"loss": epoch_loss}, step=epoch)


class GradientNormClippingCallback(TrainingCallback):
    """A callback for gradient clipping before stepping the optimizer with :func:`torch.nn.utils.clip_grad_norm_`."""

    def __init__(self, max_norm: float, norm_type: Optional[float] = None):
        """
        Initialize the callback.

        :param max_norm:
            The maximum gradient norm for use with gradient clipping.
        :param norm_type:
            The gradient norm type to use for maximum gradient norm, cf. :func:`torch.nn.utils.clip_grad_norm_`
        """
        super().__init__()
        self.max_norm = max_norm
        self.norm_type = norm_type or 2.0

    def pre_step(self, **kwargs: Any) -> None:  # noqa: D102
        clip_grad_norm_(
            parameters=self.model.get_grad_params(),
            max_norm=self.max_norm,
            norm_type=self.norm_type,
            error_if_nonfinite=True,  # this will become default in future releases of pytorch
        )


class GradientAbsClippingCallback(TrainingCallback):
    """A callback for gradient clipping before stepping the optimizer with :func:`torch.nn.utils.clip_grad_value_`."""

    def __init__(self, clip_value: float):
        """
        Initialize the callback.

        :param clip_value:
            The maximum absolute value in gradients, cf. :func:`torch.nn.utils.clip_grad_value_`. If None, no
            gradient clipping will be used.
        """
        super().__init__()
        self.clip_value = clip_value

    def pre_step(self, **kwargs: Any) -> None:  # noqa: D102
        clip_grad_value_(self.model.get_grad_params(), clip_value=self.clip_value)


class StopperCallback(TrainingCallback):
    """An adapter for the :class:`pykeen.stopper.Stopper`."""

    def __init__(self, stopper: Stopper, *, triples_factory, last_best_epoch, best_epoch_model_file_path):
        super().__init__()
        self.stopper = stopper
        self.triples_factory = triples_factory
        self.last_best_epoch = last_best_epoch
        self.best_epoch_model_file_path = best_epoch_model_file_path

    def post_epoch(self, epoch: int, epoch_loss: float, **kwargs: Any) -> None:
        if self.stopper.should_evaluate(epoch):
            if self.stopper.should_stop(epoch):
                self.training_loop._should_stop = True
            # Since the model is also used within the stopper, its graph and cache have to be cleared
            self.model._free_graph_and_cache()
            # When the stopper obtained a new best epoch, this model has to be saved for reconstruction
        if (
            self.stopper.best_epoch != self.last_best_epoch
            and self.best_epoch_model_file_path is not None
        ):
            self.model._save_state(path=self.best_epoch_model_file_path, triples_factory=self.triples_factory)
            self.last_best_epoch = epoch


#: A hint for constructing a :class:`MultiTrainingCallback`
TrainingCallbackHint = Union[None, TrainingCallback, Collection[TrainingCallback]]


class MultiTrainingCallback(TrainingCallback):
    """A wrapper for calling multiple training callbacks together."""

    #: A collection of callbacks
    callbacks: List[TrainingCallback]

    def __init__(self, callbacks: TrainingCallbackHint = None) -> None:
        """Initialize the callback."""
        super().__init__()
        if callbacks is None:
            self.callbacks = []
        elif isinstance(callbacks, TrainingCallback):
            self.callbacks = [callbacks]
        else:
            self.callbacks = list(callbacks)

    def register_training_loop(self, loop) -> None:  # noqa: D102
        super().register_training_loop(training_loop=loop)
        for callback in self.callbacks:
            callback.register_training_loop(training_loop=loop)

    def register_callback(self, callback: TrainingCallback) -> None:
        """Register a callback."""
        self.callbacks.append(callback)
        if self._training_loop is not None:
            callback.register_training_loop(self._training_loop)

    def on_batch(self, epoch: int, batch, batch_loss: float, **kwargs: Any) -> None:  # noqa: D102
        for callback in self.callbacks:
            callback.on_batch(epoch=epoch, batch=batch, batch_loss=batch_loss, **kwargs)

    def post_batch(self, epoch: int, batch, **kwargs: Any) -> None:  # noqa: D102
        for callback in self.callbacks:
            callback.post_batch(epoch=epoch, batch=batch, **kwargs)

    def pre_step(self, **kwargs: Any) -> None:  # noqa: D102
        for callback in self.callbacks:
            callback.pre_step(**kwargs)

    def post_epoch(self, epoch: int, epoch_loss: float, **kwargs: Any) -> None:  # noqa: D102
        for callback in self.callbacks:
            callback.post_epoch(epoch=epoch, epoch_loss=epoch_loss, **kwargs)

    def post_train(self, losses: List[float], **kwargs: Any) -> None:  # noqa: D102
        for callback in self.callbacks:
            callback.post_train(losses=losses, **kwargs)<|MERGE_RESOLUTION|>--- conflicted
+++ resolved
@@ -59,20 +59,13 @@
 from ..trackers import ResultTracker
 
 __all__ = [
-<<<<<<< HEAD
-    'TrainingCallbackHint',
-    'TrainingCallback',
-    'TrackerCallback',
-    'StopperCallback',
-    'MultiTrainingCallback',
-=======
     "TrainingCallbackHint",
     "TrainingCallback",
+    "StopperCallback",
     "TrackerCallback",
     "MultiTrainingCallback",
     "GradientNormClippingCallback",
     "GradientAbsClippingCallback",
->>>>>>> 3b986a0c
 ]
 
 

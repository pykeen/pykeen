# -*- coding: utf-8 -*-

"""Training loops for KGE models using multi-modal information."""

import gc
import logging
import os
import pathlib
import pickle
import random
import time
from abc import ABC, abstractmethod
from datetime import datetime
from hashlib import md5
from tempfile import NamedTemporaryFile
from typing import IO, Any, ClassVar, Generic, List, Mapping, Optional, Tuple, Type, TypeVar, Union

import numpy as np
import torch
from torch.optim.optimizer import Optimizer
from torch.utils.data import DataLoader
from tqdm.autonotebook import tqdm, trange

from .callbacks import MultiTrainingCallback, TrackerCallback, TrainingCallbackHint
from ..constants import PYKEEN_CHECKPOINTS, PYKEEN_DEFAULT_CHECKPOINT
from ..losses import Loss
from ..lr_schedulers import LRScheduler
from ..models import RGCN, Model
from ..stoppers import Stopper
from ..trackers import ResultTracker
from ..training.schlichtkrull_sampler import GraphSampler
from ..triples import CoreTriplesFactory, Instances, TriplesFactory
from ..utils import (
    format_relative_comparison,
    get_batchnorm_modules,
    is_cuda_oom_error,
    is_cudnn_error,
    normalize_string,
)

__all__ = [
    "TrainingLoop",
    "NonFiniteLossError",
    "TrainingApproachLossMismatchError",
    "SubBatchingNotSupportedError",
]

logger = logging.getLogger(__name__)

SampleType = TypeVar("SampleType")
BatchType = TypeVar("BatchType")


class NonFiniteLossError(RuntimeError):
    """An exception raised for non-finite loss values."""


class TrainingApproachLossMismatchError(TypeError):
    """An exception when an illegal loss function is used with a given training approach."""


class CheckpointMismatchError(RuntimeError):
    """An exception when a provided checkpoint file does not match the current training loop setup."""


class SubBatchingNotSupportedError(NotImplementedError):
    """An exception raised when sub batching is not implemented."""

    def __init__(self, model: Model):
        super().__init__(model)
        self.model = model

    def __str__(self):  # noqa: D105
        return (
            f"No sub-batching support for {self.model.__class__.__name__} due to modules "
            f"{get_batchnorm_modules(self.model)}."
        )


def _get_optimizer_kwargs(optimizer: Optimizer) -> Mapping[str, Any]:
    optimizer_kwargs = optimizer.state_dict()
    optimizer_kwargs = {
        key: value for key, value in optimizer_kwargs["param_groups"][0].items() if key not in ["params", "initial_lr"]
    }
    return optimizer_kwargs


def _get_lr_scheduler_kwargs(lr_scheduler: LRScheduler) -> Mapping[str, Any]:
    lr_scheduler_kwargs = lr_scheduler.state_dict()
    lr_scheduler_kwargs = {
        key: value
        for key, value in lr_scheduler_kwargs.items()
        if not key.startswith("_") and key not in ["base_lrs", "last_epoch"]
    }
    return lr_scheduler_kwargs


class TrainingLoop(Generic[SampleType, BatchType], ABC):
    """A training loop."""

    lr_scheduler: Optional[LRScheduler]
    model: Model
    optimizer: Optimizer

    losses_per_epochs: List[float]
    loss_blacklist: ClassVar[Optional[List[Type[Loss]]]] = None

    hpo_default = dict(
        num_epochs=dict(type=int, low=100, high=1000, q=100),
        batch_size=dict(type=int, low=32, high=4000, q=100),
    )

    def __init__(
        self,
        model: Model,
        triples_factory: CoreTriplesFactory,
        optimizer: Optional[Optimizer] = None,
        lr_scheduler: Optional[LRScheduler] = None,
        gradient_clipping_max_norm: Optional[float] = None,
        gradient_clipping_norm_type: Union[float] = None,
        gradient_clipping_max_abs_value: Optional[float] = None,
        automatic_memory_optimization: bool = True,
    ) -> None:
        """Initialize the training loop.

        .. note ::
            Gradient clipping is a technique to avoid the exploding gradient problem. Clip by norm and clip by value
            are two alternative implementations.

        :param model: The model to train
        :param triples_factory: The training triples factory
        :param optimizer: The optimizer to use while training the model
        :param lr_scheduler: The learning rate scheduler you want to use while training the model
        :param gradient_clipping_max_norm:
            The maximum gradient norm for use with gradient clipping. If None, no gradient norm clipping is used.
        :param gradient_clipping_norm_type:
            The gradient norm type to use for maximum gradient norm, cf. :method:`torch.nn.utils.clip_grad_norm_`
        :param gradient_clipping_max_abs_value:
            The maximum absolute value in gradients, cf. :method:`torch.nn.utils.clip_grad_value_`. If None, no
            gradient clipping will be used.
        :param automatic_memory_optimization: bool
            Whether to automatically optimize the sub-batch size during
            training and batch size during evaluation with regards to the hardware at hand.
        """
        self.model = model
        self.optimizer = optimizer
        self.lr_scheduler = lr_scheduler
        self.losses_per_epochs = []
        self.automatic_memory_optimization = automatic_memory_optimization
        self.gradient_clipping_max_norm = gradient_clipping_max_norm
        self.gradient_clipping_norm_type = gradient_clipping_norm_type
        self.gradient_clipping_max_abs_value = gradient_clipping_max_abs_value

        logger.debug("we don't really need the triples factory: %s", triples_factory)

        if self.loss_blacklist and isinstance(self.model.loss, tuple(self.loss_blacklist)):
            raise TrainingApproachLossMismatchError(
                f"Can not use loss {self.model.loss.__class__.__name__}"
                f" with training approach {self.__class__.__name__}",
            )

        # The internal epoch state tracks the last finished epoch of the training loop to allow for
        # seamless loading and saving of training checkpoints
        self._epoch = 0

    @classmethod
    def get_normalized_name(cls) -> str:
        """Get the normalized name of the training loop."""
        return normalize_string(cls.__name__, suffix=TrainingLoop.__name__)

    @property
    def device(self):  # noqa: D401
        """The device used by the model."""
        return self.model.device

    @property
    def loss(self):  # noqa: D401
        """The loss used by the model."""
        return self.model.loss

    @property
    def checksum(self) -> str:  # noqa: D401
        """The checksum of the model and optimizer the training loop was configured with."""
        h = md5()  # noqa: S303
        h.update(str(self.model).encode("utf-8"))
        h.update(str(self.optimizer).encode("utf-8"))
        return h.hexdigest()

    def train(
        self,
        triples_factory: CoreTriplesFactory,
        num_epochs: int = 1,
        batch_size: Optional[int] = None,
        slice_size: Optional[int] = None,
        label_smoothing: float = 0.0,
        sampler: Optional[str] = None,
        continue_training: bool = False,
        only_size_probing: bool = False,
        use_tqdm: bool = True,
        use_tqdm_batch: bool = True,
        tqdm_kwargs: Optional[Mapping[str, Any]] = None,
        stopper: Optional[Stopper] = None,
        result_tracker: Optional[ResultTracker] = None,
        sub_batch_size: Optional[int] = None,
        num_workers: Optional[int] = None,
        clear_optimizer: bool = False,
        checkpoint_directory: Union[None, str, pathlib.Path] = None,
        checkpoint_name: Optional[str] = None,
        checkpoint_frequency: Optional[int] = None,
        checkpoint_on_failure: bool = False,
        drop_last: Optional[bool] = None,
        callbacks: TrainingCallbackHint = None,
    ) -> Optional[List[float]]:
        """Train the KGE model.

        :param triples_factory:
            The training triples.
        :param num_epochs:
            The number of epochs to train the model.
        :param batch_size:
            If set the batch size to use for mini-batch training. Otherwise find the largest possible batch_size
            automatically.
        :param slice_size: >0
            The divisor for the scoring function when using slicing. This is only possible for LCWA training loops in
            general and only for models that have the slicing capability implemented.
        :param label_smoothing: (0 <= label_smoothing < 1)
            If larger than zero, use label smoothing.
        :param sampler: (None or 'schlichtkrull')
            The type of sampler to use. At the moment sLCWA in R-GCN is the only user of schlichtkrull sampling.
        :param continue_training:
            If set to False, (re-)initialize the model's weights. Otherwise continue training.
        :param only_size_probing:
            The evaluation is only performed for two batches to test the memory footprint, especially on GPUs.
        :param use_tqdm: Should a progress bar be shown for epochs?
        :param use_tqdm_batch: Should a progress bar be shown for batching (inside the epoch progress bar)?
        :param tqdm_kwargs:
            Keyword arguments passed to :mod:`tqdm` managing the progress bar.
        :param stopper:
            An instance of :class:`pykeen.stopper.EarlyStopper` with settings for checking
            if training should stop early
        :param result_tracker:
            The result tracker.
        :param sub_batch_size:
            If provided split each batch into sub-batches to avoid memory issues for large models / small GPUs.
        :param num_workers:
            The number of child CPU workers used for loading data. If None, data are loaded in the main process.
        :param clear_optimizer:
            Whether to delete the optimizer instance after training (as the optimizer might have additional memory
            consumption due to e.g. moments in Adam).
        :param checkpoint_directory:
            An optional directory to store the checkpoint files. If None, a subdirectory named ``checkpoints`` in the
            directory defined by :data:`pykeen.constants.PYKEEN_HOME` is used. Unless the environment variable
            ``PYKEEN_HOME`` is overridden, this will be ``~/.pykeen/checkpoints``.
        :param checkpoint_name:
            The filename for saving checkpoints. If the given filename exists already, that file will be loaded and used
            to continue training.
        :param checkpoint_frequency:
            The frequency of saving checkpoints in minutes. Setting it to 0 will save a checkpoint after every epoch.
        :param checkpoint_on_failure:
            Whether to save a checkpoint in cases of a RuntimeError or MemoryError. This option differs from ordinary
            checkpoints, since ordinary checkpoints are only saved after a successful epoch. When saving checkpoints
            due to failure of the training loop there is no guarantee that all random states can be recovered correctly,
            which might cause problems with regards to the reproducibility of that specific training loop. Therefore,
            these checkpoints are saved with a distinct checkpoint name, which will be
            ``PyKEEN_just_saved_my_day_{datetime}.pt`` in the given checkpoint_root.
        :param drop_last:
            Whether to drop the last batch in each epoch to prevent smaller batches. Defaults to False, except if the
            model contains batch normalization layers. Can be provided explicitly to override.
        :param callbacks:
            An optional :class:`pykeen.training.TrainingCallback` or collection of callback instances that define
            one of several functionalities. Their interface was inspired by Keras.

        :return:
            The losses per epoch.
        """
        # Create training instances. Use the _create_instances function to allow subclasses
        # to modify this behavior
        training_instances = self._create_instances(triples_factory)

        # In some cases, e.g. using Optuna for HPO, the cuda cache from a previous run is not cleared
        torch.cuda.empty_cache()

        # A checkpoint root is always created to ensure a fallback checkpoint can be saved
        if checkpoint_directory is None:
            checkpoint_directory = PYKEEN_CHECKPOINTS
        checkpoint_directory = pathlib.Path(checkpoint_directory)
        checkpoint_directory.mkdir(parents=True, exist_ok=True)
        logger.debug("using checkpoint_root at %s", checkpoint_directory)

        # If a checkpoint file is given, it must be loaded if it exists already
        save_checkpoints = False
        checkpoint_path = None
        best_epoch_model_file_path = None
        last_best_epoch = None
        if checkpoint_name:
            checkpoint_path = checkpoint_directory.joinpath(checkpoint_name)
            if checkpoint_path.is_file():
                best_epoch_model_file_path, last_best_epoch = self._load_state(
                    path=checkpoint_path,
                    triples_factory=triples_factory,
                )
                if stopper is not None:
                    stopper_dict = stopper.load_summary_dict_from_training_loop_checkpoint(path=checkpoint_path)
                    # If the stopper dict has any keys, those are written back to the stopper
                    if stopper_dict:
                        stopper._write_from_summary_dict(**stopper_dict)
                    else:
                        logger.warning(
                            "the training loop was configured with a stopper but no stopper configuration was "
                            "saved in the checkpoint",
                        )
                continue_training = True
            else:
                logger.info(f"=> no checkpoint found at '{checkpoint_path}'. Creating a new file.")
            # The checkpoint frequency needs to be set to save checkpoints
            if checkpoint_frequency is None:
                checkpoint_frequency = 30
            save_checkpoints = True
        elif checkpoint_frequency is not None:
            logger.warning(
                "A checkpoint frequency was set, but no checkpoint file was given. No checkpoints will be created",
            )

        checkpoint_on_failure_file_path = None
        if checkpoint_on_failure:
            # In case a checkpoint frequency was set, we warn that no checkpoints will be saved
            date_string = datetime.now().strftime("%Y%m%d_%H_%M_%S")
            # If no checkpoints were requested, a fallback checkpoint is set in case the training loop crashes
            checkpoint_on_failure_file_path = checkpoint_directory.joinpath(
                PYKEEN_DEFAULT_CHECKPOINT.replace(".", f"_{date_string}."),
            )

        # If the stopper loaded from the training loop checkpoint stopped the training, we return those results
        if getattr(stopper, "stopped", False):
            result: Optional[List[float]] = self.losses_per_epochs
        else:
            result = self._train(
                num_epochs=num_epochs,
                batch_size=batch_size,
                slice_size=slice_size,
                label_smoothing=label_smoothing,
                sampler=sampler,
                continue_training=continue_training,
                only_size_probing=only_size_probing,
                use_tqdm=use_tqdm,
                use_tqdm_batch=use_tqdm_batch,
                tqdm_kwargs=tqdm_kwargs,
                stopper=stopper,
                result_tracker=result_tracker,
                sub_batch_size=sub_batch_size,
                num_workers=num_workers,
                save_checkpoints=save_checkpoints,
                checkpoint_path=checkpoint_path,
                checkpoint_frequency=checkpoint_frequency,
                checkpoint_on_failure_file_path=checkpoint_on_failure_file_path,
                best_epoch_model_file_path=best_epoch_model_file_path,
                last_best_epoch=last_best_epoch,
                drop_last=drop_last,
                callbacks=callbacks,
                triples_factory=triples_factory,
                training_instances=training_instances,
            )

        # Ensure the release of memory
        torch.cuda.empty_cache()

        # Clear optimizer
        if clear_optimizer:
            self.optimizer = None
            self.lr_scheduler = None

        return result

    def _train(  # noqa: C901
        self,
        triples_factory: CoreTriplesFactory,
        training_instances: Instances,
        num_epochs: int = 1,
        batch_size: Optional[int] = None,
        slice_size: Optional[int] = None,
        label_smoothing: float = 0.0,
        sampler: Optional[str] = None,
        continue_training: bool = False,
        only_size_probing: bool = False,
        use_tqdm: bool = True,
        use_tqdm_batch: bool = True,
        tqdm_kwargs: Optional[Mapping[str, Any]] = None,
        stopper: Optional[Stopper] = None,
        result_tracker: Optional[ResultTracker] = None,
        sub_batch_size: Optional[int] = None,
        num_workers: Optional[int] = None,
        save_checkpoints: bool = False,
        checkpoint_path: Union[None, str, pathlib.Path] = None,
        checkpoint_frequency: Optional[int] = None,
        checkpoint_on_failure_file_path: Union[None, str, pathlib.Path] = None,
        best_epoch_model_file_path: Optional[pathlib.Path] = None,
        last_best_epoch: Optional[int] = None,
        drop_last: Optional[bool] = None,
        callbacks: TrainingCallbackHint = None,
    ) -> Optional[List[float]]:
        """Train the KGE model.

        :param triples_factory:
            The training triples factory
        :param num_epochs:
            The number of epochs to train the model.
        :param batch_size:
            If set the batch size to use for mini-batch training. Otherwise find the largest possible batch_size
            automatically.
        :param slice_size: >0
            The divisor for the scoring function when using slicing. This is only possible for LCWA training loops in
            general and only for models that have the slicing capability implemented.
        :param label_smoothing: (0 <= label_smoothing < 1)
            If larger than zero, use label smoothing.
        :param sampler: (None or 'schlichtkrull')
            The type of sampler to use. At the moment sLCWA in R-GCN is the only user of schlichtkrull sampling.
        :param continue_training:
            If set to False, (re-)initialize the model's weights. Otherwise continue training.
        :param only_size_probing:
            The evaluation is only performed for two batches to test the memory footprint, especially on GPUs.
        :param use_tqdm:
            Turn on the progress bar for epochs
        :param use_tqdm_batch:
            Turn on the progress bar for batches (sub-progress bar for epochs)
        :param tqdm_kwargs:
            Keyword arguments passed to :mod:`tqdm` managing the progress bar.
        :param stopper:
            An instance of :class:`pykeen.stopper.Stopper` with settings for checking
            if training should stop early
        :param result_tracker:
            The result tracker.
        :param sub_batch_size:
            If provided split each batch into sub-batches to avoid memory issues for large models / small GPUs.
        :param num_workers:
            The number of child CPU workers used for loading data. If None, data are loaded in the main process.
        :param save_checkpoints:
            Activate saving checkpoints.
        :param checkpoint_path:
            The full filepath for saving checkpoints.
        :param checkpoint_frequency:
            The frequency of saving checkpoints in minutes. Setting it to 0 will save a checkpoint after every epoch.
        :param checkpoint_on_failure_file_path:
            The full filepath for saving checkpoints on failure.
        :param best_epoch_model_file_path:
            The file path for the best epoch model when using early stoppers and resuming training.
        :param last_best_epoch:
            The last best epoch that the early stopper saved when resuming training.
        :param drop_last:
            Whether to drop the last batch in each epoch to prevent smaller batches. Defaults to False, except if the
            model contains batch normalization layers. Can be provided explicitly to override.

        :return:
            The losses per epoch.
        """
        if self.optimizer is None:
            raise ValueError("optimizer must be set before running _train()")
        # When using early stopping models have to be saved separately at the best epoch, since the training loop will
        # due to the patience continue to train after the best epoch and thus alter the model
        if (
            stopper is not None
            and not only_size_probing
            and last_best_epoch is None
            and best_epoch_model_file_path is None
        ):
            # Create a path
            best_epoch_model_file_path = pathlib.Path(NamedTemporaryFile().name)
        best_epoch_model_checkpoint_file_path: Optional[pathlib.Path] = None

        if isinstance(self.model, RGCN) and sampler != "schlichtkrull":
            logger.warning(
                'Using RGCN without graph-based sampling! Please select sampler="schlichtkrull" instead of %s.',
                sampler,
            )

        # Prepare all of the callbacks
        callback = MultiTrainingCallback(callbacks)
        # Register a callback for the result tracker, if given
        if result_tracker is not None:
            callback.register_callback(TrackerCallback(result_tracker))

        callback.register_training_loop(self)

        # Take the biggest possible training batch_size, if batch_size not set
        batch_size_sufficient = False
        if batch_size is None:
            if self.automatic_memory_optimization:
                # Using automatic memory optimization on CPU may result in undocumented crashes due to OS' OOM killer.
                if self.model.device.type == "cpu":
                    batch_size = 256
                    batch_size_sufficient = True
                    logger.info(
                        "Currently automatic memory optimization only supports GPUs, but you're using a CPU. "
                        "Therefore, the batch_size will be set to the default value '{batch_size}'",
                    )
                else:
                    batch_size, batch_size_sufficient = self.batch_size_search(
                        triples_factory=triples_factory,
                        training_instances=training_instances,
                    )
            else:
                batch_size = 256
                logger.info(f"No batch_size provided. Setting batch_size to '{batch_size}'.")

        # This will find necessary parameters to optimize the use of the hardware at hand
        if (
            not only_size_probing
            and self.automatic_memory_optimization
            and not batch_size_sufficient
            and not continue_training
        ):
            # return the relevant parameters slice_size and batch_size
            sub_batch_size, slice_size = self.sub_batch_and_slice(
                batch_size=batch_size,
                sampler=sampler,
                triples_factory=triples_factory,
                training_instances=training_instances,
            )

        if sub_batch_size is None or sub_batch_size == batch_size:  # by default do not split batches in sub-batches
            sub_batch_size = batch_size
        elif get_batchnorm_modules(self.model):  # if there are any, this is truthy
            raise SubBatchingNotSupportedError(self.model)

        model_contains_batch_norm = bool(get_batchnorm_modules(self.model))
        if batch_size == 1 and model_contains_batch_norm:
            raise ValueError("Cannot train a model with batch_size=1 containing BatchNorm layers.")
        if drop_last is None:
            drop_last = model_contains_batch_norm
            if drop_last and not only_size_probing:
                logger.info(
                    "Dropping last (incomplete) batch each epoch (%s batches).",
                    format_relative_comparison(part=1, total=len(training_instances)),
                )

        # Force weight initialization if training continuation is not explicitly requested.
        if not continue_training:
            # Reset the weights
            self.model.reset_parameters_()

            # Create new optimizer
            optimizer_kwargs = _get_optimizer_kwargs(self.optimizer)
            self.optimizer = self.optimizer.__class__(
                params=self.model.get_grad_params(),
                **optimizer_kwargs,
            )

            if self.lr_scheduler is not None:
                # Create a new lr scheduler and add the optimizer
                lr_scheduler_kwargs = _get_lr_scheduler_kwargs(self.lr_scheduler)
                self.lr_scheduler = self.lr_scheduler.__class__(self.optimizer, **lr_scheduler_kwargs)
        elif not self.optimizer.state:
            raise ValueError("Cannot continue_training without being trained once.")

        # Ensure the model is on the correct device
        self.model = self.model.to(self.device)

        # Create Sampler
        if sampler == "schlichtkrull":
            if triples_factory is None:
                raise ValueError("need to pass triples_factory when using graph sampling")
            sampler = GraphSampler(triples_factory, num_samples=sub_batch_size)
            shuffle = False
        else:
            sampler = None
            shuffle = True

        if num_workers is None:
            num_workers = 0

        # Bind
        num_training_instances = len(training_instances)

        _use_outer_tqdm = not only_size_probing and use_tqdm
        _use_inner_tqdm = _use_outer_tqdm and use_tqdm_batch

        # When size probing, we don't want progress bars
        if _use_outer_tqdm:
            # Create progress bar
            _tqdm_kwargs = dict(desc=f"Training epochs on {self.device}", unit="epoch")
            if tqdm_kwargs is not None:
                _tqdm_kwargs.update(tqdm_kwargs)
            epochs = trange(self._epoch + 1, 1 + num_epochs, **_tqdm_kwargs, initial=self._epoch, total=num_epochs)
        elif only_size_probing:
            epochs = range(1, 1 + num_epochs)
        else:
            epochs = range(self._epoch + 1, 1 + num_epochs)

        logger.debug(f"using stopper: {stopper}")

        train_data_loader = DataLoader(
            sampler=sampler,
            dataset=training_instances,
            batch_size=batch_size,
            shuffle=shuffle,
            num_workers=num_workers,
            drop_last=drop_last,
        )

        # Save the time to track when the saved point was available
        last_checkpoint = time.time()

        # Training Loop
        for epoch in epochs:
            # When training with an early stopper the memory pressure changes, which may allow for errors each epoch
            try:
                # Enforce training mode
                self.model.train()

                # Accumulate loss over epoch
                current_epoch_loss = 0.0

                # Batching
                # Only create a progress bar when not in size probing mode
                if _use_inner_tqdm:
                    batches = tqdm(
                        train_data_loader,
                        desc=f"Training batches on {self.device}",
                        leave=False,
                        unit="batch",
                    )
                else:
                    batches = train_data_loader

                # Flag to check when to quit the size probing
                evaluated_once = False

                for batch in batches:
                    # Recall that torch *accumulates* gradients. Before passing in a
                    # new instance, you need to zero out the gradients from the old instance
                    self.optimizer.zero_grad()

                    # Get batch size of current batch (last batch may be incomplete)
                    current_batch_size = self._get_batch_size(batch)

                    # accumulate gradients for whole batch
                    for start in range(0, current_batch_size, sub_batch_size):
                        stop = min(start + sub_batch_size, current_batch_size)

                        # forward pass call
                        batch_loss = self._forward_pass(
                            batch,
                            start,
                            stop,
                            current_batch_size,
                            label_smoothing,
                            slice_size,
                        )
                        current_epoch_loss += batch_loss
                        callback.on_batch(epoch=epoch, batch=batch, batch_loss=batch_loss)

                    # when called by batch_size_search(), the parameter update should not be applied.
                    if not only_size_probing:
<<<<<<< HEAD
                        # Gradient clipping
                        # ... by norm
                        if self.gradient_clipping_max_norm is not None:
                            torch.nn.utils.clip_grad_norm_(
                                parameters=self.model.get_grad_params(),
                                max_norm=self.gradient_clipping_max_norm,
                                norm_type=self.gradient_clipping_norm_type or 2.0,
                                error_if_nonfinite=True,
                            )

                        # ... by value
                        if self.gradient_clipping_max_abs_value is not None:
                            torch.nn.utils.clip_grad_value_(
                                parameters=self.model.get_grad_params(), clip_value=self.gradient_clipping_max_abs_value
                            )
=======
                        callback.pre_step()
>>>>>>> f382b725

                        # update parameters according to optimizer
                        self.optimizer.step()

                    # After changing applying the gradients to the embeddings, the model is notified that the forward
                    # constraints are no longer applied
                    self.model.post_parameter_update()

                    # For testing purposes we're only interested in processing one batch
                    if only_size_probing and evaluated_once:
                        break

                    callback.post_batch(epoch=epoch, batch=batch)

                    evaluated_once = True

                del batch
                del batches
                gc.collect()
                self.optimizer.zero_grad()
                self._free_graph_and_cache()

                # When size probing we don't need the losses
                if only_size_probing:
                    return None

                # Update learning rate scheduler
                if self.lr_scheduler is not None:
                    self.lr_scheduler.step(epoch=epoch)

                # Track epoch loss
                epoch_loss = current_epoch_loss / num_training_instances
                self.losses_per_epochs.append(epoch_loss)

                # Print loss information to console
                if _use_outer_tqdm:
                    epochs.set_postfix(
                        {
                            "loss": self.losses_per_epochs[-1],
                            "prev_loss": self.losses_per_epochs[-2] if epoch > 2 else float("nan"),
                        }
                    )

                # Save the last successful finished epoch
                self._epoch = epoch

                should_stop = False
                if stopper is not None and stopper.should_evaluate(epoch):
                    if stopper.should_stop(epoch):
                        should_stop = True
                    # Since the model is also used within the stopper, its graph and cache have to be cleared
                    self._free_graph_and_cache()
                # When the stopper obtained a new best epoch, this model has to be saved for reconstruction
                if (
                    stopper is not None
                    and stopper.best_epoch != last_best_epoch
                    and best_epoch_model_file_path is not None
                ):
                    self._save_state(path=best_epoch_model_file_path, triples_factory=triples_factory)
                    last_best_epoch = epoch
            # When the training loop failed, a fallback checkpoint is created to resume training.
            except (MemoryError, RuntimeError) as e:
                # During automatic memory optimization only the error message is of interest
                if only_size_probing:
                    raise e

                logger.warning(f"The training loop just failed during epoch {epoch} due to error {str(e)}.")
                if checkpoint_on_failure_file_path:
                    # When there wasn't a best epoch the checkpoint path should be None
                    if last_best_epoch is not None and best_epoch_model_file_path is not None:
                        best_epoch_model_checkpoint_file_path = best_epoch_model_file_path
                    self._save_state(
                        path=checkpoint_on_failure_file_path,
                        stopper=stopper,
                        best_epoch_model_checkpoint_file_path=best_epoch_model_checkpoint_file_path,
                        triples_factory=triples_factory,
                    )
                    logger.warning(
                        "However, don't worry we got you covered. PyKEEN just saved a checkpoint when this "
                        f"happened at '{checkpoint_on_failure_file_path}'. To resume training from the checkpoint "
                        f"file just restart your code and pass this file path to the training loop or pipeline you "
                        f"used as 'checkpoint_file' argument.",
                    )
                # Delete temporary best epoch model
                if best_epoch_model_file_path is not None and best_epoch_model_file_path.is_file():
                    os.remove(best_epoch_model_file_path)
                raise e

            # Includes a call to result_tracker.log_metrics
            callback.post_epoch(epoch=epoch, epoch_loss=epoch_loss)

            # If a checkpoint file is given, we check whether it is time to save a checkpoint
            if save_checkpoints and checkpoint_path is not None:
                minutes_since_last_checkpoint = (time.time() - last_checkpoint) // 60
                # MyPy overrides are because you should
                if (
                    minutes_since_last_checkpoint >= checkpoint_frequency  # type: ignore
                    or should_stop
                    or epoch == num_epochs
                ):
                    # When there wasn't a best epoch the checkpoint path should be None
                    if last_best_epoch is not None and best_epoch_model_file_path is not None:
                        best_epoch_model_checkpoint_file_path = best_epoch_model_file_path
                    self._save_state(
                        path=checkpoint_path,
                        stopper=stopper,
                        best_epoch_model_checkpoint_file_path=best_epoch_model_checkpoint_file_path,
                        triples_factory=triples_factory,
                    )  # type: ignore
                    last_checkpoint = time.time()

            if should_stop and last_best_epoch is not None and best_epoch_model_file_path is not None:
                self._load_state(path=best_epoch_model_file_path)
                # Delete temporary best epoch model
                if pathlib.Path.is_file(best_epoch_model_file_path):
                    os.remove(best_epoch_model_file_path)
                return self.losses_per_epochs

        callback.post_train(losses=self.losses_per_epochs)

        # If the stopper didn't stop the training loop but derived a best epoch, the model has to be reconstructed
        # at that state
        if stopper is not None and last_best_epoch is not None and best_epoch_model_file_path is not None:
            self._load_state(path=best_epoch_model_file_path)
            # Delete temporary best epoch model
            if pathlib.Path.is_file(best_epoch_model_file_path):
                os.remove(best_epoch_model_file_path)

        return self.losses_per_epochs

    def _forward_pass(
        self,
        batch: BatchType,
        start: int,
        stop: int,
        current_batch_size: int,
        label_smoothing: float,
        slice_size: Optional[int],
    ) -> float:
        # forward pass
        loss = self._process_batch(
            batch=batch,
            start=start,
            stop=stop,
            label_smoothing=label_smoothing,
            slice_size=slice_size,
        )

        # raise error when non-finite loss occurs (NaN, +/-inf)
        if not torch.isfinite(loss):
            raise NonFiniteLossError("Loss is non-finite.")

        # correction for loss reduction
        if self.model.loss.reduction == "mean":
            this_sub_batch_size = stop - start
            loss *= this_sub_batch_size / current_batch_size

        # backward pass
        loss.backward()
        current_epoch_loss = loss.item()

        self.model.post_forward_pass()
        # TODO why not call torch.cuda.empty_cache()? or call self._free_graph_and_cache()?

        return current_epoch_loss

    @staticmethod
    @abstractmethod
    def _get_batch_size(batch: BatchType) -> int:
        """Get the batch size from a (sub-) batch."""
        raise NotImplementedError

    @abstractmethod
    def _create_instances(self, triples_factory: CoreTriplesFactory) -> Instances:
        """Create the training instances at the beginning of the training loop."""
        raise NotImplementedError

    @abstractmethod
    def _process_batch(
        self,
        batch: BatchType,
        start: int,
        stop: int,
        label_smoothing: float = 0.0,
        slice_size: Optional[int] = None,
    ) -> torch.FloatTensor:
        """Process a single batch and returns the loss."""
        raise NotImplementedError

    def batch_size_search(
        self,
        *,
        triples_factory: CoreTriplesFactory,
        training_instances: Instances,
        batch_size: Optional[int] = None,
    ) -> Tuple[int, bool]:
        """Find the maximum batch size for training with the current setting.

        This method checks how big the batch size can be for the current model with the given training data and the
        hardware at hand. If possible, the method will output the determined batch size and a boolean value indicating
        that this batch size was successfully evaluated. Otherwise, the output will be batch size 1 and the boolean
        value will be False.

        :param triples_factory:
            The triples factory over which search is run
        :param training_instances:
            The training instances generated from the triples factory
        :param batch_size:
            The batch size to start the search with. If None, set batch_size=num_triples (i.e. full batch training).

        :return:
            Tuple containing the maximum possible batch size as well as an indicator if the evaluation with that size
            was successful.
        """
        if batch_size is None:
            batch_size = 8192

        # Set upper bound
        batch_size = min(batch_size, triples_factory.num_triples)

        reached_max = False
        evaluated_once = False
        logger.info("Starting batch_size search for training now...")
        while True:
            logger.debug(f"Trying batch_size={batch_size}.")
            try:
                self._free_graph_and_cache()
                self._train(
                    num_epochs=1,
                    batch_size=batch_size,
                    sub_batch_size=None,
                    only_size_probing=True,
                    triples_factory=triples_factory,
                    training_instances=training_instances,
                )
            except RuntimeError as runtime_error:
                self._free_graph_and_cache()
                if not is_cudnn_error(runtime_error) and not is_cuda_oom_error(runtime_error):
                    raise runtime_error
                if batch_size == 1:
                    logger.debug(f"batch_size={batch_size} does not fit into your memory with these parameters.")
                    break

                reached_max = True
                batch_size //= 2

                if evaluated_once:
                    logger.info(f"Concluded batch_size search with batch_size={batch_size}.")
                    break

                logger.debug(f"batch_size={batch_size} was too big, trying less now.")
            else:
                self._free_graph_and_cache()
                if not reached_max and batch_size <= triples_factory.num_triples:
                    batch_size *= 2
                else:
                    logger.info(f"Concluded batch_size search with batch_size={batch_size}.")
                    evaluated_once = True
                    break

        return batch_size, evaluated_once

    def sub_batch_and_slice(
        self,
        *,
        batch_size: int,
        sampler: Optional[str],
        triples_factory: CoreTriplesFactory,
        training_instances: Instances,
    ) -> Tuple[int, Optional[int]]:
        """Check if sub-batching and/or slicing is necessary to train the model on the hardware at hand."""
        sub_batch_size, finished_search, supports_sub_batching = self._sub_batch_size_search(
            batch_size=batch_size,
            sampler=sampler,
            triples_factory=triples_factory,
            training_instances=training_instances,
        )
        # If the sub_batch_size did not finish search with a possibility that fits the hardware, we have to try slicing
        if finished_search:
            return sub_batch_size, None

        slice_size = self._slice_size_search(
            triples_factory=triples_factory,
            training_instances=training_instances,
            batch_size=batch_size,
            sub_batch_size=sub_batch_size,
            supports_sub_batching=supports_sub_batching,
        )
        return sub_batch_size, slice_size

    @abstractmethod
    def _slice_size_search(
        self,
        *,
        triples_factory: CoreTriplesFactory,
        training_instances: Instances,
        batch_size: int,
        sub_batch_size: int,
        supports_sub_batching: bool,
    ) -> int:
        """Find the maximum slice size for training with the current setting.

        This method finds the biggest slice size to train the model with the given training data and the desired batch
        and sub_batch size on the hardware at hand. If even the slice size 1 is too high, it will raise an error.
        Otherwise it will return the determined slice size.

        :param batch_size:
            The batch size to use.
        :param sub_batch_size:
            The sub-batch size to use.
        :param supports_sub_batching:
            Indicator if the model supports sub-batching. This is used to create appropriate error messages, if needed.

        :return:
            The slice_size that allows training the model with the given parameters on this hardware.

        :raises MemoryError:
            If it is not possible to train the model on the hardware at hand with the given parameters.
        """
        raise NotImplementedError

    def _sub_batch_size_search(
        self,
        *,
        batch_size: int,
        sampler: Optional[str],
        triples_factory: CoreTriplesFactory,
        training_instances: Instances,
    ) -> Tuple[int, bool, bool]:
        """Find the allowable sub batch size for training with the current setting.

        This method checks if it is possible to train the model with the given training data and the desired batch size
        on the hardware at hand. If possible, the sub-batch size equals the batch size. Otherwise, the maximum
        permissible sub-batch size is determined.

        :param batch_size:
            The initial batch size to start with.

        :return:
            Tuple containing the sub-batch size to use and indicating if the search was finished, i.e. successfully
            without hardware errors, as well as if sub-batching is possible
        """
        sub_batch_size = batch_size
        finished_search = False
        supports_sub_batching = True

        try:
            # The cache of the previous run has to be freed to allow accurate memory availability estimates
            self._free_graph_and_cache()
            logger.debug(f"Trying batch_size {batch_size} for training now.")
            self._train(
                triples_factory=triples_factory,
                training_instances=training_instances,
                num_epochs=1,
                batch_size=batch_size,
                sub_batch_size=sub_batch_size,
                sampler=sampler,
                only_size_probing=True,
            )
        except RuntimeError as runtime_error:
            self._free_graph_and_cache()
            if not is_cudnn_error(runtime_error) and not is_cuda_oom_error(runtime_error):
                raise runtime_error
            logger.debug(f"The batch_size {batch_size} was too big, sub_batching is required.")
            sub_batch_size //= 2
        else:
            finished_search = True
            logger.debug("No sub-batching required.")

        if not finished_search:
            logger.info("Starting sub_batch_size search for training now...")
            if get_batchnorm_modules(self.model):  # if there are any, this is truthy
                logger.info("This model does not support sub-batching.")
                supports_sub_batching = False
                sub_batch_size = batch_size
            else:
                while True:
                    logger.debug(f"Trying sub_batch_size {sub_batch_size} now.")
                    try:
                        self._free_graph_and_cache()
                        self._train(
                            num_epochs=1,
                            batch_size=batch_size,
                            sub_batch_size=sub_batch_size,
                            sampler=sampler,
                            only_size_probing=True,
                            triples_factory=triples_factory,
                            training_instances=training_instances,
                        )
                    except RuntimeError as runtime_error:
                        self._free_graph_and_cache()
                        if not is_cudnn_error(runtime_error) and not is_cuda_oom_error(runtime_error):
                            raise runtime_error
                        if sub_batch_size == 1:
                            logger.info(
                                f"Even sub_batch_size={sub_batch_size} does not fit in memory with these parameters",
                            )
                            break
                        logger.debug(f"The sub_batch_size {sub_batch_size} was too big, trying less now.")
                        sub_batch_size //= 2
                    else:
                        finished_search = True
                        logger.info(f"Concluded search with sub_batch_size {sub_batch_size}.")
                        break

        self._free_graph_and_cache()

        return sub_batch_size, finished_search, supports_sub_batching

    def _free_graph_and_cache(self):
        self.model._free_graph_and_cache()
        # The cache of the previous run has to be freed to allow accurate memory availability estimates
        torch.cuda.empty_cache()

    def _save_state(
        self,
        path: Union[IO[bytes], str, pathlib.Path],
        stopper: Optional[Stopper] = None,
        best_epoch_model_checkpoint_file_path: Optional[pathlib.Path] = None,
        triples_factory: Optional[CoreTriplesFactory] = None,
    ) -> None:
        """Save the state of the training loop.

        :param path:
            Path of the file where to store the state in.
        :param stopper:
            An instance of :class:`pykeen.stopper.EarlyStopper` with settings for checking
            if training should stop early
        :param best_epoch_model_checkpoint_file_path:
            The file path for the checkpoint of the best epoch model when using early stopping.
        :param triples_factory:
            The triples factory being used in the current training loop.
        """
        if self.optimizer is None:
            raise ValueError

        logger.debug("=> Saving checkpoint.")

        if stopper is None:
            stopper_dict: Mapping[str, Any] = dict()
        else:
            stopper_dict = stopper.get_summary_dict()

        # Only if a cuda device is available, the random state is accessed
        if torch.cuda.is_available():
            torch_cuda_random_state = torch.cuda.get_rng_state()
        else:
            torch_cuda_random_state = None

        if best_epoch_model_checkpoint_file_path is not None:
            best_epoch_model_checkpoint = torch.load(best_epoch_model_checkpoint_file_path)
        else:
            best_epoch_model_checkpoint = None

        if self.lr_scheduler is None:
            lr_scheduler_state_dict = None
        else:
            lr_scheduler_state_dict = self.lr_scheduler.state_dict()

        relation_to_id_dict = None
        entity_to_id_dict = None
        if triples_factory is not None and isinstance(triples_factory, TriplesFactory):
            relation_to_id_dict = triples_factory.relation_to_id
            entity_to_id_dict = triples_factory.entity_to_id

        torch.save(
            {
                "epoch": self._epoch,
                "loss": self.losses_per_epochs,
                "model_state_dict": self.model.state_dict(),
                "optimizer_state_dict": self.optimizer.state_dict(),
                "lr_scheduler_state_dict": lr_scheduler_state_dict,
                "checksum": self.checksum,
                "random_seed": self.model._random_seed,
                "stopper_dict": stopper_dict,
                "random_state": random.getstate(),
                "np_random_state": np.random.get_state(),
                "torch_random_state": torch.random.get_rng_state(),
                "torch_cuda_random_state": torch_cuda_random_state,
                # This is an entire checkpoint for the optional best model when using early stopping
                "best_epoch_model_checkpoint": best_epoch_model_checkpoint,
                # Saving triples factory related states
                "relation_to_id_dict": relation_to_id_dict,
                "entity_to_id_dict": entity_to_id_dict,
            },
            path,
            pickle_protocol=pickle.HIGHEST_PROTOCOL,
        )
        logger.info(f"=> Saved checkpoint after having finished epoch {self._epoch}.")

    def _load_state(
        self,
        path: Union[str, pathlib.Path],
        triples_factory: Optional[CoreTriplesFactory] = None,
    ) -> Tuple[Optional[pathlib.Path], Optional[int]]:
        """Load the state of the training loop from a checkpoint.

        :param path:
            Path of the file where to load the state from.
        :param triples_factory:
            The triples factory being used in the current training loop. This is being used to check whether the
            entity and relation to id mappings from the checkpoint match those provided by the current triples
            factory.

        :return:
            Temporary file path of the best epoch model and the best epoch when using early stoppers, None otherwise.

        :raises CheckpointMismatchError:
            If the given checkpoint file has a non-matching checksum, i.e. it was saved with a different configuration.
        """
        if self.optimizer is None:
            raise ValueError

        logger.info(f"=> loading checkpoint '{path}'")
        checkpoint = torch.load(path)
        if checkpoint["checksum"] != self.checksum:
            raise CheckpointMismatchError(
                f"The checkpoint file '{path}' that was provided already exists, but seems to be "
                f"from a different training loop setup.",
            )
        # Cuda requires its own random state, which can only be set when a cuda device is available
        torch_cuda_random_state = checkpoint["torch_cuda_random_state"]
        if torch_cuda_random_state is not None and torch.cuda.is_available():
            torch.cuda.set_rng_state(torch_cuda_random_state)
        elif torch_cuda_random_state is not None and not torch.cuda.is_available():
            logger.warning(
                "You're currently trying to resume the training loop on a CPU from a checkpoint that was saved "
                "with a GPU. Therefore, the random state for the CUDA devices can't be set and results may not "
                "be deterministic.",
            )
        elif torch_cuda_random_state is None and torch.cuda.is_available():
            logger.warning(
                "You're currently trying to resume the training loop on a GPU from a checkpoint that was saved "
                "without a GPU. Therefore, the random state for the CUDA devices won't be set and results may not "
                "be deterministic.",
            )

        # If the checkpoint was saved with a best epoch model from the early stopper, this model has to be retrieved
        best_epoch_model_file_path = None
        best_epoch = None
        if checkpoint.get("best_epoch_model_checkpoint"):
            best_epoch_model_file_path = pathlib.Path(NamedTemporaryFile().name)
            best_epoch = checkpoint["best_epoch_model_checkpoint"]["epoch"]
            torch.save(
                checkpoint["best_epoch_model_checkpoint"],
                best_epoch_model_file_path,
                pickle_protocol=pickle.HIGHEST_PROTOCOL,
            )

        # Check whether the triples factory mappings match those from the checkpoints
        relation_to_id_dict = checkpoint.get("relation_to_id_dict")
        entity_to_id_dict = checkpoint.get("entity_to_id_dict")
        if (
            relation_to_id_dict is not None
            and entity_to_id_dict is not None
            and triples_factory is not None
            and isinstance(triples_factory, TriplesFactory)
        ):
            if relation_to_id_dict != triples_factory.relation_to_id:
                logger.warning(
                    "The model provided by the checkpoint was trained on different relation_to_id mappings than the "
                    "ones provided by the current triples factory. This will most likely render the current learning "
                    "state of your model useless. This is usually caused by using a completely different dataset "
                    "or sampling a sub-dataset from a bigger dataset before handing it to the PyKEEN triples factory.",
                )
            if entity_to_id_dict != triples_factory.entity_to_id:
                logger.warning(
                    "The model provided by the checkpoint was trained on different entity_to_id mappings than the "
                    "ones provided by the current triples factory. This will most likely render the current learning "
                    "state of your model useless. This is usually caused by using a completely different dataset "
                    "or sampling a sub-dataset from a bigger dataset before handing it to the PyKEEN triples factory.",
                )

        self._epoch = checkpoint["epoch"]
        self.losses_per_epochs = checkpoint["loss"]
        self.model.load_state_dict(checkpoint["model_state_dict"])
        self.optimizer.load_state_dict(checkpoint["optimizer_state_dict"])
        if self.lr_scheduler is not None:
            self.lr_scheduler.load_state_dict(checkpoint["lr_scheduler_state_dict"])
        random.setstate(checkpoint["random_state"])
        np.random.set_state(checkpoint["np_random_state"])
        torch.random.set_rng_state(checkpoint["torch_random_state"])
        logger.info(f"=> loaded checkpoint '{path}' stopped after having finished epoch {checkpoint['epoch']}")

        return best_epoch_model_file_path, best_epoch<|MERGE_RESOLUTION|>--- conflicted
+++ resolved
@@ -650,7 +650,8 @@
 
                     # when called by batch_size_search(), the parameter update should not be applied.
                     if not only_size_probing:
-<<<<<<< HEAD
+                        callback.pre_step()
+
                         # Gradient clipping
                         # ... by norm
                         if self.gradient_clipping_max_norm is not None:
@@ -666,9 +667,7 @@
                             torch.nn.utils.clip_grad_value_(
                                 parameters=self.model.get_grad_params(), clip_value=self.gradient_clipping_max_abs_value
                             )
-=======
-                        callback.pre_step()
->>>>>>> f382b725
+
 
                         # update parameters according to optimizer
                         self.optimizer.step()

# -*- coding: utf-8 -*-

"""Training loops for KGE models using multi-modal information."""

import gc
import logging
import pathlib
import pickle
import random
import time
from abc import ABC, abstractmethod
from datetime import datetime
from hashlib import md5
from typing import Any, List, Mapping, Optional, Tuple, Type, Union

import numpy as np
import torch
from torch.optim.optimizer import Optimizer
from torch.utils.data import DataLoader
from tqdm.autonotebook import tqdm, trange

from ..constants import PYKEEN_CHECKPOINTS, PYKEEN_DEFAULT_CHECKPOINT
from ..losses import Loss, has_mr_loss, has_nssa_loss
from ..models import Model, RGCN
from ..stoppers import Stopper
from ..trackers import ResultTracker
from ..training.schlichtkrull_sampler import GraphSampler
from ..triples import Instances, TriplesFactory
from ..typing import MappedTriples
from ..utils import (
    format_relative_comparison, get_batchnorm_modules, is_cuda_oom_error, is_cudnn_error,
    normalize_string,
)

__all__ = [
    'TrainingLoop',
    'NonFiniteLossError',
    'TrainingApproachLossMismatchError',
    'SubBatchingNotSupportedError',
]

logger = logging.getLogger(__name__)


class NonFiniteLossError(RuntimeError):
    """An exception raised for non-finite loss values."""


class TrainingApproachLossMismatchError(TypeError):
    """An exception when an illegal loss function is used with a given training approach."""


class CheckpointMismatchError(RuntimeError):
    """An exception when a provided checkpoint file does not match the current training loop setup."""


class SubBatchingNotSupportedError(NotImplementedError):
    """An exception raised when sub batching is not implemented."""

    def __init__(self, model: Model):
        super().__init__(model)
        self.model = model

    def __str__(self):  # noqa: D105
        return (
            f'No sub-batching support for {self.model.__class__.__name__} due to modules '
            f'{get_batchnorm_modules(self.model)}.'
        )


def _get_optimizer_kwargs(optimizer: Optimizer) -> Mapping[str, Any]:
    optimizer_kwargs = optimizer.state_dict()
    optimizer_kwargs = {
        key: value
        for key, value in optimizer_kwargs['param_groups'][0].items()
        if key != 'params'
    }
    return optimizer_kwargs


class TrainingLoop(ABC):
    """A training loop."""

    training_instances: Optional[Instances]
    losses_per_epochs: List[float]
    loss_blacklist: Optional[List[Type[Loss]]] = None

    hpo_default = dict(
        num_epochs=dict(type=int, low=100, high=1000, q=100),
        batch_size=dict(type=int, low=32, high=4000, q=100),
    )

    def __init__(
        self,
        model: Model,
        triples_factory: TriplesFactory,
        optimizer: Optional[Optimizer] = None,
        automatic_memory_optimization: bool = True,
    ) -> None:
        """Initialize the training loop.

        :param model: The model to train
        :param triples_factory: The training triples factory
        :param optimizer: The optimizer to use while training the model
        :param automatic_memory_optimization: bool
            Whether to automatically optimize the sub-batch size during
            training and batch size during evaluation with regards to the hardware at hand.
        """
        self.model = model
<<<<<<< HEAD
        self._num_triples = triples_factory.num_triples
=======
        self.triples_factory = triples_factory
>>>>>>> e7741522
        self.optimizer = optimizer
        self.training_instances = None
        self.losses_per_epochs = []
        self.automatic_memory_optimization = automatic_memory_optimization

        if self.loss_blacklist and isinstance(self.model.loss, tuple(self.loss_blacklist)):
            raise TrainingApproachLossMismatchError(
                f'Can not use loss {self.model.loss.__class__.__name__}'
                f' with training approach {self.__class__.__name__}',
            )

        if has_mr_loss(self.model):
            self._loss_helper = self._mr_loss_helper
        elif has_nssa_loss(self.model):
            self._loss_helper = self._self_adversarial_negative_sampling_loss_helper
        else:
            self._loss_helper = self._label_loss_helper  # type: ignore

        # The internal epoch state tracks the last finished epoch of the training loop to allow for
        # seamless loading and saving of training checkpoints
        self._epoch = 0

    @classmethod
    def get_normalized_name(cls) -> str:
        """Get the normalized name of the training loop."""
        return normalize_string(cls.__name__, suffix=TrainingLoop.__name__)

    @property
    def device(self):  # noqa: D401
        """The device used by the model."""
        return self.model.device

    @property
    def checksum(self) -> str:  # noqa: D401
        """The checksum of the model and optimizer the training loop was configured with."""
        h = md5()  # noqa: S303
        h.update(str(self.model).encode('utf-8'))
        h.update(str(self.optimizer).encode('utf-8'))
        return h.hexdigest()

    def train(
        self,
        triples_factory: TriplesFactory,
        num_epochs: int = 1,
        batch_size: Optional[int] = None,
        slice_size: Optional[int] = None,
        label_smoothing: float = 0.0,
        sampler: Optional[str] = None,
        continue_training: bool = False,
        only_size_probing: bool = False,
        use_tqdm: bool = True,
        use_tqdm_batch: bool = True,
        tqdm_kwargs: Optional[Mapping[str, Any]] = None,
        stopper: Optional[Stopper] = None,
        result_tracker: Optional[ResultTracker] = None,
        sub_batch_size: Optional[int] = None,
        num_workers: Optional[int] = None,
        clear_optimizer: bool = False,
        checkpoint_directory: Union[None, str, pathlib.Path] = None,
        checkpoint_name: Optional[str] = None,
        checkpoint_frequency: Optional[int] = None,
        checkpoint_on_failure: bool = False,
        drop_last: Optional[bool] = None,
    ) -> Optional[List[float]]:
        """Train the KGE model.

        :param num_epochs:
            The number of epochs to train the model.
        :param batch_size:
            If set the batch size to use for mini-batch training. Otherwise find the largest possible batch_size
            automatically.
        :param slice_size: >0
            The divisor for the scoring function when using slicing. This is only possible for LCWA training loops in
            general and only for models that have the slicing capability implemented.
        :param label_smoothing: (0 <= label_smoothing < 1)
            If larger than zero, use label smoothing.
        :param sampler: (None or 'schlichtkrull')
            The type of sampler to use. At the moment sLCWA in R-GCN is the only user of schlichtkrull sampling.
        :param continue_training:
            If set to False, (re-)initialize the model's weights. Otherwise continue training.
        :param only_size_probing:
            The evaluation is only performed for two batches to test the memory footprint, especially on GPUs.
        :param use_tqdm: Should a progress bar be shown for epochs?
        :param use_tqdm_batch: Should a progress bar be shown for batching (inside the epoch progress bar)?
        :param tqdm_kwargs:
            Keyword arguments passed to :mod:`tqdm` managing the progress bar.
        :param stopper:
            An instance of :class:`pykeen.stopper.EarlyStopper` with settings for checking
            if training should stop early
        :param result_tracker:
            The result tracker.
        :param sub_batch_size:
            If provided split each batch into sub-batches to avoid memory issues for large models / small GPUs.
        :param num_workers:
            The number of child CPU workers used for loading data. If None, data are loaded in the main process.
        :param clear_optimizer:
            Whether to delete the optimizer instance after training (as the optimizer might have additional memory
            consumption due to e.g. moments in Adam).
        :param checkpoint_directory:
            An optional directory to store the checkpoint files. If None, a subdirectory named ``checkpoints`` in the
            directory defined by :data:`pykeen.constants.PYKEEN_HOME` is used. Unless the environment variable
            ``PYKEEN_HOME`` is overridden, this will be ``~/.pykeen/checkpoints``.
        :param checkpoint_name:
            The filename for saving checkpoints. If the given filename exists already, that file will be loaded and used
            to continue training.
        :param checkpoint_frequency:
            The frequency of saving checkpoints in minutes. Setting it to 0 will save a checkpoint after every epoch.
        :param checkpoint_on_failure:
            Whether to save a checkpoint in cases of a RuntimeError or MemoryError. This option differs from ordinary
            checkpoints, since ordinary checkpoints are only saved after a successful epoch. When saving checkpoints
            due to failure of the training loop there is no guarantee that all random states can be recovered correctly,
            which might cause problems with regards to the reproducibility of that specific training loop. Therefore,
            these checkpoints are saved with a distinct checkpoint name, which will be
            ``PyKEEN_just_saved_my_day_{datetime}.pt`` in the given checkpoint_root.
        :param drop_last:
            Whether to drop the last batch in each epoch to prevent smaller batches. Defaults to False, except if the
            model contains batch normalization layers. Can be provided explicitly to override.

        :return:
            The losses per epoch.
        """
        # Create training instances. Use the _create_instances function to allow subclasses
        # to modify this behavior
        self.training_instances = self._create_instances(triples_factory)

        # In some cases, e.g. using Optuna for HPO, the cuda cache from a previous run is not cleared
        torch.cuda.empty_cache()

        # A checkpoint root is always created to ensure a fallback checkpoint can be saved
        if checkpoint_directory is None:
            checkpoint_directory = PYKEEN_CHECKPOINTS
        checkpoint_directory = pathlib.Path(checkpoint_directory)
        checkpoint_directory.mkdir(parents=True, exist_ok=True)
        logger.debug('using checkpoint_root at %s', checkpoint_directory)

        # If a checkpoint file is given, it must be loaded if it exists already
        save_checkpoints = False
        checkpoint_path = None
        if checkpoint_name:
            checkpoint_path = checkpoint_directory.joinpath(checkpoint_name)
            if checkpoint_path.is_file():
                self._load_state(path=checkpoint_path)
                if stopper is not None:
                    stopper_dict = stopper.load_summary_dict_from_training_loop_checkpoint(path=checkpoint_path)
                    # If the stopper dict has any keys, those are written back to the stopper
                    if stopper_dict:
                        stopper._write_from_summary_dict(**stopper_dict)
                    else:
                        logger.warning(
                            'the training loop was configured with a stopper but no stopper configuration was '
                            'saved in the checkpoint',
                        )
                continue_training = True
            else:
                logger.info(f"=> no checkpoint found at '{checkpoint_path}'. Creating a new file.")
            # The checkpoint frequency needs to be set to save checkpoints
            if checkpoint_frequency is None:
                checkpoint_frequency = 30
            save_checkpoints = True
        elif checkpoint_frequency is not None:
            logger.warning(
                "A checkpoint frequency was set, but no checkpoint file was given. No checkpoints will be created",
            )

        checkpoint_on_failure_file_path = None
        if checkpoint_on_failure:
            # In case a checkpoint frequency was set, we warn that no checkpoints will be saved
            date_string = datetime.now().strftime('%Y%m%d_%H_%M_%S')
            # If no checkpoints were requested, a fallback checkpoint is set in case the training loop crashes
            checkpoint_on_failure_file_path = checkpoint_directory.joinpath(
                PYKEEN_DEFAULT_CHECKPOINT.replace('.', f"_{date_string}."),
            )

        # If the stopper loaded from the training loop checkpoint stopped the training, we return those results
        if getattr(stopper, 'stopped', False):
            result: Optional[List[float]] = self.losses_per_epochs
        else:
            result = self._train(
                num_epochs=num_epochs,
                batch_size=batch_size,
                slice_size=slice_size,
                label_smoothing=label_smoothing,
                sampler=sampler,
                continue_training=continue_training,
                only_size_probing=only_size_probing,
                use_tqdm=use_tqdm,
                use_tqdm_batch=use_tqdm_batch,
                tqdm_kwargs=tqdm_kwargs,
                stopper=stopper,
                result_tracker=result_tracker,
                sub_batch_size=sub_batch_size,
                num_workers=num_workers,
                save_checkpoints=save_checkpoints,
                checkpoint_path=checkpoint_path,
                checkpoint_frequency=checkpoint_frequency,
                checkpoint_on_failure_file_path=checkpoint_on_failure_file_path,
                drop_last=drop_last,
                triples_factory=triples_factory,
            )

        # Ensure the release of memory
        torch.cuda.empty_cache()

        # Clear optimizer
        if clear_optimizer:
            self.optimizer = None

        return result

    def _train(  # noqa: C901
        self,
        triples_factory: Optional[TriplesFactory],
        num_epochs: int = 1,
        batch_size: Optional[int] = None,
        slice_size: Optional[int] = None,
        label_smoothing: float = 0.0,
        sampler: Optional[str] = None,
        continue_training: bool = False,
        only_size_probing: bool = False,
        use_tqdm: bool = True,
        use_tqdm_batch: bool = True,
        tqdm_kwargs: Optional[Mapping[str, Any]] = None,
        stopper: Optional[Stopper] = None,
        result_tracker: Optional[ResultTracker] = None,
        sub_batch_size: Optional[int] = None,
        num_workers: Optional[int] = None,
        save_checkpoints: bool = False,
        checkpoint_path: Union[None, str, pathlib.Path] = None,
        checkpoint_frequency: Optional[int] = None,
        checkpoint_on_failure_file_path: Union[None, str, pathlib.Path] = None,
        drop_last: Optional[bool] = None,
    ) -> Optional[List[float]]:
        """Train the KGE model.

        :param num_epochs:
            The number of epochs to train the model.
        :param batch_size:
            If set the batch size to use for mini-batch training. Otherwise find the largest possible batch_size
            automatically.
        :param slice_size: >0
            The divisor for the scoring function when using slicing. This is only possible for LCWA training loops in
            general and only for models that have the slicing capability implemented.
        :param label_smoothing: (0 <= label_smoothing < 1)
            If larger than zero, use label smoothing.
        :param sampler: (None or 'schlichtkrull')
            The type of sampler to use. At the moment sLCWA in R-GCN is the only user of schlichtkrull sampling.
        :param continue_training:
            If set to False, (re-)initialize the model's weights. Otherwise continue training.
        :param only_size_probing:
            The evaluation is only performed for two batches to test the memory footprint, especially on GPUs.
        :param use_tqdm:
            Turn on the progress bar for epochs
        :param use_tqdm_batch:
            Turn on the progress bar for batches (sub-progress bar for epochs)
        :param tqdm_kwargs:
            Keyword arguments passed to :mod:`tqdm` managing the progress bar.
        :param stopper:
            An instance of :class:`pykeen.stopper.Stopper` with settings for checking
            if training should stop early
        :param result_tracker:
            The result tracker.
        :param sub_batch_size:
            If provided split each batch into sub-batches to avoid memory issues for large models / small GPUs.
        :param num_workers:
            The number of child CPU workers used for loading data. If None, data are loaded in the main process.
        :param save_checkpoints:
            Activate saving checkpoints.
        :param checkpoint_path:
            The full filepath for saving checkpoints.
        :param checkpoint_frequency:
            The frequency of saving checkpoints in minutes. Setting it to 0 will save a checkpoint after every epoch.
        :param checkpoint_on_failure_file_path:
            The full filepath for saving checkpoints on failure.
        :param drop_last:
            Whether to drop the last batch in each epoch to prevent smaller batches. Defaults to False, except if the
            model contains batch normalization layers. Can be provided explicitly to override.

        :return:
            The losses per epoch.
        """
        if self.training_instances is None:
            raise ValueError('must set training instances before running _train()')
        if self.optimizer is None:
            raise ValueError('optimizer must be set before running _train()')

        if isinstance(self.model, RGCN) and sampler != 'schlichtkrull':
            logger.warning(
                'Using RGCN without graph-based sampling! Please select sampler="schlichtkrull" instead of %s.',
                sampler,
            )

        # Take the biggest possible training batch_size, if batch_size not set
        batch_size_sufficient = False
        if batch_size is None:
            if self.automatic_memory_optimization:
                # Using automatic memory optimization on CPU may result in undocumented crashes due to OS' OOM killer.
                if self.model.device.type == 'cpu':
                    batch_size = 256
                    batch_size_sufficient = True
                    logger.info(
                        "Currently automatic memory optimization only supports GPUs, but you're using a CPU. "
                        "Therefore, the batch_size will be set to the default value '{batch_size}'",
                    )
                else:
                    batch_size, batch_size_sufficient = self.batch_size_search(triples_factory=triples_factory)
            else:
                batch_size = 256
                logger.info(f"No batch_size provided. Setting batch_size to '{batch_size}'.")

        # This will find necessary parameters to optimize the use of the hardware at hand
        if (
            not only_size_probing
            and self.automatic_memory_optimization
            and not batch_size_sufficient
            and not continue_training
        ):
            # return the relevant parameters slice_size and batch_size
            sub_batch_size, slice_size = self.sub_batch_and_slice(
                batch_size=batch_size, sampler=sampler, triples_factory=triples_factory,
            )

        # Create dummy result tracker
        if result_tracker is None:
            result_tracker = ResultTracker()

        if sub_batch_size is None or sub_batch_size == batch_size:  # by default do not split batches in sub-batches
            sub_batch_size = batch_size
        elif get_batchnorm_modules(self.model):  # if there are any, this is truthy
            raise SubBatchingNotSupportedError(self.model)

        model_contains_batch_norm = bool(get_batchnorm_modules(self.model))
        if batch_size == 1 and model_contains_batch_norm:
            raise ValueError("Cannot train a model with batch_size=1 containing BatchNorm layers.")
        if drop_last is None:
            drop_last = model_contains_batch_norm
            if drop_last and not only_size_probing:
                logger.info(
                    "Dropping last (incomplete) batch each epoch (%s batches).",
                    format_relative_comparison(part=1, total=len(self.training_instances)),
                )

        # Sanity check
        if has_mr_loss(self.model) and label_smoothing > 0.:
            raise RuntimeError('Label smoothing can not be used with margin ranking loss.')

        # Force weight initialization if training continuation is not explicitly requested.
        if not continue_training:
            # Reset the weights
            self.model.reset_parameters_()

            # Create new optimizer
            optimizer_kwargs = _get_optimizer_kwargs(self.optimizer)
            self.optimizer = self.optimizer.__class__(
                params=self.model.get_grad_params(),
                **optimizer_kwargs,
            )
        elif not self.optimizer.state:
            raise ValueError('Cannot continue_training without being trained once.')

        # Ensure the model is on the correct device
        self.model = self.model.to(self.device)

        # Create Sampler
        if sampler == 'schlichtkrull':
            if triples_factory is None:
                raise ValueError('need to pass triples_factory when using graph sampling')
            sampler = GraphSampler(triples_factory, num_samples=sub_batch_size)
            shuffle = False
        else:
            sampler = None
            shuffle = True

        if num_workers is None:
            num_workers = 0

        # Bind
        num_training_instances = len(self.training_instances)

        _use_outer_tqdm = not only_size_probing and use_tqdm
        _use_inner_tqdm = _use_outer_tqdm and use_tqdm_batch

        # When size probing, we don't want progress bars
        if _use_outer_tqdm:
            # Create progress bar
            _tqdm_kwargs = dict(desc=f'Training epochs on {self.device}', unit='epoch')
            if tqdm_kwargs is not None:
                _tqdm_kwargs.update(tqdm_kwargs)
            epochs = trange(self._epoch + 1, 1 + num_epochs, **_tqdm_kwargs, initial=self._epoch, total=num_epochs)
        elif only_size_probing:
            epochs = range(1, 1 + num_epochs)
        else:
            epochs = range(self._epoch + 1, 1 + num_epochs)

        logger.debug(f'using stopper: {stopper}')

        train_data_loader = DataLoader(
            sampler=sampler,
            dataset=self.training_instances,
            batch_size=batch_size,
            shuffle=shuffle,
            num_workers=num_workers,
            drop_last=drop_last,
        )

        # Save the time to track when the saved point was available
        last_checkpoint = time.time()

        # Training Loop
        for epoch in epochs:
            # When training with an early stopper the memory pressure changes, which may allow for errors each epoch
            try:
                # Enforce training mode
                self.model.train()

                # Accumulate loss over epoch
                current_epoch_loss = 0.

                # Batching
                # Only create a progress bar when not in size probing mode
                if _use_inner_tqdm:
                    batches = tqdm(
                        train_data_loader,
                        desc=f'Training batches on {self.device}',
                        leave=False,
                        unit='batch',
                    )
                else:
                    batches = train_data_loader

                # Flag to check when to quit the size probing
                evaluated_once = False

                for batch in batches:
                    # Recall that torch *accumulates* gradients. Before passing in a
                    # new instance, you need to zero out the gradients from the old instance
                    self.optimizer.zero_grad()

                    # Get batch size of current batch (last batch may be incomplete)
                    current_batch_size = self._get_batch_size(batch)

                    # accumulate gradients for whole batch
                    for start in range(0, current_batch_size, sub_batch_size):
                        stop = min(start + sub_batch_size, current_batch_size)

                        # forward pass call
                        current_epoch_loss += self._forward_pass(
                            batch,
                            start,
                            stop,
                            current_batch_size,
                            label_smoothing,
                            slice_size,
                        )

                    # when called by batch_size_search(), the parameter update should not be applied.
                    if not only_size_probing:
                        # update parameters according to optimizer
                        self.optimizer.step()

                    # After changing applying the gradients to the embeddings, the model is notified that the forward
                    # constraints are no longer applied
                    self.model.post_parameter_update()

                    # For testing purposes we're only interested in processing one batch
                    if only_size_probing and evaluated_once:
                        break

                    evaluated_once = True

                del batch
                del batches
                gc.collect()
                self.optimizer.zero_grad()
                self._free_graph_and_cache()

                # When size probing we don't need the losses
                if only_size_probing:
                    return None

                # Track epoch loss
                epoch_loss = current_epoch_loss / num_training_instances
                self.losses_per_epochs.append(epoch_loss)
                result_tracker.log_metrics({'loss': epoch_loss}, step=epoch)

                # Print loss information to console
                if _use_outer_tqdm:
                    epochs.set_postfix({
                        'loss': self.losses_per_epochs[-1],
                        'prev_loss': self.losses_per_epochs[-2] if epoch > 2 else float('nan'),
                    })

                # Save the last successful finished epoch
                self._epoch = epoch

                should_stop = False
                if stopper is not None and stopper.should_evaluate(epoch) and stopper.should_stop(epoch):
                    should_stop = True
            # When the training loop failed, a fallback checkpoint is created to resume training.
            except (MemoryError, RuntimeError) as e:
                logger.warning(f'The training loop just failed during epoch {epoch} due to error {str(e)}.')
                if checkpoint_on_failure_file_path:
                    self._save_state(path=checkpoint_on_failure_file_path, stopper=stopper)
                    logger.warning(
                        "However, don't worry we got you covered. PyKEEN just saved a checkpoint when this happened "
                        f"at '{checkpoint_on_failure_file_path}'. To resume training from the checkpoint file just "
                        f"restart your code and pass this file path to the training loop or pipeline you used "
                        f"as 'checkpoint_file' argument.",
                    )
                raise e

            # If a checkpoint file is given, we check whether it is time to save a checkpoint
            if save_checkpoints:
                minutes_since_last_checkpoint = (time.time() - last_checkpoint) // 60
                # MyPy overrides are because you should
                if (
                    minutes_since_last_checkpoint >= checkpoint_frequency  # type: ignore
                    or should_stop
                    or epoch == num_epochs
                ):
                    self._save_state(path=checkpoint_path, stopper=stopper)  # type: ignore
                    last_checkpoint = time.time()

            if should_stop:
                return self.losses_per_epochs

        return self.losses_per_epochs

    def _forward_pass(self, batch, start, stop, current_batch_size, label_smoothing, slice_size):
        # forward pass
        loss = self._process_batch(
            batch=batch,
            start=start,
            stop=stop,
            label_smoothing=label_smoothing,
            slice_size=slice_size,
        )

        # raise error when non-finite loss occurs (NaN, +/-inf)
        if not torch.isfinite(loss):
            raise NonFiniteLossError('Loss is non-finite.')

        # correction for loss reduction
        if self.model.loss.reduction == 'mean':
            this_sub_batch_size = stop - start
            loss *= (this_sub_batch_size / current_batch_size)

        # backward pass
        loss.backward()
        current_epoch_loss = loss.item()

        self.model.post_forward_pass()
        # TODO why not call torch.cuda.empty_cache()? or call self._free_graph_and_cache()?

        return current_epoch_loss

    @staticmethod
    @abstractmethod
    def _get_batch_size(batch: Union[MappedTriples, Tuple[MappedTriples, torch.FloatTensor]]) -> int:
        """Get the batch size from a (sub-) batch."""
        raise NotImplementedError

    @abstractmethod
    def _create_instances(self, triples_factory: TriplesFactory) -> Instances:
        """Create the training instances at the beginning of the training loop."""
        raise NotImplementedError

    @abstractmethod
    def _process_batch(
        self,
        batch: Any,
        start: int,
        stop: int,
        label_smoothing: float = 0.0,
        slice_size: Optional[int] = None,
    ) -> torch.FloatTensor:
        """Process a single batch and returns the loss."""
        raise NotImplementedError

    def batch_size_search(
        self,
        triples_factory: Optional[TriplesFactory],
        *,
        batch_size: Optional[int] = None,
    ) -> Tuple[int, bool]:
        """Find the maximum batch size for training with the current setting.

        This method checks how big the batch size can be for the current model with the given training data and the
        hardware at hand. If possible, the method will output the determined batch size and a boolean value indicating
        that this batch size was successfully evaluated. Otherwise, the output will be batch size 1 and the boolean
        value will be False.

        :param batch_size:
            The batch size to start the search with. If None, set batch_size=num_triples (i.e. full batch training).

        :return:
            Tuple containing the maximum possible batch size as well as an indicator if the evaluation with that size
            was successful.
        """
        if batch_size is None:
            batch_size = 8192

        # Set upper bound
        batch_size = min(batch_size, self._num_triples)

        reached_max = False
        evaluated_once = False
        logger.info('Starting batch_size search for training now...')
        while True:
            logger.debug(f'Trying batch_size={batch_size}.')
            try:
                self._free_graph_and_cache()
                self._train(
                    num_epochs=1,
                    batch_size=batch_size,
                    sub_batch_size=None,
                    only_size_probing=True,
                    triples_factory=triples_factory,
                )
            except RuntimeError as runtime_error:
                self._free_graph_and_cache()
                if not is_cudnn_error(runtime_error) and not is_cuda_oom_error(runtime_error):
                    raise runtime_error
                if batch_size == 1:
                    logger.debug(f"batch_size={batch_size} does not fit into your memory with these parameters.")
                    break

                reached_max = True
                batch_size //= 2

                if evaluated_once:
                    logger.info(f'Concluded batch_size search with batch_size={batch_size}.')
                    break

                logger.debug(f'batch_size={batch_size} was too big, trying less now.')
            else:
                self._free_graph_and_cache()
                if not reached_max and batch_size <= self._num_triples:
                    batch_size *= 2
                else:
                    logger.info(f'Concluded batch_size search with batch_size={batch_size}.')
                    evaluated_once = True
                    break

        return batch_size, evaluated_once

    def sub_batch_and_slice(
        self,
        batch_size: int,
        sampler: Optional[str],
        triples_factory: Optional[TriplesFactory],
    ) -> Tuple[int, Optional[int]]:
        """Check if sub-batching and/or slicing is necessary to train the model on the hardware at hand."""
        sub_batch_size, finished_search, supports_sub_batching = self._sub_batch_size_search(
            batch_size=batch_size,
            sampler=sampler,
            triples_factory=triples_factory,
        )
        # If the sub_batch_size did not finish search with a possibility that fits the hardware, we have to try slicing
        if finished_search:
            return sub_batch_size, None

        slice_size = self._slice_size_search(
            batch_size=batch_size,
            sub_batch_size=sub_batch_size,
            supports_sub_batching=supports_sub_batching,
        )
        return sub_batch_size, slice_size

    @abstractmethod
    def _slice_size_search(self, batch_size: int, sub_batch_size: int, supports_sub_batching: bool) -> int:
        """Find the maximum slice size for training with the current setting.

        This method finds the biggest slice size to train the model with the given training data and the desired batch
        and sub_batch size on the hardware at hand. If even the slice size 1 is too high, it will raise an error.
        Otherwise it will return the determined slice size.

        :param batch_size:
            The batch size to use.
        :param sub_batch_size:
            The sub-batch size to use.
        :param supports_sub_batching:
            Indicator if the model supports sub-batching. This is used to create appropriate error messages, if needed.

        :return:
            The slice_size that allows training the model with the given parameters on this hardware.

        :raises MemoryError:
            If it is not possible to train the model on the hardware at hand with the given parameters.
        """
        raise NotImplementedError

    def _sub_batch_size_search(
        self,
        batch_size: int,
        sampler: Optional[str],
        triples_factory: Optional[TriplesFactory],
    ) -> Tuple[int, bool, bool]:
        """Find the allowable sub batch size for training with the current setting.

        This method checks if it is possible to train the model with the given training data and the desired batch size
        on the hardware at hand. If possible, the sub-batch size equals the batch size. Otherwise, the maximum
        permissible sub-batch size is determined.

        :param batch_size:
            The initial batch size to start with.

        :return:
            Tuple containing the sub-batch size to use and indicating if the search was finished, i.e. successfully
            without hardware errors, as well as if sub-batching is possible
        """
        sub_batch_size = batch_size
        finished_search = False
        supports_sub_batching = True

        try:
            # The cache of the previous run has to be freed to allow accurate memory availability estimates
            self._free_graph_and_cache()
            logger.debug(f'Trying batch_size {batch_size} for training now.')
            self._train(
                num_epochs=1,
                batch_size=batch_size,
                sub_batch_size=sub_batch_size,
                sampler=sampler,
                only_size_probing=True,
                triples_factory=triples_factory,
            )
        except RuntimeError as runtime_error:
            self._free_graph_and_cache()
            if not is_cudnn_error(runtime_error) and not is_cuda_oom_error(runtime_error):
                raise runtime_error
            logger.debug(f'The batch_size {batch_size} was too big, sub_batching is required.')
            sub_batch_size //= 2
        else:
            finished_search = True
            logger.debug('No sub-batching required.')

        if not finished_search:
            logger.info('Starting sub_batch_size search for training now...')
            if get_batchnorm_modules(self.model):  # if there are any, this is truthy
                logger.info('This model does not support sub-batching.')
                supports_sub_batching = False
                sub_batch_size = batch_size
            else:
                while True:
                    logger.debug(f'Trying sub_batch_size {sub_batch_size} now.')
                    try:
                        self._free_graph_and_cache()
                        self._train(
                            num_epochs=1,
                            batch_size=batch_size,
                            sub_batch_size=sub_batch_size,
                            sampler=sampler,
                            only_size_probing=True,
                            triples_factory=triples_factory,
                        )
                    except RuntimeError as runtime_error:
                        self._free_graph_and_cache()
                        if not is_cudnn_error(runtime_error) and not is_cuda_oom_error(runtime_error):
                            raise runtime_error
                        if sub_batch_size == 1:
                            logger.info(
                                f"Even sub_batch_size={sub_batch_size} does not fit in memory with these parameters",
                            )
                            break
                        logger.debug(f'The sub_batch_size {sub_batch_size} was too big, trying less now.')
                        sub_batch_size //= 2
                    else:
                        finished_search = True
                        logger.info(f'Concluded search with sub_batch_size {sub_batch_size}.')
                        break

        self._free_graph_and_cache()

        return sub_batch_size, finished_search, supports_sub_batching

    def _mr_loss_helper(
        self,
        positive_scores: torch.FloatTensor,
        negative_scores: torch.FloatTensor,
        _label_smoothing=None,
    ) -> torch.FloatTensor:
        raise NotImplementedError

    def _label_loss_helper(
        self,
        positive_scores: torch.FloatTensor,
        negative_scores: torch.FloatTensor,
        label_smoothing: float,
    ) -> torch.FloatTensor:
        raise NotImplementedError

    def _self_adversarial_negative_sampling_loss_helper(
        self,
        positive_scores: torch.FloatTensor,
        negative_scores: torch.FloatTensor,
        _label_smoothing=None,
    ) -> torch.FloatTensor:
        raise NotImplementedError

    def _free_graph_and_cache(self):
        self.model._free_graph_and_cache()
        # The cache of the previous run has to be freed to allow accurate memory availability estimates
        torch.cuda.empty_cache()

    def _save_state(self, path: Union[str, pathlib.Path], stopper: Optional[Stopper] = None) -> None:
        """Save the state of the training loop.

        :param path:
            Path of the file where to store the state in.
        :param stopper:
            An instance of :class:`pykeen.stopper.EarlyStopper` with settings for checking
            if training should stop early
        """
        if self.optimizer is None:
            raise ValueError

        logger.debug("=> Saving checkpoint.")

        if stopper is None:
            stopper_dict: Mapping[str, Any] = dict()
        else:
            stopper_dict = stopper.get_summary_dict()

        # Only if a cuda device is available, the random state is accessed
        if torch.cuda.is_available():
            torch_cuda_random_state = torch.cuda.get_rng_state()
        else:
            torch_cuda_random_state = None

        torch.save(
            {
                'epoch': self._epoch,
                'loss': self.losses_per_epochs,
                'model_state_dict': self.model.state_dict(),
                'optimizer_state_dict': self.optimizer.state_dict(),
                'checksum': self.checksum,
                'random_seed': self.model._random_seed,
                'stopper_dict': stopper_dict,
                'random_state': random.getstate(),
                'np_random_state': np.random.get_state(),
                'torch_random_state': torch.random.get_rng_state(),
                'torch_cuda_random_state': torch_cuda_random_state,
            },
            path,
            pickle_protocol=pickle.HIGHEST_PROTOCOL,
        )
        logger.info(f"=> Saved checkpoint after having finished epoch {self._epoch}.")

    def _load_state(self, path: Union[str, pathlib.Path]) -> None:
        """Load the state of the training loop from a checkpoint.

        :param path:
            Path of the file where to load the state from.

        :raises CheckpointMismatchError:
            If the given checkpoint file has a non-matching checksum, i.e. it was saved with a different configuration.
        """
        if self.optimizer is None:
            raise ValueError

        logger.info(f"=> loading checkpoint '{path}'")
        checkpoint = torch.load(path)
        if checkpoint['checksum'] != self.checksum:
            raise CheckpointMismatchError(
                f"The checkpoint file '{path}' that was provided already exists, but seems to be "
                f"from a different training loop setup.",
            )
        # Cuda requires its own random state, which can only be set when a cuda device is available
        torch_cuda_random_state = checkpoint['torch_cuda_random_state']
        if torch_cuda_random_state is not None and torch.cuda.is_available():
            torch.cuda.set_rng_state(torch_cuda_random_state)
        elif torch_cuda_random_state is not None and not torch.cuda.is_available():
            logger.warning(
                "You're currently trying to resume the training loop on a CPU from a checkpoint that was saved "
                "with a GPU. Therefore, the random state for the CUDA devices can't be set and results may not "
                "be deterministic.",
            )
        elif torch_cuda_random_state is None and torch.cuda.is_available():
            logger.warning(
                "You're currently trying to resume the training loop on a GPU from a checkpoint that was saved "
                "without a GPU. Therefore, the random state for the CUDA devices won't be set and results may not "
                "be deterministic.",
            )

        self._epoch = checkpoint['epoch']
        self.losses_per_epochs = checkpoint['loss']
        self.model.load_state_dict(checkpoint['model_state_dict'])
        self.optimizer.load_state_dict(checkpoint['optimizer_state_dict'])
        random.setstate(checkpoint['random_state'])
        np.random.set_state(checkpoint['np_random_state'])
        torch.random.set_rng_state(checkpoint['torch_random_state'])
        logger.info(f"=> loaded checkpoint '{path}' stopped after having finished epoch {checkpoint['epoch']}")<|MERGE_RESOLUTION|>--- conflicted
+++ resolved
@@ -107,11 +107,7 @@
             training and batch size during evaluation with regards to the hardware at hand.
         """
         self.model = model
-<<<<<<< HEAD
         self._num_triples = triples_factory.num_triples
-=======
-        self.triples_factory = triples_factory
->>>>>>> e7741522
         self.optimizer = optimizer
         self.training_instances = None
         self.losses_per_epochs = []

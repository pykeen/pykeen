--- conflicted
+++ resolved
@@ -650,25 +650,7 @@
 
                     # when called by batch_size_search(), the parameter update should not be applied.
                     if not only_size_probing:
-<<<<<<< HEAD
-                        # Gradient clipping
-                        # ... by norm
-                        if self.gradient_clipping_max_norm is not None:
-                            torch.nn.utils.clip_grad_norm_(
-                                parameters=self.model.get_grad_params(),
-                                max_norm=self.gradient_clipping_max_norm,
-                                norm_type=self.gradient_clipping_norm_type or 2.0,
-                                error_if_nonfinite=True,
-                            )
-
-                        # ... by value
-                        if self.gradient_clipping_max_abs_value is not None:
-                            torch.nn.utils.clip_grad_value_(
-                                parameters=self.model.get_grad_params(), clip_value=self.gradient_clipping_max_abs_value
-                            )
-=======
                         callback.pre_step()
->>>>>>> f382b725
 
                         # update parameters according to optimizer
                         self.optimizer.step()

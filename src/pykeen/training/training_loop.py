--- conflicted
+++ resolved
@@ -368,16 +368,12 @@
                 batch_size = 256
 
         # This will find necessary parameters to optimize the use of the hardware at hand
-<<<<<<< HEAD
         if (
             not only_size_probing
-            and self.model.automatic_memory_optimization
+            and self.automatic_memory_optimization
             and not batch_size_sufficient
             and not continue_training
         ):
-=======
-        if not only_size_probing and self.automatic_memory_optimization and not batch_size_sufficient:
->>>>>>> 9191dbbb
             # return the relevant parameters slice_size and batch_size
             sub_batch_size, slice_size = self.sub_batch_and_slice(batch_size)
 

# -*- coding: utf-8 -*-

"""Training loops for KGE models using multi-modal information."""

import gc
import logging
import os
import pathlib
import pickle
import random
import time
from abc import ABC, abstractmethod
from datetime import datetime
from hashlib import md5
from tempfile import NamedTemporaryFile
from typing import IO, Any, ClassVar, Generic, List, Mapping, Optional, Tuple, Type, TypeVar, Union

import numpy as np
import torch
from torch.optim.optimizer import Optimizer
from torch.utils.data import DataLoader
from tqdm.autonotebook import tqdm, trange

<<<<<<< HEAD
from .callbacks import MultiTrainingCallback, StopperCallback, TrackerCallback, TrainingCallbackHint
=======
from .callbacks import (
    GradientAbsClippingCallback,
    GradientNormClippingCallback,
    MultiTrainingCallback,
    TrackerCallback,
    TrainingCallbackHint,
)
>>>>>>> 3b986a0c
from ..constants import PYKEEN_CHECKPOINTS, PYKEEN_DEFAULT_CHECKPOINT
from ..losses import Loss
from ..lr_schedulers import LRScheduler
from ..models import RGCN, Model
from ..stoppers import Stopper
from ..trackers import ResultTracker
from ..training.schlichtkrull_sampler import SLCWASubGraphInstances
from ..triples import CoreTriplesFactory, Instances, TriplesFactory
from ..triples.instances import SLCWAInstances
from ..utils import (
    format_relative_comparison,
    get_batchnorm_modules,
    is_cuda_oom_error,
    is_cudnn_error,
    normalize_string,
)

__all__ = [
    "TrainingLoop",
    "NonFiniteLossError",
    "TrainingApproachLossMismatchError",
    "SubBatchingNotSupportedError",
]

logger = logging.getLogger(__name__)

SampleType = TypeVar("SampleType")
BatchType = TypeVar("BatchType")


class NonFiniteLossError(RuntimeError):
    """An exception raised for non-finite loss values."""


class TrainingApproachLossMismatchError(TypeError):
    """An exception when an illegal loss function is used with a given training approach."""


class CheckpointMismatchError(RuntimeError):
    """An exception when a provided checkpoint file does not match the current training loop setup."""


class SubBatchingNotSupportedError(NotImplementedError):
    """An exception raised when sub batching is not implemented."""

    def __init__(self, model: Model):
        super().__init__(model)
        self.model = model

    def __str__(self):  # noqa: D105
        return (
            f"No sub-batching support for {self.model.__class__.__name__} due to modules "
            f"{get_batchnorm_modules(self.model)}."
        )


def _get_optimizer_kwargs(optimizer: Optimizer) -> Mapping[str, Any]:
    optimizer_kwargs = optimizer.state_dict()
    optimizer_kwargs = {
        key: value for key, value in optimizer_kwargs["param_groups"][0].items() if key not in ["params", "initial_lr"]
    }
    return optimizer_kwargs


def _get_lr_scheduler_kwargs(lr_scheduler: LRScheduler) -> Mapping[str, Any]:
    lr_scheduler_kwargs = lr_scheduler.state_dict()
    lr_scheduler_kwargs = {
        key: value
        for key, value in lr_scheduler_kwargs.items()
        if not key.startswith("_") and key not in ["base_lrs", "last_epoch"]
    }
    return lr_scheduler_kwargs


class TrainingLoop(Generic[SampleType, BatchType], ABC):
    """A training loop."""

    lr_scheduler: Optional[LRScheduler]
    model: Model
    optimizer: Optimizer

    losses_per_epochs: List[float]
    loss_blacklist: ClassVar[Optional[List[Type[Loss]]]] = None

    hpo_default = dict(
        num_epochs=dict(type=int, low=100, high=1000, q=100),
        batch_size=dict(type=int, low=32, high=4000, q=100),
    )

    def __init__(
        self,
        model: Model,
        triples_factory: CoreTriplesFactory,
        optimizer: Optional[Optimizer] = None,
        lr_scheduler: Optional[LRScheduler] = None,
        automatic_memory_optimization: bool = True,
    ) -> None:
        """Initialize the training loop.

        :param model: The model to train
        :param triples_factory: The training triples factory
        :param optimizer: The optimizer to use while training the model
        :param lr_scheduler: The learning rate scheduler you want to use while training the model
        :param automatic_memory_optimization: bool
            Whether to automatically optimize the sub-batch size during
            training and batch size during evaluation with regards to the hardware at hand.
        """
        self.model = model
        self.optimizer = optimizer
        self.lr_scheduler = lr_scheduler
        self.losses_per_epochs = []
        self._should_stop = False
        self.automatic_memory_optimization = automatic_memory_optimization

        logger.debug("we don't really need the triples factory: %s", triples_factory)

        if self.loss_blacklist and isinstance(self.model.loss, tuple(self.loss_blacklist)):
            raise TrainingApproachLossMismatchError(
                f"Can not use loss {self.model.loss.__class__.__name__}"
                f" with training approach {self.__class__.__name__}",
            )

        # The internal epoch state tracks the last finished epoch of the training loop to allow for
        # seamless loading and saving of training checkpoints
        self._epoch = 0

    @classmethod
    def get_normalized_name(cls) -> str:
        """Get the normalized name of the training loop."""
        return normalize_string(cls.__name__, suffix=TrainingLoop.__name__)

    @property
    def device(self):  # noqa: D401
        """The device used by the model."""
        return self.model.device

    @property
    def loss(self):  # noqa: D401
        """The loss used by the model."""
        return self.model.loss

    @property
    def checksum(self) -> str:  # noqa: D401
        """The checksum of the model and optimizer the training loop was configured with."""
        h = md5()  # noqa: S303
        h.update(str(self.model).encode("utf-8"))
        h.update(str(self.optimizer).encode("utf-8"))
        return h.hexdigest()

    def train(
        self,
        triples_factory: CoreTriplesFactory,
        num_epochs: int = 1,
        batch_size: Optional[int] = None,
        slice_size: Optional[int] = None,
        label_smoothing: float = 0.0,
        sampler: Optional[str] = None,
        continue_training: bool = False,
        only_size_probing: bool = False,
        use_tqdm: bool = True,
        use_tqdm_batch: bool = True,
        tqdm_kwargs: Optional[Mapping[str, Any]] = None,
        stopper: Optional[Stopper] = None,
        result_tracker: Optional[ResultTracker] = None,
        sub_batch_size: Optional[int] = None,
        num_workers: Optional[int] = None,
        clear_optimizer: bool = False,
        checkpoint_directory: Union[None, str, pathlib.Path] = None,
        checkpoint_name: Optional[str] = None,
        checkpoint_frequency: Optional[int] = None,
        checkpoint_on_failure: bool = False,
        drop_last: Optional[bool] = None,
        callbacks: TrainingCallbackHint = None,
        gradient_clipping_max_norm: Optional[float] = None,
        gradient_clipping_norm_type: Optional[float] = None,
        gradient_clipping_max_abs_value: Optional[float] = None,
    ) -> Optional[List[float]]:
        """Train the KGE model.

        .. note ::
            Gradient clipping is a technique to avoid the exploding gradient problem. Clip by norm and clip by value
            are two alternative implementations.


        :param triples_factory:
            The training triples.
        :param num_epochs:
            The number of epochs to train the model.
        :param batch_size:
            If set the batch size to use for mini-batch training. Otherwise find the largest possible batch_size
            automatically.
        :param slice_size: >0
            The divisor for the scoring function when using slicing. This is only possible for LCWA training loops in
            general and only for models that have the slicing capability implemented.
        :param label_smoothing: (0 <= label_smoothing < 1)
            If larger than zero, use label smoothing.
        :param sampler: (None or 'schlichtkrull')
            The type of sampler to use. At the moment sLCWA in R-GCN is the only user of schlichtkrull sampling.
        :param continue_training:
            If set to False, (re-)initialize the model's weights. Otherwise continue training.
        :param only_size_probing:
            The evaluation is only performed for two batches to test the memory footprint, especially on GPUs.
        :param use_tqdm: Should a progress bar be shown for epochs?
        :param use_tqdm_batch: Should a progress bar be shown for batching (inside the epoch progress bar)?
        :param tqdm_kwargs:
            Keyword arguments passed to :mod:`tqdm` managing the progress bar.
        :param stopper:
            An instance of :class:`pykeen.stopper.EarlyStopper` with settings for checking
            if training should stop early
        :param result_tracker:
            The result tracker.
        :param sub_batch_size:
            If provided split each batch into sub-batches to avoid memory issues for large models / small GPUs.
        :param num_workers:
            The number of child CPU workers used for loading data. If None, data are loaded in the main process.
        :param clear_optimizer:
            Whether to delete the optimizer instance after training (as the optimizer might have additional memory
            consumption due to e.g. moments in Adam).
        :param checkpoint_directory:
            An optional directory to store the checkpoint files. If None, a subdirectory named ``checkpoints`` in the
            directory defined by :data:`pykeen.constants.PYKEEN_HOME` is used. Unless the environment variable
            ``PYKEEN_HOME`` is overridden, this will be ``~/.pykeen/checkpoints``.
        :param checkpoint_name:
            The filename for saving checkpoints. If the given filename exists already, that file will be loaded and used
            to continue training.
        :param checkpoint_frequency:
            The frequency of saving checkpoints in minutes. Setting it to 0 will save a checkpoint after every epoch.
        :param checkpoint_on_failure:
            Whether to save a checkpoint in cases of a RuntimeError or MemoryError. This option differs from ordinary
            checkpoints, since ordinary checkpoints are only saved after a successful epoch. When saving checkpoints
            due to failure of the training loop there is no guarantee that all random states can be recovered correctly,
            which might cause problems with regards to the reproducibility of that specific training loop. Therefore,
            these checkpoints are saved with a distinct checkpoint name, which will be
            ``PyKEEN_just_saved_my_day_{datetime}.pt`` in the given checkpoint_root.
        :param drop_last:
            Whether to drop the last batch in each epoch to prevent smaller batches. Defaults to False, except if the
            model contains batch normalization layers. Can be provided explicitly to override.
        :param callbacks:
            An optional :class:`pykeen.training.TrainingCallback` or collection of callback instances that define
            one of several functionalities. Their interface was inspired by Keras.
        :param gradient_clipping_max_norm:
            The maximum gradient norm for use with gradient clipping. If None, no gradient norm clipping is used.
        :param gradient_clipping_norm_type:
            The gradient norm type to use for maximum gradient norm, cf. :func:`torch.nn.utils.clip_grad_norm_`
        :param gradient_clipping_max_abs_value:
            The maximum absolute value in gradients, cf. :func:`torch.nn.utils.clip_grad_value_`. If None, no
            gradient clipping will be used.

        :return:
            The losses per epoch.
        """
        self._should_stop = False

        # Create training instances. Use the _create_instances function to allow subclasses
        # to modify this behavior
        training_instances = self._create_instances(triples_factory)

        # In some cases, e.g. using Optuna for HPO, the cuda cache from a previous run is not cleared
        torch.cuda.empty_cache()

        # A checkpoint root is always created to ensure a fallback checkpoint can be saved
        if checkpoint_directory is None:
            checkpoint_directory = PYKEEN_CHECKPOINTS
        checkpoint_directory = pathlib.Path(checkpoint_directory)
        checkpoint_directory.mkdir(parents=True, exist_ok=True)
        logger.debug("using checkpoint_root at %s", checkpoint_directory)

        # If a checkpoint file is given, it must be loaded if it exists already
        save_checkpoints = False
        checkpoint_path = None
        best_epoch_model_file_path = None
        last_best_epoch = None
        if checkpoint_name:
            checkpoint_path = checkpoint_directory.joinpath(checkpoint_name)
            if checkpoint_path.is_file():
                best_epoch_model_file_path, last_best_epoch = self._load_state(
                    path=checkpoint_path,
                    triples_factory=triples_factory,
                )
                if stopper is not None:
                    stopper_dict = stopper.load_summary_dict_from_training_loop_checkpoint(path=checkpoint_path)
                    # If the stopper dict has any keys, those are written back to the stopper
                    if stopper_dict:
                        stopper._write_from_summary_dict(**stopper_dict)
                    else:
                        logger.warning(
                            "the training loop was configured with a stopper but no stopper configuration was "
                            "saved in the checkpoint",
                        )
                continue_training = True
            else:
                logger.info(f"=> no checkpoint found at '{checkpoint_path}'. Creating a new file.")
            # The checkpoint frequency needs to be set to save checkpoints
            if checkpoint_frequency is None:
                checkpoint_frequency = 30
            save_checkpoints = True
        elif checkpoint_frequency is not None:
            logger.warning(
                "A checkpoint frequency was set, but no checkpoint file was given. No checkpoints will be created",
            )

        checkpoint_on_failure_file_path = None
        if checkpoint_on_failure:
            # In case a checkpoint frequency was set, we warn that no checkpoints will be saved
            date_string = datetime.now().strftime("%Y%m%d_%H_%M_%S")
            # If no checkpoints were requested, a fallback checkpoint is set in case the training loop crashes
            checkpoint_on_failure_file_path = checkpoint_directory.joinpath(
                PYKEEN_DEFAULT_CHECKPOINT.replace(".", f"_{date_string}."),
            )

        # If the stopper loaded from the training loop checkpoint stopped the training, we return those results
        if getattr(stopper, "stopped", False):
            result: Optional[List[float]] = self.losses_per_epochs
        else:
            result = self._train(
                num_epochs=num_epochs,
                batch_size=batch_size,
                slice_size=slice_size,
                label_smoothing=label_smoothing,
                sampler=sampler,
                continue_training=continue_training,
                only_size_probing=only_size_probing,
                use_tqdm=use_tqdm,
                use_tqdm_batch=use_tqdm_batch,
                tqdm_kwargs=tqdm_kwargs,
                stopper=stopper,
                result_tracker=result_tracker,
                sub_batch_size=sub_batch_size,
                num_workers=num_workers,
                save_checkpoints=save_checkpoints,
                checkpoint_path=checkpoint_path,
                checkpoint_frequency=checkpoint_frequency,
                checkpoint_on_failure_file_path=checkpoint_on_failure_file_path,
                best_epoch_model_file_path=best_epoch_model_file_path,
                last_best_epoch=last_best_epoch,
                drop_last=drop_last,
                callbacks=callbacks,
                gradient_clipping_max_norm=gradient_clipping_max_norm,
                gradient_clipping_norm_type=gradient_clipping_norm_type,
                gradient_clipping_max_abs_value=gradient_clipping_max_abs_value,
                triples_factory=triples_factory,
                training_instances=training_instances,
            )

        # Ensure the release of memory
        torch.cuda.empty_cache()

        # Clear optimizer
        if clear_optimizer:
            self.optimizer = None
            self.lr_scheduler = None

        return result

    def _train(  # noqa: C901
        self,
        triples_factory: CoreTriplesFactory,
        training_instances: Instances,
        num_epochs: int = 1,
        batch_size: Optional[int] = None,
        slice_size: Optional[int] = None,
        label_smoothing: float = 0.0,
        sampler: Optional[str] = None,
        continue_training: bool = False,
        only_size_probing: bool = False,
        use_tqdm: bool = True,
        use_tqdm_batch: bool = True,
        tqdm_kwargs: Optional[Mapping[str, Any]] = None,
        stopper: Optional[Stopper] = None,
        result_tracker: Optional[ResultTracker] = None,
        sub_batch_size: Optional[int] = None,
        num_workers: Optional[int] = None,
        save_checkpoints: bool = False,
        checkpoint_path: Union[None, str, pathlib.Path] = None,
        checkpoint_frequency: Optional[int] = None,
        checkpoint_on_failure_file_path: Union[None, str, pathlib.Path] = None,
        best_epoch_model_file_path: Optional[pathlib.Path] = None,
        last_best_epoch: Optional[int] = None,
        drop_last: Optional[bool] = None,
        callbacks: TrainingCallbackHint = None,
        gradient_clipping_max_norm: Optional[float] = None,
        gradient_clipping_norm_type: Optional[float] = None,
        gradient_clipping_max_abs_value: Optional[float] = None,
    ) -> Optional[List[float]]:
        """Train the KGE model, see docstring for :func:`TrainingLoop.train`."""
        if self.optimizer is None:
            raise ValueError("optimizer must be set before running _train()")
        # When using early stopping models have to be saved separately at the best epoch, since the training loop will
        # due to the patience continue to train after the best epoch and thus alter the model
        if (
            stopper is not None
            and not only_size_probing
            and last_best_epoch is None
            and best_epoch_model_file_path is None
        ):
            # Create a path
            best_epoch_model_file_path = pathlib.Path(NamedTemporaryFile().name)
        best_epoch_model_checkpoint_file_path: Optional[pathlib.Path] = None

        if isinstance(self.model, RGCN) and sampler != "schlichtkrull":
            logger.warning(
                'Using RGCN without graph-based sampling! Please select sampler="schlichtkrull" instead of %s.',
                sampler,
            )

        # Prepare all of the callbacks
        callback = MultiTrainingCallback(callbacks)
        # Register a callback for the result tracker, if given
        if result_tracker is not None:
            callback.register_callback(TrackerCallback(result_tracker))
<<<<<<< HEAD
        # Register a callback for the early stopper, if given
        if stopper is not None:
            callback.register_callback(StopperCallback(
                stopper,
                triples_factory=triples_factory,
                last_best_epoch=last_best_epoch,
                best_epoch_model_file_path=best_epoch_model_file_path,
            ))
=======
        if gradient_clipping_max_norm is not None:
            callback.register_callback(
                GradientNormClippingCallback(
                    max_norm=gradient_clipping_max_norm,
                    norm_type=gradient_clipping_norm_type,
                )
            )
        if gradient_clipping_max_abs_value is not None:
            callback.register_callback(GradientAbsClippingCallback(clip_value=gradient_clipping_max_abs_value))
>>>>>>> 3b986a0c

        callback.register_training_loop(self)

        # Take the biggest possible training batch_size, if batch_size not set
        batch_size_sufficient = False
        if batch_size is None:
            if self.automatic_memory_optimization:
                # Using automatic memory optimization on CPU may result in undocumented crashes due to OS' OOM killer.
                if self.model.device.type == "cpu":
                    batch_size = 256
                    batch_size_sufficient = True
                    logger.info(
                        "Currently automatic memory optimization only supports GPUs, but you're using a CPU. "
                        "Therefore, the batch_size will be set to the default value '{batch_size}'",
                    )
                else:
                    batch_size, batch_size_sufficient = self.batch_size_search(
                        triples_factory=triples_factory,
                        training_instances=training_instances,
                    )
            else:
                batch_size = 256
                logger.info(f"No batch_size provided. Setting batch_size to '{batch_size}'.")

        # This will find necessary parameters to optimize the use of the hardware at hand
        if (
            not only_size_probing
            and self.automatic_memory_optimization
            and not batch_size_sufficient
            and not continue_training
        ):
            # return the relevant parameters slice_size and batch_size
            sub_batch_size, slice_size = self.sub_batch_and_slice(
                batch_size=batch_size,
                sampler=sampler,
                triples_factory=triples_factory,
                training_instances=training_instances,
            )

        if sub_batch_size is None or sub_batch_size == batch_size:  # by default do not split batches in sub-batches
            sub_batch_size = batch_size
        elif get_batchnorm_modules(self.model):  # if there are any, this is truthy
            raise SubBatchingNotSupportedError(self.model)

        model_contains_batch_norm = bool(get_batchnorm_modules(self.model))
        if batch_size == 1 and model_contains_batch_norm:
            raise ValueError("Cannot train a model with batch_size=1 containing BatchNorm layers.")
        if drop_last is None:
            drop_last = model_contains_batch_norm
            if drop_last and not only_size_probing:
                logger.info(
                    "Dropping last (incomplete) batch each epoch (%s batches).",
                    format_relative_comparison(part=1, total=len(training_instances)),
                )

        # Force weight initialization if training continuation is not explicitly requested.
        if not continue_training:
            # Reset the weights
            self.model.reset_parameters_()

            # Create new optimizer
            optimizer_kwargs = _get_optimizer_kwargs(self.optimizer)
            self.optimizer = self.optimizer.__class__(
                params=self.model.get_grad_params(),
                **optimizer_kwargs,
            )

            if self.lr_scheduler is not None:
                # Create a new lr scheduler and add the optimizer
                lr_scheduler_kwargs = _get_lr_scheduler_kwargs(self.lr_scheduler)
                self.lr_scheduler = self.lr_scheduler.__class__(self.optimizer, **lr_scheduler_kwargs)
        elif not self.optimizer.state:
            raise ValueError("Cannot continue_training without being trained once.")

        # Ensure the model is on the correct device
        self.model = self.model.to(self.device)

        # Create Sampler
        if sampler == "schlichtkrull":
            if triples_factory is None:
                raise ValueError("need to pass triples_factory when using graph sampling")
            if not isinstance(training_instances, SLCWAInstances):
                raise NotImplementedError("Subgraph sampling is currently only supported for SLCWA training.")
            # wrap training instances
            training_instances = SLCWASubGraphInstances(
                mapped_triples=triples_factory.mapped_triples,
                sub_graph_size=sub_batch_size,
            )
            # disable automatic batching
            batch_size = None
            # no support for sub-batching
            sub_batch_size = None
            sampler = None
            shuffle = False
            # this is already done
            drop_last = False
        else:
            shuffle = True

        if num_workers is None:
            num_workers = 0

        # Bind
        num_training_instances = len(training_instances)

        _use_outer_tqdm = not only_size_probing and use_tqdm
        _use_inner_tqdm = _use_outer_tqdm and use_tqdm_batch

        # When size probing, we don't want progress bars
        if _use_outer_tqdm:
            # Create progress bar
            _tqdm_kwargs = dict(desc=f"Training epochs on {self.device}", unit="epoch")
            if tqdm_kwargs is not None:
                _tqdm_kwargs.update(tqdm_kwargs)
            epochs = trange(self._epoch + 1, 1 + num_epochs, **_tqdm_kwargs, initial=self._epoch, total=num_epochs)
        elif only_size_probing:
            epochs = range(1, 1 + num_epochs)
        else:
            epochs = range(self._epoch + 1, 1 + num_epochs)

        logger.debug(f"using stopper: {stopper}")

        train_data_loader = DataLoader(
            dataset=training_instances,
            num_workers=num_workers,
            batch_size=batch_size,
            drop_last=drop_last,
            shuffle=shuffle,
        )

        # Save the time to track when the saved point was available
        last_checkpoint = time.time()

        # Training Loop
        for epoch in epochs:
            # When training with an early stopper the memory pressure changes, which may allow for errors each epoch
            try:
                # Enforce training mode
                self.model.train()

                # Accumulate loss over epoch
                current_epoch_loss = 0.0

                # Batching
                # Only create a progress bar when not in size probing mode
                if _use_inner_tqdm:
                    batches = tqdm(
                        train_data_loader,
                        desc=f"Training batches on {self.device}",
                        leave=False,
                        unit="batch",
                    )
                else:
                    batches = train_data_loader

                # Flag to check when to quit the size probing
                evaluated_once = False

                for batch in batches:
                    # Recall that torch *accumulates* gradients. Before passing in a
                    # new instance, you need to zero out the gradients from the old instance
                    self.optimizer.zero_grad()

                    # Get batch size of current batch (last batch may be incomplete)
                    current_batch_size = self._get_batch_size(batch)
                    _sub_batch_size = sub_batch_size or current_batch_size

                    # accumulate gradients for whole batch
                    for start in range(0, current_batch_size, _sub_batch_size):
                        stop = min(start + _sub_batch_size, current_batch_size)

                        # forward pass call
                        batch_loss = self._forward_pass(
                            batch,
                            start,
                            stop,
                            current_batch_size,
                            label_smoothing,
                            slice_size,
                        )
                        current_epoch_loss += batch_loss
                        callback.on_batch(epoch=epoch, batch=batch, batch_loss=batch_loss)

                    # when called by batch_size_search(), the parameter update should not be applied.
                    if not only_size_probing:
                        callback.pre_step()

                        # update parameters according to optimizer
                        self.optimizer.step()

                    # After changing applying the gradients to the embeddings, the model is notified that the forward
                    # constraints are no longer applied
                    self.model.post_parameter_update()

                    # For testing purposes we're only interested in processing one batch
                    if only_size_probing and evaluated_once:
                        break

                    callback.post_batch(epoch=epoch, batch=batch)

                    evaluated_once = True

                del batch
                del batches
                gc.collect()
                self.optimizer.zero_grad()
                self._free_graph_and_cache()

                # When size probing we don't need the losses
                if only_size_probing:
                    return None

                # Update learning rate scheduler
                if self.lr_scheduler is not None:
                    self.lr_scheduler.step(epoch=epoch)

                # Track epoch loss
                if self.model.loss.reduction == "mean":
                    epoch_loss = current_epoch_loss / num_training_instances
                else:
                    epoch_loss = current_epoch_loss / len(train_data_loader)
                self.losses_per_epochs.append(epoch_loss)

                # Print loss information to console
                if _use_outer_tqdm:
                    epochs.set_postfix(
                        {
                            "loss": self.losses_per_epochs[-1],
                            "prev_loss": self.losses_per_epochs[-2] if epoch > 1 else float("nan"),
                        }
                    )

                # Save the last successful finished epoch
                self._epoch = epoch

            # When the training loop failed, a fallback checkpoint is created to resume training.
            except (MemoryError, RuntimeError) as e:
                # During automatic memory optimization only the error message is of interest
                if only_size_probing:
                    raise e

                logger.warning(f"The training loop just failed during epoch {epoch} due to error {str(e)}.")
                if checkpoint_on_failure_file_path:
                    # When there wasn't a best epoch the checkpoint path should be None
                    if last_best_epoch is not None and best_epoch_model_file_path is not None:
                        best_epoch_model_checkpoint_file_path = best_epoch_model_file_path
                    self._save_state(
                        path=checkpoint_on_failure_file_path,
                        stopper=stopper,
                        best_epoch_model_checkpoint_file_path=best_epoch_model_checkpoint_file_path,
                        triples_factory=triples_factory,
                    )
                    logger.warning(
                        "However, don't worry we got you covered. PyKEEN just saved a checkpoint when this "
                        f"happened at '{checkpoint_on_failure_file_path}'. To resume training from the checkpoint "
                        f"file just restart your code and pass this file path to the training loop or pipeline you "
                        f"used as 'checkpoint_file' argument.",
                    )
                # Delete temporary best epoch model
                if best_epoch_model_file_path is not None and best_epoch_model_file_path.is_file():
                    os.remove(best_epoch_model_file_path)
                raise e

            # Includes a call to result_tracker.log_metrics
            callback.post_epoch(epoch=epoch, epoch_loss=epoch_loss)

            # If a checkpoint file is given, we check whether it is time to save a checkpoint
            if save_checkpoints and checkpoint_path is not None:
                minutes_since_last_checkpoint = (time.time() - last_checkpoint) // 60
                # MyPy overrides are because you should
                if (
                    minutes_since_last_checkpoint >= checkpoint_frequency  # type: ignore
                    or self._should_stop
                    or epoch == num_epochs
                ):
                    # When there wasn't a best epoch the checkpoint path should be None
                    if last_best_epoch is not None and best_epoch_model_file_path is not None:
                        best_epoch_model_checkpoint_file_path = best_epoch_model_file_path
                    self._save_state(
                        path=checkpoint_path,
                        stopper=stopper,
                        best_epoch_model_checkpoint_file_path=best_epoch_model_checkpoint_file_path,
                        triples_factory=triples_factory,
                    )  # type: ignore
                    last_checkpoint = time.time()

            if self._should_stop and last_best_epoch is not None and best_epoch_model_file_path is not None:
                self._load_state(path=best_epoch_model_file_path)
                # Delete temporary best epoch model
                if pathlib.Path.is_file(best_epoch_model_file_path):
                    os.remove(best_epoch_model_file_path)
                return self.losses_per_epochs

        callback.post_train(losses=self.losses_per_epochs)

        # If the stopper didn't stop the training loop but derived a best epoch, the model has to be reconstructed
        # at that state
        if stopper is not None and last_best_epoch is not None and best_epoch_model_file_path is not None:
            self._load_state(path=best_epoch_model_file_path)
            # Delete temporary best epoch model
            if pathlib.Path.is_file(best_epoch_model_file_path):
                os.remove(best_epoch_model_file_path)

        return self.losses_per_epochs

    def _forward_pass(
        self,
        batch: BatchType,
        start: int,
        stop: int,
        current_batch_size: int,
        label_smoothing: float,
        slice_size: Optional[int],
    ) -> float:
        # forward pass
        loss = self._process_batch(
            batch=batch,
            start=start,
            stop=stop,
            label_smoothing=label_smoothing,
            slice_size=slice_size,
        )

        # raise error when non-finite loss occurs (NaN, +/-inf)
        if not torch.isfinite(loss):
            raise NonFiniteLossError("Loss is non-finite.")

        # correction for loss reduction
        if self.model.loss.reduction == "mean":
            this_sub_batch_size = stop - start
            loss *= this_sub_batch_size / current_batch_size

        # backward pass
        loss.backward()
        current_epoch_loss = loss.item()

        self.model.post_forward_pass()
        # TODO why not call torch.cuda.empty_cache()? or call self._free_graph_and_cache()?

        return current_epoch_loss

    @staticmethod
    @abstractmethod
    def _get_batch_size(batch: BatchType) -> int:
        """Get the batch size from a (sub-) batch."""
        raise NotImplementedError

    @abstractmethod
    def _create_instances(self, triples_factory: CoreTriplesFactory) -> Instances:
        """Create the training instances at the beginning of the training loop."""
        raise NotImplementedError

    @abstractmethod
    def _process_batch(
        self,
        batch: BatchType,
        start: int,
        stop: int,
        label_smoothing: float = 0.0,
        slice_size: Optional[int] = None,
    ) -> torch.FloatTensor:
        """Process a single batch and returns the loss."""
        raise NotImplementedError

    def batch_size_search(
        self,
        *,
        triples_factory: CoreTriplesFactory,
        training_instances: Instances,
        batch_size: Optional[int] = None,
    ) -> Tuple[int, bool]:
        """Find the maximum batch size for training with the current setting.

        This method checks how big the batch size can be for the current model with the given training data and the
        hardware at hand. If possible, the method will output the determined batch size and a boolean value indicating
        that this batch size was successfully evaluated. Otherwise, the output will be batch size 1 and the boolean
        value will be False.

        :param triples_factory:
            The triples factory over which search is run
        :param training_instances:
            The training instances generated from the triples factory
        :param batch_size:
            The batch size to start the search with. If None, set batch_size=num_triples (i.e. full batch training).

        :return:
            Tuple containing the maximum possible batch size as well as an indicator if the evaluation with that size
            was successful.
        """
        if batch_size is None:
            batch_size = 8192

        # Set upper bound
        batch_size = min(batch_size, triples_factory.num_triples)

        reached_max = False
        evaluated_once = False
        logger.info("Starting batch_size search for training now...")
        while True:
            logger.debug(f"Trying batch_size={batch_size}.")
            try:
                self._free_graph_and_cache()
                self._train(
                    num_epochs=1,
                    batch_size=batch_size,
                    sub_batch_size=None,
                    only_size_probing=True,
                    triples_factory=triples_factory,
                    training_instances=training_instances,
                )
            except RuntimeError as runtime_error:
                self._free_graph_and_cache()
                if not is_cudnn_error(runtime_error) and not is_cuda_oom_error(runtime_error):
                    raise runtime_error
                if batch_size == 1:
                    logger.debug(f"batch_size={batch_size} does not fit into your memory with these parameters.")
                    break

                reached_max = True
                batch_size //= 2

                if evaluated_once:
                    logger.info(f"Concluded batch_size search with batch_size={batch_size}.")
                    break

                logger.debug(f"batch_size={batch_size} was too big, trying less now.")
            else:
                self._free_graph_and_cache()
                if not reached_max and batch_size <= triples_factory.num_triples:
                    batch_size *= 2
                else:
                    logger.info(f"Concluded batch_size search with batch_size={batch_size}.")
                    evaluated_once = True
                    break

        return batch_size, evaluated_once

    def sub_batch_and_slice(
        self,
        *,
        batch_size: int,
        sampler: Optional[str],
        triples_factory: CoreTriplesFactory,
        training_instances: Instances,
    ) -> Tuple[int, Optional[int]]:
        """Check if sub-batching and/or slicing is necessary to train the model on the hardware at hand."""
        sub_batch_size, finished_search, supports_sub_batching = self._sub_batch_size_search(
            batch_size=batch_size,
            sampler=sampler,
            triples_factory=triples_factory,
            training_instances=training_instances,
        )
        # If the sub_batch_size did not finish search with a possibility that fits the hardware, we have to try slicing
        if finished_search:
            return sub_batch_size, None

        slice_size = self._slice_size_search(
            triples_factory=triples_factory,
            training_instances=training_instances,
            batch_size=batch_size,
            sub_batch_size=sub_batch_size,
            supports_sub_batching=supports_sub_batching,
        )
        return sub_batch_size, slice_size

    @abstractmethod
    def _slice_size_search(
        self,
        *,
        triples_factory: CoreTriplesFactory,
        training_instances: Instances,
        batch_size: int,
        sub_batch_size: int,
        supports_sub_batching: bool,
    ) -> int:
        """Find the maximum slice size for training with the current setting.

        This method finds the biggest slice size to train the model with the given training data and the desired batch
        and sub_batch size on the hardware at hand. If even the slice size 1 is too high, it will raise an error.
        Otherwise it will return the determined slice size.

        :param batch_size:
            The batch size to use.
        :param sub_batch_size:
            The sub-batch size to use.
        :param supports_sub_batching:
            Indicator if the model supports sub-batching. This is used to create appropriate error messages, if needed.

        :return:
            The slice_size that allows training the model with the given parameters on this hardware.

        :raises MemoryError:
            If it is not possible to train the model on the hardware at hand with the given parameters.
        """
        raise NotImplementedError

    def _sub_batch_size_search(
        self,
        *,
        batch_size: int,
        sampler: Optional[str],
        triples_factory: CoreTriplesFactory,
        training_instances: Instances,
    ) -> Tuple[int, bool, bool]:
        """Find the allowable sub batch size for training with the current setting.

        This method checks if it is possible to train the model with the given training data and the desired batch size
        on the hardware at hand. If possible, the sub-batch size equals the batch size. Otherwise, the maximum
        permissible sub-batch size is determined.

        :param batch_size:
            The initial batch size to start with.

        :return:
            Tuple containing the sub-batch size to use and indicating if the search was finished, i.e. successfully
            without hardware errors, as well as if sub-batching is possible
        """
        sub_batch_size = batch_size
        finished_search = False
        supports_sub_batching = True

        try:
            # The cache of the previous run has to be freed to allow accurate memory availability estimates
            self._free_graph_and_cache()
            logger.debug(f"Trying batch_size {batch_size} for training now.")
            self._train(
                triples_factory=triples_factory,
                training_instances=training_instances,
                num_epochs=1,
                batch_size=batch_size,
                sub_batch_size=sub_batch_size,
                sampler=sampler,
                only_size_probing=True,
            )
        except RuntimeError as runtime_error:
            self._free_graph_and_cache()
            if not is_cudnn_error(runtime_error) and not is_cuda_oom_error(runtime_error):
                raise runtime_error
            logger.debug(f"The batch_size {batch_size} was too big, sub_batching is required.")
            sub_batch_size //= 2
        else:
            finished_search = True
            logger.debug("No sub-batching required.")

        if not finished_search:
            logger.info("Starting sub_batch_size search for training now...")
            if get_batchnorm_modules(self.model):  # if there are any, this is truthy
                logger.info("This model does not support sub-batching.")
                supports_sub_batching = False
                sub_batch_size = batch_size
            else:
                while True:
                    logger.debug(f"Trying sub_batch_size {sub_batch_size} now.")
                    try:
                        self._free_graph_and_cache()
                        self._train(
                            num_epochs=1,
                            batch_size=batch_size,
                            sub_batch_size=sub_batch_size,
                            sampler=sampler,
                            only_size_probing=True,
                            triples_factory=triples_factory,
                            training_instances=training_instances,
                        )
                    except RuntimeError as runtime_error:
                        self._free_graph_and_cache()
                        if not is_cudnn_error(runtime_error) and not is_cuda_oom_error(runtime_error):
                            raise runtime_error
                        if sub_batch_size == 1:
                            logger.info(
                                f"Even sub_batch_size={sub_batch_size} does not fit in memory with these parameters",
                            )
                            break
                        logger.debug(f"The sub_batch_size {sub_batch_size} was too big, trying less now.")
                        sub_batch_size //= 2
                    else:
                        finished_search = True
                        logger.info(f"Concluded search with sub_batch_size {sub_batch_size}.")
                        break

        self._free_graph_and_cache()

        return sub_batch_size, finished_search, supports_sub_batching

    def _free_graph_and_cache(self):
        self.model._free_graph_and_cache()
        # The cache of the previous run has to be freed to allow accurate memory availability estimates
        torch.cuda.empty_cache()

    def _save_state(
        self,
        path: Union[IO[bytes], str, pathlib.Path],
        stopper: Optional[Stopper] = None,
        best_epoch_model_checkpoint_file_path: Optional[pathlib.Path] = None,
        triples_factory: Optional[CoreTriplesFactory] = None,
    ) -> None:
        """Save the state of the training loop.

        :param path:
            Path of the file where to store the state in.
        :param stopper:
            An instance of :class:`pykeen.stopper.EarlyStopper` with settings for checking
            if training should stop early
        :param best_epoch_model_checkpoint_file_path:
            The file path for the checkpoint of the best epoch model when using early stopping.
        :param triples_factory:
            The triples factory being used in the current training loop.
        """
        if self.optimizer is None:
            raise ValueError

        logger.debug("=> Saving checkpoint.")

        if stopper is None:
            stopper_dict: Mapping[str, Any] = dict()
        else:
            stopper_dict = stopper.get_summary_dict()

        # Only if a cuda device is available, the random state is accessed
        if torch.cuda.is_available():
            torch_cuda_random_state = torch.cuda.get_rng_state()
        else:
            torch_cuda_random_state = None

        if best_epoch_model_checkpoint_file_path is not None:
            best_epoch_model_checkpoint = torch.load(best_epoch_model_checkpoint_file_path)
        else:
            best_epoch_model_checkpoint = None

        if self.lr_scheduler is None:
            lr_scheduler_state_dict = None
        else:
            lr_scheduler_state_dict = self.lr_scheduler.state_dict()

        relation_to_id_dict = None
        entity_to_id_dict = None
        if triples_factory is not None and isinstance(triples_factory, TriplesFactory):
            relation_to_id_dict = triples_factory.relation_to_id
            entity_to_id_dict = triples_factory.entity_to_id

        torch.save(
            {
                "epoch": self._epoch,
                "loss": self.losses_per_epochs,
                "model_state_dict": self.model.state_dict(),
                "optimizer_state_dict": self.optimizer.state_dict(),
                "lr_scheduler_state_dict": lr_scheduler_state_dict,
                "checksum": self.checksum,
                "random_seed": self.model._random_seed,
                "stopper_dict": stopper_dict,
                "random_state": random.getstate(),
                "np_random_state": np.random.get_state(),
                "torch_random_state": torch.random.get_rng_state(),
                "torch_cuda_random_state": torch_cuda_random_state,
                # This is an entire checkpoint for the optional best model when using early stopping
                "best_epoch_model_checkpoint": best_epoch_model_checkpoint,
                # Saving triples factory related states
                "relation_to_id_dict": relation_to_id_dict,
                "entity_to_id_dict": entity_to_id_dict,
            },
            path,
            pickle_protocol=pickle.HIGHEST_PROTOCOL,
        )
        logger.info(f"=> Saved checkpoint after having finished epoch {self._epoch}.")

    def _load_state(
        self,
        path: Union[str, pathlib.Path],
        triples_factory: Optional[CoreTriplesFactory] = None,
    ) -> Tuple[Optional[pathlib.Path], Optional[int]]:
        """Load the state of the training loop from a checkpoint.

        :param path:
            Path of the file where to load the state from.
        :param triples_factory:
            The triples factory being used in the current training loop. This is being used to check whether the
            entity and relation to id mappings from the checkpoint match those provided by the current triples
            factory.

        :return:
            Temporary file path of the best epoch model and the best epoch when using early stoppers, None otherwise.

        :raises CheckpointMismatchError:
            If the given checkpoint file has a non-matching checksum, i.e. it was saved with a different configuration.
        """
        if self.optimizer is None:
            raise ValueError

        logger.info(f"=> loading checkpoint '{path}'")
        checkpoint = torch.load(path)
        if checkpoint["checksum"] != self.checksum:
            raise CheckpointMismatchError(
                f"The checkpoint file '{path}' that was provided already exists, but seems to be "
                f"from a different training loop setup.",
            )
        # Cuda requires its own random state, which can only be set when a cuda device is available
        torch_cuda_random_state = checkpoint["torch_cuda_random_state"]
        if torch_cuda_random_state is not None and torch.cuda.is_available():
            torch.cuda.set_rng_state(torch_cuda_random_state)
        elif torch_cuda_random_state is not None and not torch.cuda.is_available():
            logger.warning(
                "You're currently trying to resume the training loop on a CPU from a checkpoint that was saved "
                "with a GPU. Therefore, the random state for the CUDA devices can't be set and results may not "
                "be deterministic.",
            )
        elif torch_cuda_random_state is None and torch.cuda.is_available():
            logger.warning(
                "You're currently trying to resume the training loop on a GPU from a checkpoint that was saved "
                "without a GPU. Therefore, the random state for the CUDA devices won't be set and results may not "
                "be deterministic.",
            )

        # If the checkpoint was saved with a best epoch model from the early stopper, this model has to be retrieved
        best_epoch_model_file_path = None
        best_epoch = None
        if checkpoint.get("best_epoch_model_checkpoint"):
            best_epoch_model_file_path = pathlib.Path(NamedTemporaryFile().name)
            best_epoch = checkpoint["best_epoch_model_checkpoint"]["epoch"]
            torch.save(
                checkpoint["best_epoch_model_checkpoint"],
                best_epoch_model_file_path,
                pickle_protocol=pickle.HIGHEST_PROTOCOL,
            )

        # Check whether the triples factory mappings match those from the checkpoints
        relation_to_id_dict = checkpoint.get("relation_to_id_dict")
        entity_to_id_dict = checkpoint.get("entity_to_id_dict")
        if (
            relation_to_id_dict is not None
            and entity_to_id_dict is not None
            and triples_factory is not None
            and isinstance(triples_factory, TriplesFactory)
        ):
            if relation_to_id_dict != triples_factory.relation_to_id:
                logger.warning(
                    "The model provided by the checkpoint was trained on different relation_to_id mappings than the "
                    "ones provided by the current triples factory. This will most likely render the current learning "
                    "state of your model useless. This is usually caused by using a completely different dataset "
                    "or sampling a sub-dataset from a bigger dataset before handing it to the PyKEEN triples factory.",
                )
            if entity_to_id_dict != triples_factory.entity_to_id:
                logger.warning(
                    "The model provided by the checkpoint was trained on different entity_to_id mappings than the "
                    "ones provided by the current triples factory. This will most likely render the current learning "
                    "state of your model useless. This is usually caused by using a completely different dataset "
                    "or sampling a sub-dataset from a bigger dataset before handing it to the PyKEEN triples factory.",
                )

        self._epoch = checkpoint["epoch"]
        self.losses_per_epochs = checkpoint["loss"]
        self.model.load_state_dict(checkpoint["model_state_dict"])
        self.optimizer.load_state_dict(checkpoint["optimizer_state_dict"])
        if self.lr_scheduler is not None:
            self.lr_scheduler.load_state_dict(checkpoint["lr_scheduler_state_dict"])
        random.setstate(checkpoint["random_state"])
        np.random.set_state(checkpoint["np_random_state"])
        torch.random.set_rng_state(checkpoint["torch_random_state"])
        logger.info(f"=> loaded checkpoint '{path}' stopped after having finished epoch {checkpoint['epoch']}")

        return best_epoch_model_file_path, best_epoch<|MERGE_RESOLUTION|>--- conflicted
+++ resolved
@@ -21,9 +21,7 @@
 from torch.utils.data import DataLoader
 from tqdm.autonotebook import tqdm, trange
 
-<<<<<<< HEAD
 from .callbacks import MultiTrainingCallback, StopperCallback, TrackerCallback, TrainingCallbackHint
-=======
 from .callbacks import (
     GradientAbsClippingCallback,
     GradientNormClippingCallback,
@@ -31,7 +29,6 @@
     TrackerCallback,
     TrainingCallbackHint,
 )
->>>>>>> 3b986a0c
 from ..constants import PYKEEN_CHECKPOINTS, PYKEEN_DEFAULT_CHECKPOINT
 from ..losses import Loss
 from ..lr_schedulers import LRScheduler
@@ -442,7 +439,6 @@
         # Register a callback for the result tracker, if given
         if result_tracker is not None:
             callback.register_callback(TrackerCallback(result_tracker))
-<<<<<<< HEAD
         # Register a callback for the early stopper, if given
         if stopper is not None:
             callback.register_callback(StopperCallback(
@@ -451,7 +447,6 @@
                 last_best_epoch=last_best_epoch,
                 best_epoch_model_file_path=best_epoch_model_file_path,
             ))
-=======
         if gradient_clipping_max_norm is not None:
             callback.register_callback(
                 GradientNormClippingCallback(
@@ -461,7 +456,6 @@
             )
         if gradient_clipping_max_abs_value is not None:
             callback.register_callback(GradientAbsClippingCallback(clip_value=gradient_clipping_max_abs_value))
->>>>>>> 3b986a0c
 
         callback.register_training_loop(self)
 

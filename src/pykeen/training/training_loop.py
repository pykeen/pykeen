--- conflicted
+++ resolved
@@ -700,24 +700,6 @@
                 # Save the last successful finished epoch
                 self._epoch = epoch
 
-<<<<<<< HEAD
-                should_stop = False
-                if stopper is not None and stopper.should_evaluate(epoch):
-                    # TODO check that this should be a constant mode and not passed to function
-                    if stopper.should_stop(epoch, mode=self.mode):
-                        should_stop = True
-                    # Since the model is also used within the stopper, its graph and cache have to be cleared
-                    self._free_graph_and_cache()
-                # When the stopper obtained a new best epoch, this model has to be saved for reconstruction
-                if (
-                    stopper is not None
-                    and stopper.best_epoch != last_best_epoch
-                    and best_epoch_model_file_path is not None
-                ):
-                    self._save_state(path=best_epoch_model_file_path, triples_factory=triples_factory)
-                    last_best_epoch = epoch
-=======
->>>>>>> f52f7dcf
             # When the training loop failed, a fallback checkpoint is created to resume training.
             except (MemoryError, RuntimeError) as e:
                 # During automatic memory optimization only the error message is of interest

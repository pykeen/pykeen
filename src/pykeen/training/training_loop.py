--- conflicted
+++ resolved
@@ -13,13 +13,8 @@
 from contextlib import ExitStack
 from datetime import datetime
 from hashlib import md5
-<<<<<<< HEAD
-from tempfile import NamedTemporaryFile
+from tempfile import NamedTemporaryFile, TemporaryDirectory
 from typing import IO, Any, ClassVar, Generic, List, Mapping, Optional, Tuple, TypeVar, Union
-=======
-from tempfile import NamedTemporaryFile, TemporaryDirectory
-from typing import IO, Any, Generic, List, Mapping, Optional, Tuple, TypeVar, Union
->>>>>>> e7ed6d7d
 
 import numpy as np
 import torch

# -*- coding: utf-8 -*-

"""Training loops for KGE models using multi-modal information."""

import gc
import logging
from abc import ABC, abstractmethod
from typing import Any, List, Mapping, Optional, Tuple, Type, Union

import torch
from torch.optim.optimizer import Optimizer
from torch.utils.data import DataLoader
from tqdm.autonotebook import tqdm, trange

from ..losses import Loss
from ..models.base import Model
from ..stoppers import Stopper
from ..trackers import ResultTracker
from ..training.schlichtkrull_sampler import GraphSampler
from ..triples import Instances, TriplesFactory
from ..typing import MappedTriples
from ..utils import is_cuda_oom_error, is_cudnn_error, normalize_string

__all__ = [
    'TrainingLoop',
    'NonFiniteLossError',
    'TrainingApproachLossMismatchError',
    'SubBatchingNotSupportedError',
]

logger = logging.getLogger(__name__)


class NonFiniteLossError(RuntimeError):
    """An exception raised for non-finite loss values."""


class TrainingApproachLossMismatchError(TypeError):
    """An exception when an illegal loss function is used with a given training approach."""


class SubBatchingNotSupportedError(NotImplementedError):
    """An exception raised when sub batching is not implemented."""

    def __init__(self, model: Model):
        super().__init__(model)
        self.model = model

    def __str__(self):  # noqa: D105
        return (
            f'No sub-batching support for {self.model.__class__.__name__} due to modules '
            f'{self.model.modules_not_supporting_sub_batching}.'
        )


def _get_optimizer_kwargs(optimizer: Optimizer) -> Mapping[str, Any]:
    optimizer_kwargs = optimizer.state_dict()
    optimizer_kwargs = {
        key: value
        for key, value in optimizer_kwargs['param_groups'][0].items()
        if key != 'params'
    }
    return optimizer_kwargs


class TrainingLoop(ABC):
    """A training loop."""

    training_instances: Optional[Instances]
    losses_per_epochs: List[float]
    loss_blacklist: Optional[List[Type[Loss]]] = None

    hpo_default = dict(
        num_epochs=dict(type=int, low=100, high=1000, q=100),
        batch_size=dict(type=int, low=32, high=4000, q=100),
    )

    def __init__(
        self,
        model: Model,
        optimizer: Optional[Optimizer] = None,
    ) -> None:
        """Initialize the training loop.

        :param model: The model to train
        :param optimizer: The optimizer to use while training the model
        """
        self.model = model
        self.optimizer = optimizer
        self.training_instances = None
        self.losses_per_epochs = []

        if self.loss_blacklist and isinstance(self.model.loss, tuple(self.loss_blacklist)):
            raise TrainingApproachLossMismatchError(
                f'Can not use loss {self.model.loss.__class__.__name__}'
                f' with training approach {self.__class__.__name__}',
            )

        if self.model.is_mr_loss:
            self._loss_helper = self._mr_loss_helper
        elif self.model.is_nssa_loss:
            self._loss_helper = self._self_adversarial_negative_sampling_loss_helper
        else:
            self._loss_helper = self._label_loss_helper

    @classmethod
    def get_normalized_name(cls) -> str:
        """Get the normalized name of the training loop."""
        return normalize_string(cls.__name__, suffix=TrainingLoop.__name__)

    @property
    def triples_factory(self) -> TriplesFactory:  # noqa: D401
        """The triples factory in the model."""
        return self.model.triples_factory

    @property
    def device(self):  # noqa: D401
        """The device used by the model."""
        return self.model.device

    def train(
        self,
        num_epochs: int = 1,
        batch_size: Optional[int] = None,
        slice_size: Optional[int] = None,
        label_smoothing: float = 0.0,
        sampler: Optional[str] = None,
        continue_training: bool = False,
        only_size_probing: bool = False,
        use_tqdm: bool = True,
        use_tqdm_batch: bool = True,
        tqdm_kwargs: Optional[Mapping[str, Any]] = None,
        stopper: Optional[Stopper] = None,
        result_tracker: Optional[ResultTracker] = None,
        sub_batch_size: Optional[int] = None,
        num_workers: Optional[int] = None,
        clear_optimizer: bool = False,
    ) -> List[float]:
        """Train the KGE model.

        :param num_epochs:
            The number of epochs to train the model.
        :param batch_size:
            If set the batch size to use for mini-batch training. Otherwise find the largest possible batch_size
            automatically.
        :param slice_size: >0
            The divisor for the scoring function when using slicing. This is only possible for LCWA training loops in
            general and only for models that have the slicing capability implemented.
        :param label_smoothing: (0 <= label_smoothing < 1)
            If larger than zero, use label smoothing.
        :param sampler: (None or 'schlichtkrull')
            The type of sampler to use. At the moment sLCWA in R-GCN is the only user of schlichtkrull sampling.
        :param continue_training:
            If set to False, (re-)initialize the model's weights. Otherwise continue training.
        :param only_size_probing:
            The evaluation is only performed for two batches to test the memory footprint, especially on GPUs.
        :param use_tqdm: Should a progress bar be shown for epochs?
        :param use_tqdm_batch: Should a progress bar be shown for batching (inside the epoch progress bar)?
        :param tqdm_kwargs:
            Keyword arguments passed to :mod:`tqdm` managing the progress bar.
        :param stopper:
            An instance of :class:`pykeen.stopper.EarlyStopper` with settings for checking
            if training should stop early
        :param result_tracker:
            The result tracker.
        :param sub_batch_size:
            If provided split each batch into sub-batches to avoid memory issues for large models / small GPUs.
        :param num_workers:
            The number of child CPU workers used for loading data. If None, data are loaded in the main process.
        :param clear_optimizer:
            Whether to delete the optimizer instance after training (as the optimizer might have additional memory
            consumption due to e.g. moments in Adam).

        :return:
            A pair of the KGE model and the losses per epoch.
        """
        # Create training instances
        # During size probing the training instances should not show the tqdm progress bar
        self.training_instances = self._create_instances(use_tqdm=use_tqdm and not only_size_probing)

        # In some cases, e.g. using Optuna for HPO, the cuda cache from a previous run is not cleared
        torch.cuda.empty_cache()

        result = self._train(
            num_epochs=num_epochs,
            batch_size=batch_size,
            slice_size=slice_size,
            label_smoothing=label_smoothing,
            sampler=sampler,
            continue_training=continue_training,
            only_size_probing=only_size_probing,
            use_tqdm=use_tqdm,
            use_tqdm_batch=use_tqdm_batch,
            tqdm_kwargs=tqdm_kwargs,
            stopper=stopper,
            result_tracker=result_tracker,
            sub_batch_size=sub_batch_size,
            num_workers=num_workers,
        )

        # Ensure the release of memory
        torch.cuda.empty_cache()

        # Clear optimizer
        if clear_optimizer:
            self.optimizer = None

        return result

    def _train(  # noqa: C901
        self,
        num_epochs: int = 1,
        batch_size: Optional[int] = None,
        slice_size: Optional[int] = None,
        label_smoothing: float = 0.0,
        sampler: Optional[str] = None,
        continue_training: bool = False,
        only_size_probing: bool = False,
        use_tqdm: bool = True,
        use_tqdm_batch: bool = True,
        tqdm_kwargs: Optional[Mapping[str, Any]] = None,
        stopper: Optional[Stopper] = None,
        result_tracker: Optional[ResultTracker] = None,
        sub_batch_size: Optional[int] = None,
        num_workers: Optional[int] = None,
    ) -> List[float]:
        """Train the KGE model.

        :param num_epochs:
            The number of epochs to train the model.
        :param batch_size:
            If set the batch size to use for mini-batch training. Otherwise find the largest possible batch_size
            automatically.
        :param slice_size: >0
            The divisor for the scoring function when using slicing. This is only possible for LCWA training loops in
            general and only for models that have the slicing capability implemented.
        :param label_smoothing: (0 <= label_smoothing < 1)
            If larger than zero, use label smoothing.
        :param sampler: (None or 'schlichtkrull')
            The type of sampler to use. At the moment sLCWA in R-GCN is the only user of schlichtkrull sampling.
        :param continue_training:
            If set to False, (re-)initialize the model's weights. Otherwise continue training.
        :param only_size_probing:
            The evaluation is only performed for two batches to test the memory footprint, especially on GPUs.
        :param use_tqdm:
            Turn on the progress bar for epochs
        :param use_tqdm_batch:
            Turn on the progress bar for batches (sub-progress bar for epochs)
        :param tqdm_kwargs:
            Keyword arguments passed to :mod:`tqdm` managing the progress bar.
        :param stopper:
            An instance of :class:`pykeen.stopper.Stopper` with settings for checking
            if training should stop early
        :param result_tracker:
            The result tracker.
        :param sub_batch_size:
            If provided split each batch into sub-batches to avoid memory issues for large models / small GPUs.
        :param num_workers:
            The number of child CPU workers used for loading data. If None, data are loaded in the main process.

        :return:
            A pair of the KGE model and the losses per epoch.
        """
        # Take the biggest possible training batch_size, if batch_size not set
        batch_size_sufficient = False
        if batch_size is None:
            if self.model.automatic_memory_optimization:
                batch_size, batch_size_sufficient = self.batch_size_search()
            else:
                batch_size = 256

        # This will find necessary parameters to optimize the use of the hardware at hand
        if not only_size_probing and self.model.automatic_memory_optimization and not batch_size_sufficient:
            # return the relevant parameters slice_size and batch_size
            sub_batch_size, slice_size = self.sub_batch_and_slice(batch_size)

        # Create dummy result tracker
        if result_tracker is None:
            result_tracker = ResultTracker()

        if sub_batch_size is None or sub_batch_size == batch_size:  # by default do not split batches in sub-batches
            sub_batch_size = batch_size
        elif not self.model.supports_subbatching:
            raise SubBatchingNotSupportedError(self.model)

        # Sanity check
        if self.model.is_mr_loss and label_smoothing > 0.:
            raise RuntimeError('Label smoothing can not be used with margin ranking loss.')

        # Force weight initialization if training continuation is not explicitly requested.
        if not continue_training:
            # Reset the weights
            self.model.reset_parameters_()

            # Create new optimizer
            optimizer_kwargs = _get_optimizer_kwargs(self.optimizer)
            self.optimizer = self.optimizer.__class__(
                params=self.model.get_grad_params(),
                **optimizer_kwargs,
            )
        elif not self.optimizer.state:
            raise ValueError('Cannot continue_training without being trained once.')

        # Ensure the model is on the correct device
        self.model: Model = self.model.to(self.device)

        # Create Sampler
        if sampler == 'schlichtkrull':
            sampler = GraphSampler(self.triples_factory, num_samples=sub_batch_size)
            shuffle = False
        else:
            sampler = None
            shuffle = True

        if num_workers is None:
            num_workers = 0

        # Bind
        num_training_instances = self.training_instances.num_instances

        _use_outer_tqdm = not only_size_probing and use_tqdm
        _use_inner_tqdm = _use_outer_tqdm and use_tqdm_batch

        # When size probing, we don't want progress bars
<<<<<<< HEAD
        use_tqdm = use_tqdm and not only_size_probing
        if use_tqdm:
=======
        if _use_outer_tqdm:
>>>>>>> 333c98b9
            # Create progress bar
            _tqdm_kwargs = dict(desc=f'Training epochs on {self.device}', unit='epoch')
            if tqdm_kwargs is not None:
                _tqdm_kwargs.update(tqdm_kwargs)
            epochs = trange(1, 1 + num_epochs, **_tqdm_kwargs)
        else:
            epochs = range(1, 1 + num_epochs)

        logger.debug(f'using stopper: {stopper}')

        train_data_loader = DataLoader(
            sampler=sampler,
            dataset=self.training_instances,
            batch_size=batch_size,
            shuffle=shuffle,
            num_workers=num_workers,
        )

        # Training Loop
        for epoch in epochs:
            # Enforce training mode
            self.model.train()

            # Accumulate loss over epoch
            current_epoch_loss = 0.

            # Batching
            # Only create a progress bar when not in size probing mode
            if _use_inner_tqdm:
                batches = tqdm(train_data_loader, desc=f'Training batches on {self.device}', leave=False, unit='batch')
            else:
                batches = train_data_loader

            # Flag to check when to quit the size probing
            evaluated_once = False

            for batch in batches:
                # Recall that torch *accumulates* gradients. Before passing in a
                # new instance, you need to zero out the gradients from the old instance
                self.optimizer.zero_grad()

                # Get batch size of current batch (last batch may be incomplete)
                current_batch_size = self._get_batch_size(batch)

                # accumulate gradients for whole batch
                for start in range(0, current_batch_size, sub_batch_size):
                    stop = min(start + sub_batch_size, current_batch_size)

                    # forward pass call
                    current_epoch_loss += self._forward_pass(
                        batch,
                        start,
                        stop,
                        current_batch_size,
                        label_smoothing,
                        slice_size,
                    )

                # when called by batch_size_search(), the parameter update should not be applied.
                if not only_size_probing:
                    # update parameters according to optimizer
                    self.optimizer.step()

                # After changing applying the gradients to the embeddings, the model is notified that the forward
                # constraints are no longer applied
                self.model.post_parameter_update()

                # For testing purposes we're only interested in processing one batch
                if only_size_probing and evaluated_once:
                    break

                evaluated_once = True

            del batch
            del batches
            gc.collect()
            self.optimizer.zero_grad()
            self._free_graph_and_cache()

            # When size probing we don't need the losses
            if only_size_probing:
                return None

            # Track epoch loss
            epoch_loss = current_epoch_loss / num_training_instances
            self.losses_per_epochs.append(epoch_loss)
            result_tracker.log_metrics({'loss': epoch_loss}, step=epoch)

            # Print loss information to console
<<<<<<< HEAD
            if use_tqdm:
=======
            if _use_outer_tqdm:
>>>>>>> 333c98b9
                epochs.set_postfix({
                    'loss': self.losses_per_epochs[-1],
                    'prev_loss': self.losses_per_epochs[-2] if epoch > 2 else float('nan'),
                })

            if stopper is not None and stopper.should_evaluate(epoch) and stopper.should_stop(epoch):
                return self.losses_per_epochs

        return self.losses_per_epochs

    def _forward_pass(self, batch, start, stop, current_batch_size, label_smoothing, slice_size):
        # forward pass
        loss = self._process_batch(
            batch=batch,
            start=start,
            stop=stop,
            label_smoothing=label_smoothing,
            slice_size=slice_size,
        )

        # raise error when non-finite loss occurs (NaN, +/-inf)
        if not torch.isfinite(loss):
            raise NonFiniteLossError('Loss is non-finite.')

        # correction for loss reduction
        if self.model.loss.reduction == 'mean':
            this_sub_batch_size = stop - start
            loss *= (this_sub_batch_size / current_batch_size)

        # backward pass
        loss.backward()
        current_epoch_loss = loss.item()

        return current_epoch_loss

    @staticmethod
    @abstractmethod
    def _get_batch_size(batch: Union[MappedTriples, Tuple[MappedTriples, torch.FloatTensor]]) -> int:
        """Get the batch size from a (sub-) batch."""
        raise NotImplementedError

    @abstractmethod
    def _create_instances(self, use_tqdm: Optional[bool] = None) -> Instances:
        """Create the training instances at the beginning of the training loop."""
        raise NotImplementedError

    @abstractmethod
    def _process_batch(
        self,
        batch: Any,
        start: int,
        stop: int,
        label_smoothing: float = 0.0,
        slice_size: Optional[int] = None,
    ) -> torch.FloatTensor:
        """Process a single batch and returns the loss."""
        raise NotImplementedError

    def batch_size_search(
        self,
        batch_size: Optional[int] = None,
    ) -> Tuple[int, bool]:
        """Find the maximum batch size for training with the current setting.

        This method checks how big the batch size can be for the current model with the given training data and the
        hardware at hand. If possible, the method will output the determined batch size and a boolean value indicating
        that this batch size was successfully evaluated. Otherwise, the output will be batch size 1 and the boolean
        value will be False.

        :param batch_size:
            The batch size to start the search with. If None, set batch_size=num_triples (i.e. full batch training).

        :return:
            Tuple containing the maximum possible batch size as well as an indicator if the evaluation with that size
            was successful.
        """
        if batch_size is None:
            batch_size = 8192

        # Set upper bound
        batch_size = min(batch_size, self.triples_factory.num_triples)

        reached_max = False
        evaluated_once = False
        logger.info('Starting batch_size search for training now...')
        while True:
            logger.debug(f'Trying batch_size={batch_size}.')
            try:
                self._free_graph_and_cache()
                self._train(num_epochs=1, batch_size=batch_size, sub_batch_size=None, only_size_probing=True)
            except RuntimeError as runtime_error:
                self._free_graph_and_cache()
                if not is_cudnn_error(runtime_error) and not is_cuda_oom_error(runtime_error):
                    raise runtime_error
                if batch_size == 1:
                    logger.debug(f"batch_size={batch_size} does not fit into your memory with these parameters.")
                    break

                reached_max = True
                batch_size //= 2

                if evaluated_once:
                    logger.info(f'Concluded batch_size search with batch_size={batch_size}.')
                    break

                logger.debug(f'batch_size={batch_size} was too big, trying less now.')
            else:
                self._free_graph_and_cache()
                if not reached_max and batch_size <= self.triples_factory.num_triples:
                    batch_size *= 2
                else:
                    logger.info(f'Concluded batch_size search with batch_size={batch_size}.')
                    evaluated_once = True
                    break

        return batch_size, evaluated_once

    def sub_batch_and_slice(self, batch_size: int) -> Tuple[int, int]:
        """Check if sub-batching and/or slicing is necessary to train the model on the hardware at hand."""
        sub_batch_size, finished_search, supports_sub_batching = self._sub_batch_size_search(batch_size=batch_size)
        # If the sub_batch_size did not finish search with a possibility that fits the hardware, we have to try slicing
        if not finished_search:
            slice_size = self._slice_size_search(
                batch_size=batch_size,
                sub_batch_size=sub_batch_size,
                supports_sub_batching=supports_sub_batching,
            )
        else:
            slice_size = None

        return sub_batch_size, slice_size

    @abstractmethod
    def _slice_size_search(self, batch_size: int, sub_batch_size: int, supports_sub_batching: bool) -> int:
        """Find the maximum slice size for training with the current setting.

        This method finds the biggest slice size to train the model with the given training data and the desired batch
        and sub_batch size on the hardware at hand. If even the slice size 1 is too high, it will raise an error.
        Otherwise it will return the determined slice size.

        :param batch_size:
            The batch size to use.
        :param sub_batch_size:
            The sub-batch size to use.
        :param supports_sub_batching:
            Indicator if the model supports sub-batching. This is used to create appropriate error messages, if needed.

        :return:
            The slice_size that allows training the model with the given parameters on this hardware.

        :raises MemoryError:
            If it is not possible to train the model on the hardware at hand with the given parameters.
        """
        raise NotImplementedError

    def _sub_batch_size_search(self, batch_size: int) -> Tuple[int, bool, bool]:
        """Find the allowable sub batch size for training with the current setting.

        This method checks if it is possible to train the model with the given training data and the desired batch size
        on the hardware at hand. If possible, the sub-batch size equals the batch size. Otherwise, the maximum
        permissible sub-batch size is determined.

        :param batch_size:
            The initial batch size to start with.

        :return:
            Tuple containing the sub-batch size to use and indicating if the search was finished, i.e. successfully
            without hardware errors, as well as if sub-batching is possible
        """
        sub_batch_size = batch_size
        finished_search = False
        supports_sub_batching = True

        try:
            # The cache of the previous run has to be freed to allow accurate memory availability estimates
            self._free_graph_and_cache()
            logger.debug(f'Trying batch_size {batch_size} for training now.')
            self._train(num_epochs=1, batch_size=batch_size, sub_batch_size=sub_batch_size, only_size_probing=True)
        except RuntimeError as runtime_error:
            self._free_graph_and_cache()
            if not is_cudnn_error(runtime_error) and not is_cuda_oom_error(runtime_error):
                raise runtime_error
            logger.debug(f'The batch_size {batch_size} was too big, sub_batching is required.')
            sub_batch_size //= 2
        else:
            finished_search = True
            logger.debug('No sub-batching required.')

        if not finished_search:
            logger.info('Starting sub_batch_size search for training now...')
            if not self.model.supports_subbatching:
                logger.info('This model does not support sub-batching.')
                supports_sub_batching = False
                sub_batch_size = batch_size
            else:
                while True:
                    logger.debug(f'Trying sub_batch_size {sub_batch_size} now.')
                    try:
                        self._free_graph_and_cache()
                        self._train(
                            num_epochs=1,
                            batch_size=batch_size,
                            sub_batch_size=sub_batch_size,
                            only_size_probing=True,
                        )
                    except RuntimeError as runtime_error:
                        self._free_graph_and_cache()
                        if not is_cudnn_error(runtime_error) and not is_cuda_oom_error(runtime_error):
                            raise runtime_error
                        if sub_batch_size == 1:
                            logger.info(
                                f"Even sub_batch_size={sub_batch_size} does not fit in memory with these parameters",
                            )
                            break
                        logger.debug(f'The sub_batch_size {sub_batch_size} was too big, trying less now.')
                        sub_batch_size //= 2
                    else:
                        finished_search = True
                        logger.info(f'Concluded search with sub_batch_size {sub_batch_size}.')
                        break

        self._free_graph_and_cache()

        return sub_batch_size, finished_search, supports_sub_batching

    def _mr_loss_helper(
        self,
        positive_scores: torch.FloatTensor,
        negative_scores: torch.FloatTensor,
        _label_smoothing=None,
    ) -> torch.FloatTensor:
        raise NotImplementedError

    def _label_loss_helper(
        self,
        positive_scores: torch.FloatTensor,
        negative_scores: torch.FloatTensor,
        label_smoothing: float,
    ) -> torch.FloatTensor:
        raise NotImplementedError

    def _self_adversarial_negative_sampling_loss_helper(
        self,
        positive_scores: torch.FloatTensor,
        negative_scores: torch.FloatTensor,
        _label_smoothing=None,
    ) -> torch.FloatTensor:
        raise NotImplementedError

    def to_embeddingdb(self, session=None, use_tqdm: bool = False):
        """Upload to the embedding database.

        :param session: Optional SQLAlchemy session
        :param use_tqdm: Use :mod:`tqdm` progress bar?
        :rtype: embeddingdb.sql.models.Collection
        """
        return self.model.to_embeddingdb(session=session, use_tqdm=use_tqdm)

    def _free_graph_and_cache(self):
        # The cache of the previous run has to be freed to allow accurate memory availability estimates
        torch.cuda.empty_cache()<|MERGE_RESOLUTION|>--- conflicted
+++ resolved
@@ -322,12 +322,7 @@
         _use_inner_tqdm = _use_outer_tqdm and use_tqdm_batch
 
         # When size probing, we don't want progress bars
-<<<<<<< HEAD
-        use_tqdm = use_tqdm and not only_size_probing
-        if use_tqdm:
-=======
         if _use_outer_tqdm:
->>>>>>> 333c98b9
             # Create progress bar
             _tqdm_kwargs = dict(desc=f'Training epochs on {self.device}', unit='epoch')
             if tqdm_kwargs is not None:
@@ -417,11 +412,7 @@
             result_tracker.log_metrics({'loss': epoch_loss}, step=epoch)
 
             # Print loss information to console
-<<<<<<< HEAD
-            if use_tqdm:
-=======
             if _use_outer_tqdm:
->>>>>>> 333c98b9
                 epochs.set_postfix({
                     'loss': self.losses_per_epochs[-1],
                     'prev_loss': self.losses_per_epochs[-2] if epoch > 2 else float('nan'),

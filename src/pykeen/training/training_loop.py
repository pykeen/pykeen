--- conflicted
+++ resolved
@@ -25,12 +25,8 @@
     GradientAbsClippingTrainingCallback,
     GradientNormClippingTrainingCallback,
     MultiTrainingCallback,
-<<<<<<< HEAD
     StopperCallback,
-    TrackerCallback,
-=======
     TrackerTrainingCallback,
->>>>>>> 73edddf7
     TrainingCallbackHint,
     TrainingCallbackKwargsHint,
 )
@@ -441,8 +437,7 @@
         callback = MultiTrainingCallback(callbacks=callbacks, callback_kwargs=callback_kwargs)
         # Register a callback for the result tracker, if given
         if result_tracker is not None:
-<<<<<<< HEAD
-            callback.register_callback(TrackerCallback(result_tracker))
+            callback.register_callback(TrackerTrainingCallback(result_tracker))
         # Register a callback for the early stopper, if given
         if stopper is not None:
             callback.register_callback(
@@ -453,9 +448,6 @@
                     best_epoch_model_file_path=best_epoch_model_file_path,
                 )
             )
-=======
-            callback.register_callback(TrackerTrainingCallback(result_tracker))
->>>>>>> 73edddf7
         if gradient_clipping_max_norm is not None:
             callback.register_callback(
                 GradientNormClippingTrainingCallback(

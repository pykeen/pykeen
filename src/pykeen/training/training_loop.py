--- conflicted
+++ resolved
@@ -857,11 +857,7 @@
         stop: int,
         label_smoothing: float = 0.0,
         slice_size: int | None = None,
-<<<<<<< HEAD
-    ) -> torch.FloatTensor:
-=======
     ) -> FloatTensor:
->>>>>>> cee045f9
         """Process a single batch and returns the loss."""
         raise NotImplementedError
 

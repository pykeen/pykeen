--- conflicted
+++ resolved
@@ -19,15 +19,10 @@
 from torch.utils.data import DataLoader
 from tqdm.autonotebook import tqdm, trange
 
-<<<<<<< HEAD
-from ..losses import Loss
-from ..models import RGCN
-from ..models.base import Model
-=======
 from ..constants import PYKEEN_CHECKPOINTS, PYKEEN_DEFAULT_CHECKPOINT
 from ..losses import Loss, has_mr_loss, has_nssa_loss
+from ..models import RGCN
 from ..models import Model
->>>>>>> 62733a2a
 from ..stoppers import Stopper
 from ..trackers import ResultTracker
 from ..training.schlichtkrull_sampler import GraphSampler
@@ -393,18 +388,16 @@
         :return:
             The losses per epoch.
         """
-<<<<<<< HEAD
+        if self.training_instances is None:
+            raise ValueError('must set training instances before running _train()')
+        if self.optimizer is None:
+            raise ValueError('optimizer must be set before running _train()')
+
         if isinstance(self.model, RGCN) and sampler != 'schlichtkrull':
             logger.warning(
                 'Using RGCN without graph-based sampling! Please select sampler="schlichtkrull" instead of %s.',
                 sampler,
             )
-=======
-        if self.training_instances is None:
-            raise ValueError('must set training instances before running _train()')
-        if self.optimizer is None:
-            raise ValueError('optimizer must be set before running _train()')
->>>>>>> 62733a2a
 
         # Take the biggest possible training batch_size, if batch_size not set
         batch_size_sufficient = False
@@ -748,11 +741,7 @@
 
         return batch_size, evaluated_once
 
-<<<<<<< HEAD
-    def sub_batch_and_slice(self, batch_size: int, sampler: Optional[str]) -> Tuple[int, int]:
-=======
-    def sub_batch_and_slice(self, batch_size: int) -> Tuple[int, Optional[int]]:
->>>>>>> 62733a2a
+    def sub_batch_and_slice(self, batch_size: int, sampler: Optional[str]) -> Tuple[int, Optional[int]]:
         """Check if sub-batching and/or slicing is necessary to train the model on the hardware at hand."""
         sub_batch_size, finished_search, supports_sub_batching = self._sub_batch_size_search(
             batch_size=batch_size,

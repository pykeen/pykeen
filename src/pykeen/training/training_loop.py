# -*- coding: utf-8 -*-

"""Training loops for KGE models using multi-modal information."""

import gc
import logging
import pathlib
import random
import time
from abc import ABC, abstractmethod
from datetime import datetime
from hashlib import md5
from typing import Any, List, Mapping, Optional, Tuple, Type, Union

import numpy as np
import torch
from torch.optim.optimizer import Optimizer
from torch.utils.data import DataLoader
from tqdm.autonotebook import tqdm, trange

from ..constants import PYKEEN_CHECKPOINTS, PYKEEN_DEFAULT_CHECKPOINT
<<<<<<< HEAD
from ..losses import Loss
from ..models import Model
=======
from ..losses import Loss, has_mr_loss, has_nssa_loss
from ..models.base import Model
>>>>>>> 1eabb611
from ..stoppers import Stopper
from ..trackers import ResultTracker
from ..training.schlichtkrull_sampler import GraphSampler
from ..triples import Instances, TriplesFactory
from ..typing import MappedTriples
from ..utils import (
    format_relative_comparison, get_batchnorm_modules, is_cuda_oom_error, is_cudnn_error,
    normalize_string,
)

__all__ = [
    'TrainingLoop',
    'NonFiniteLossError',
    'TrainingApproachLossMismatchError',
    'SubBatchingNotSupportedError',
]

logger = logging.getLogger(__name__)


class NonFiniteLossError(RuntimeError):
    """An exception raised for non-finite loss values."""


class TrainingApproachLossMismatchError(TypeError):
    """An exception when an illegal loss function is used with a given training approach."""


class CheckpointMismatchError(RuntimeError):
    """An exception when a provided checkpoint file does not match the current training loop setup."""


class SubBatchingNotSupportedError(NotImplementedError):
    """An exception raised when sub batching is not implemented."""

    def __init__(self, model: Model):
        super().__init__(model)
        self.model = model

    def __str__(self):  # noqa: D105
        return (
            f'No sub-batching support for {self.model.__class__.__name__} due to modules '
            f'{get_batchnorm_modules(self.model)}.'
        )


def _get_optimizer_kwargs(optimizer: Optimizer) -> Mapping[str, Any]:
    optimizer_kwargs = optimizer.state_dict()
    optimizer_kwargs = {
        key: value
        for key, value in optimizer_kwargs['param_groups'][0].items()
        if key != 'params'
    }
    return optimizer_kwargs


class TrainingLoop(ABC):
    """A training loop."""

    training_instances: Optional[Instances]
    losses_per_epochs: List[float]
    loss_blacklist: Optional[List[Type[Loss]]] = None

    hpo_default = dict(
        num_epochs=dict(type=int, low=100, high=1000, q=100),
        batch_size=dict(type=int, low=32, high=4000, q=100),
    )

    def __init__(
        self,
        model: Model,
        optimizer: Optional[Optimizer] = None,
        automatic_memory_optimization: bool = True,
    ) -> None:
        """Initialize the training loop.

        :param model: The model to train
        :param optimizer: The optimizer to use while training the model
        :param automatic_memory_optimization: bool
            Whether to automatically optimize the sub-batch size during
            training and batch size during evaluation with regards to the hardware at hand.
        """
        self.model = model
        self.optimizer = optimizer
        self.training_instances = None
        self.losses_per_epochs = []
        self.automatic_memory_optimization = automatic_memory_optimization

        if self.loss_blacklist and isinstance(self.model.loss, tuple(self.loss_blacklist)):
            raise TrainingApproachLossMismatchError(
                f'Can not use loss {self.model.loss.__class__.__name__}'
                f' with training approach {self.__class__.__name__}',
            )

        if has_mr_loss(self.model):
            self._loss_helper = self._mr_loss_helper
        elif has_nssa_loss(self.model):
            self._loss_helper = self._self_adversarial_negative_sampling_loss_helper
        else:
            self._loss_helper = self._label_loss_helper

        # The internal epoch state tracks the last finished epoch of the training loop to allow for
        # seamless loading and saving of training checkpoints
        self._epoch = 0

    @classmethod
    def get_normalized_name(cls) -> str:
        """Get the normalized name of the training loop."""
        return normalize_string(cls.__name__, suffix=TrainingLoop.__name__)

    @property
    def triples_factory(self) -> TriplesFactory:  # noqa: D401
        """The triples factory in the model."""
        return self.model.triples_factory

    @property
    def device(self):  # noqa: D401
        """The device used by the model."""
        return self.model.device

    @property
    def checksum(self) -> str:  # noqa: D401
        """The checksum of the model and optimizer the training loop was configured with."""
        h = md5()  # noqa: S303
        h.update(str(self.model).encode('utf-8'))
        h.update(str(self.optimizer).encode('utf-8'))
        return h.hexdigest()

    def train(
        self,
        num_epochs: int = 1,
        batch_size: Optional[int] = None,
        slice_size: Optional[int] = None,
        label_smoothing: float = 0.0,
        sampler: Optional[str] = None,
        continue_training: bool = False,
        only_size_probing: bool = False,
        use_tqdm: bool = True,
        use_tqdm_batch: bool = True,
        tqdm_kwargs: Optional[Mapping[str, Any]] = None,
        stopper: Optional[Stopper] = None,
        result_tracker: Optional[ResultTracker] = None,
        sub_batch_size: Optional[int] = None,
        num_workers: Optional[int] = None,
        clear_optimizer: bool = False,
        checkpoint_directory: Union[None, str, pathlib.Path] = None,
        checkpoint_name: Optional[str] = None,
        checkpoint_frequency: Optional[int] = None,
        checkpoint_on_failure: bool = False,
        drop_last: Optional[bool] = None,
    ) -> List[float]:
        """Train the KGE model.

        :param num_epochs:
            The number of epochs to train the model.
        :param batch_size:
            If set the batch size to use for mini-batch training. Otherwise find the largest possible batch_size
            automatically.
        :param slice_size: >0
            The divisor for the scoring function when using slicing. This is only possible for LCWA training loops in
            general and only for models that have the slicing capability implemented.
        :param label_smoothing: (0 <= label_smoothing < 1)
            If larger than zero, use label smoothing.
        :param sampler: (None or 'schlichtkrull')
            The type of sampler to use. At the moment sLCWA in R-GCN is the only user of schlichtkrull sampling.
        :param continue_training:
            If set to False, (re-)initialize the model's weights. Otherwise continue training.
        :param only_size_probing:
            The evaluation is only performed for two batches to test the memory footprint, especially on GPUs.
        :param use_tqdm: Should a progress bar be shown for epochs?
        :param use_tqdm_batch: Should a progress bar be shown for batching (inside the epoch progress bar)?
        :param tqdm_kwargs:
            Keyword arguments passed to :mod:`tqdm` managing the progress bar.
        :param stopper:
            An instance of :class:`pykeen.stopper.EarlyStopper` with settings for checking
            if training should stop early
        :param result_tracker:
            The result tracker.
        :param sub_batch_size:
            If provided split each batch into sub-batches to avoid memory issues for large models / small GPUs.
        :param num_workers:
            The number of child CPU workers used for loading data. If None, data are loaded in the main process.
        :param clear_optimizer:
            Whether to delete the optimizer instance after training (as the optimizer might have additional memory
            consumption due to e.g. moments in Adam).
        :param checkpoint_directory:
            An optional directory to store the checkpoint files. If None, a subdirectory named ``checkpoints`` in the
            directory defined by :data:`pykeen.constants.PYKEEN_HOME` is used. Unless the environment variable
            ``PYKEEN_HOME`` is overridden, this will be ``~/.pykeen/checkpoints``.
        :param checkpoint_name:
            The filename for saving checkpoints. If the given filename exists already, that file will be loaded and used
            to continue training.
        :param checkpoint_frequency:
            The frequency of saving checkpoints in minutes. Setting it to 0 will save a checkpoint after every epoch.
        :param checkpoint_on_failure:
            Whether to save a checkpoint in cases of a RuntimeError or MemoryError. This option differs from ordinary
            checkpoints, since ordinary checkpoints are only saved after a successful epoch. When saving checkpoints
            due to failure of the training loop there is no guarantee that all random states can be recovered correctly,
            which might cause problems with regards to the reproducibility of that specific training loop. Therefore,
            these checkpoints are saved with a distinct checkpoint name, which will be
            ``PyKEEN_just_saved_my_day_{datetime}.pt`` in the given checkpoint_root.
        :param drop_last:
            Whether to drop the last batch in each epoch to prevent smaller batches. Defaults to False, except if the
            model contains batch normalization layers. Can be provided explicitly to override.

        :return:
            The losses per epoch.
        """
        # Create training instances
        # During size probing the training instances should not show the tqdm progress bar
        self.training_instances = self._create_instances(use_tqdm=not only_size_probing)

        # In some cases, e.g. using Optuna for HPO, the cuda cache from a previous run is not cleared
        torch.cuda.empty_cache()

        # A checkpoint root is always created to ensure a fallback checkpoint can be saved
        if checkpoint_directory is None:
            checkpoint_directory = PYKEEN_CHECKPOINTS
        checkpoint_directory = pathlib.Path(checkpoint_directory)
        checkpoint_directory.mkdir(parents=True, exist_ok=True)
        logger.debug('using checkpoint_root at %s', checkpoint_directory)

        # If a checkpoint file is given, it must be loaded if it exists already
        save_checkpoints = False
        checkpoint_path = None
        if checkpoint_name:
            checkpoint_path = checkpoint_directory.joinpath(checkpoint_name)
            if checkpoint_path.is_file():
                self._load_state(path=checkpoint_path)
                if stopper is not None:
                    stopper_dict = stopper.load_summary_dict_from_training_loop_checkpoint(path=checkpoint_path)
                    # If the stopper dict has any keys, those are written back to the stopper
                    if stopper_dict:
                        stopper._write_from_summary_dict(**stopper_dict)
                    else:
                        logger.warning(
                            'the training loop was configured with a stopper but no stopper configuration was '
                            'saved in the checkpoint',
                        )
                continue_training = True
            else:
                logger.info(f"=> no checkpoint found at '{checkpoint_path}'. Creating a new file.")
            # The checkpoint frequency needs to be set to save checkpoints
            if checkpoint_frequency is None:
                checkpoint_frequency = 30
            save_checkpoints = True
        elif checkpoint_frequency is not None:
            logger.warning(
                "A checkpoint frequency was set, but no checkpoint file was given. No checkpoints will be created",
            )

        checkpoint_on_failure_file_path = None
        if checkpoint_on_failure:
            # In case a checkpoint frequency was set, we warn that no checkpoints will be saved
            date_string = datetime.now().strftime('%Y%m%d_%H_%M_%S')
            # If no checkpoints were requested, a fallback checkpoint is set in case the training loop crashes
            checkpoint_on_failure_file_path = checkpoint_directory.joinpath(
                PYKEEN_DEFAULT_CHECKPOINT.replace('.', f"_{date_string}."),
            )

        # If the stopper loaded from the training loop checkpoint stopped the training, we return those results
        if getattr(stopper, 'stopped', False):
            result = self.losses_per_epochs
        else:
            result = self._train(
                num_epochs=num_epochs,
                batch_size=batch_size,
                slice_size=slice_size,
                label_smoothing=label_smoothing,
                sampler=sampler,
                continue_training=continue_training,
                only_size_probing=only_size_probing,
                use_tqdm=use_tqdm,
                use_tqdm_batch=use_tqdm_batch,
                tqdm_kwargs=tqdm_kwargs,
                stopper=stopper,
                result_tracker=result_tracker,
                sub_batch_size=sub_batch_size,
                num_workers=num_workers,
                save_checkpoints=save_checkpoints,
                checkpoint_path=checkpoint_path,
                checkpoint_frequency=checkpoint_frequency,
                checkpoint_on_failure_file_path=checkpoint_on_failure_file_path,
                drop_last=drop_last,
            )

        # Ensure the release of memory
        torch.cuda.empty_cache()

        # Clear optimizer
        if clear_optimizer:
            self.optimizer = None

        return result

    def _train(  # noqa: C901
        self,
        num_epochs: int = 1,
        batch_size: Optional[int] = None,
        slice_size: Optional[int] = None,
        label_smoothing: float = 0.0,
        sampler: Optional[str] = None,
        continue_training: bool = False,
        only_size_probing: bool = False,
        use_tqdm: bool = True,
        use_tqdm_batch: bool = True,
        tqdm_kwargs: Optional[Mapping[str, Any]] = None,
        stopper: Optional[Stopper] = None,
        result_tracker: Optional[ResultTracker] = None,
        sub_batch_size: Optional[int] = None,
        num_workers: Optional[int] = None,
        save_checkpoints: bool = False,
        checkpoint_path: Union[None, str, pathlib.Path] = None,
        checkpoint_frequency: Optional[int] = None,
        checkpoint_on_failure_file_path: Optional[str] = None,
        drop_last: Optional[bool] = None,
    ) -> List[float]:
        """Train the KGE model.

        :param num_epochs:
            The number of epochs to train the model.
        :param batch_size:
            If set the batch size to use for mini-batch training. Otherwise find the largest possible batch_size
            automatically.
        :param slice_size: >0
            The divisor for the scoring function when using slicing. This is only possible for LCWA training loops in
            general and only for models that have the slicing capability implemented.
        :param label_smoothing: (0 <= label_smoothing < 1)
            If larger than zero, use label smoothing.
        :param sampler: (None or 'schlichtkrull')
            The type of sampler to use. At the moment sLCWA in R-GCN is the only user of schlichtkrull sampling.
        :param continue_training:
            If set to False, (re-)initialize the model's weights. Otherwise continue training.
        :param only_size_probing:
            The evaluation is only performed for two batches to test the memory footprint, especially on GPUs.
        :param use_tqdm:
            Turn on the progress bar for epochs
        :param use_tqdm_batch:
            Turn on the progress bar for batches (sub-progress bar for epochs)
        :param tqdm_kwargs:
            Keyword arguments passed to :mod:`tqdm` managing the progress bar.
        :param stopper:
            An instance of :class:`pykeen.stopper.Stopper` with settings for checking
            if training should stop early
        :param result_tracker:
            The result tracker.
        :param sub_batch_size:
            If provided split each batch into sub-batches to avoid memory issues for large models / small GPUs.
        :param num_workers:
            The number of child CPU workers used for loading data. If None, data are loaded in the main process.
        :param save_checkpoints:
            Activate saving checkpoints.
        :param checkpoint_path:
            The full filepath for saving checkpoints.
        :param checkpoint_frequency:
            The frequency of saving checkpoints in minutes. Setting it to 0 will save a checkpoint after every epoch.
        :param checkpoint_on_failure_file_path:
            The full filepath for saving checkpoints on failure.
        :param drop_last:
            Whether to drop the last batch in each epoch to prevent smaller batches. Defaults to False, except if the
            model contains batch normalization layers. Can be provided explicitly to override.

        :return:
            The losses per epoch.
        """
        # Take the biggest possible training batch_size, if batch_size not set
        batch_size_sufficient = False
        if batch_size is None:
            if self.automatic_memory_optimization:
                # Using automatic memory optimization on CPU may result in undocumented crashes due to OS' OOM killer.
                if self.model.device.type == 'cpu':
                    batch_size = 256
                    batch_size_sufficient = True
                    logger.info(
                        "Currently automatic memory optimization only supports GPUs, but you're using a CPU. "
                        "Therefore, the batch_size will be set to the default value '{batch_size}'",
                    )
                else:
                    batch_size, batch_size_sufficient = self.batch_size_search()
            else:
                batch_size = 256
                logger.info(f"No batch_size provided. Setting batch_size to '{batch_size}'.")

        # This will find necessary parameters to optimize the use of the hardware at hand
        if (
            not only_size_probing
            and self.automatic_memory_optimization
            and not batch_size_sufficient
            and not continue_training
        ):
            # return the relevant parameters slice_size and batch_size
            sub_batch_size, slice_size = self.sub_batch_and_slice(batch_size)

        # Create dummy result tracker
        if result_tracker is None:
            result_tracker = ResultTracker()

        if sub_batch_size is None or sub_batch_size == batch_size:  # by default do not split batches in sub-batches
            sub_batch_size = batch_size
        elif get_batchnorm_modules(self.model):  # if there are any, this is truthy
            raise SubBatchingNotSupportedError(self.model)

        model_contains_batch_norm = bool(get_batchnorm_modules(self.model))
        if batch_size == 1 and model_contains_batch_norm:
            raise ValueError("Cannot train a model with batch_size=1 containing BatchNorm layers.")
        if drop_last is None:
            drop_last = model_contains_batch_norm
            if drop_last and not only_size_probing:
                logger.info(
                    "Dropping last (incomplete) batch each epoch (%s batches).",
                    format_relative_comparison(part=1, total=len(self.training_instances)),
                )

        # Sanity check
        if has_mr_loss(self.model) and label_smoothing > 0.:
            raise RuntimeError('Label smoothing can not be used with margin ranking loss.')

        # Force weight initialization if training continuation is not explicitly requested.
        if not continue_training:
            # Reset the weights
            self.model.reset_parameters_()

            # Create new optimizer
            optimizer_kwargs = _get_optimizer_kwargs(self.optimizer)
            self.optimizer = self.optimizer.__class__(
                params=self.model.get_grad_params(),
                **optimizer_kwargs,
            )
        elif not self.optimizer.state:
            raise ValueError('Cannot continue_training without being trained once.')

        # Ensure the model is on the correct device
        self.model: Model = self.model.to(self.device)

        # Create Sampler
        if sampler == 'schlichtkrull':
            sampler = GraphSampler(self.triples_factory, num_samples=sub_batch_size)
            shuffle = False
        else:
            sampler = None
            shuffle = True

        if num_workers is None:
            num_workers = 0

        # Bind
        num_training_instances = len(self.training_instances)

        _use_outer_tqdm = not only_size_probing and use_tqdm
        _use_inner_tqdm = _use_outer_tqdm and use_tqdm_batch

        # When size probing, we don't want progress bars
        if _use_outer_tqdm:
            # Create progress bar
            _tqdm_kwargs = dict(desc=f'Training epochs on {self.device}', unit='epoch')
            if tqdm_kwargs is not None:
                _tqdm_kwargs.update(tqdm_kwargs)
            epochs = trange(self._epoch + 1, 1 + num_epochs, **_tqdm_kwargs, initial=self._epoch, total=num_epochs)
        elif only_size_probing:
            epochs = range(1, 1 + num_epochs)
        else:
            epochs = range(self._epoch + 1, 1 + num_epochs)

        logger.debug(f'using stopper: {stopper}')

        train_data_loader = DataLoader(
            sampler=sampler,
            dataset=self.training_instances,
            batch_size=batch_size,
            shuffle=shuffle,
            num_workers=num_workers,
            drop_last=drop_last,
        )

        # Save the time to track when the saved point was available
        last_checkpoint = time.time()

        # Training Loop
        for epoch in epochs:
            # When training with an early stopper the memory pressure changes, which may allow for errors each epoch
            try:
                # Enforce training mode
                self.model.train()

                # Accumulate loss over epoch
                current_epoch_loss = 0.

                # Batching
                # Only create a progress bar when not in size probing mode
                if _use_inner_tqdm:
                    batches = tqdm(
                        train_data_loader,
                        desc=f'Training batches on {self.device}',
                        leave=False,
                        unit='batch',
                    )
                else:
                    batches = train_data_loader

                # Flag to check when to quit the size probing
                evaluated_once = False

                for batch in batches:
                    # Recall that torch *accumulates* gradients. Before passing in a
                    # new instance, you need to zero out the gradients from the old instance
                    self.optimizer.zero_grad()

                    # Get batch size of current batch (last batch may be incomplete)
                    current_batch_size = self._get_batch_size(batch)

                    # accumulate gradients for whole batch
                    for start in range(0, current_batch_size, sub_batch_size):
                        stop = min(start + sub_batch_size, current_batch_size)

                        # forward pass call
                        current_epoch_loss += self._forward_pass(
                            batch,
                            start,
                            stop,
                            current_batch_size,
                            label_smoothing,
                            slice_size,
                        )

                    # when called by batch_size_search(), the parameter update should not be applied.
                    if not only_size_probing:
                        # update parameters according to optimizer
                        self.optimizer.step()

                    # After changing applying the gradients to the embeddings, the model is notified that the forward
                    # constraints are no longer applied
                    self.model.post_parameter_update()

                    # For testing purposes we're only interested in processing one batch
                    if only_size_probing and evaluated_once:
                        break

                    evaluated_once = True

                del batch
                del batches
                gc.collect()
                self.optimizer.zero_grad()
                self._free_graph_and_cache()

                # When size probing we don't need the losses
                if only_size_probing:
                    return None

                # Track epoch loss
                epoch_loss = current_epoch_loss / num_training_instances
                self.losses_per_epochs.append(epoch_loss)
                result_tracker.log_metrics({'loss': epoch_loss}, step=epoch)

                # Print loss information to console
                if _use_outer_tqdm:
                    epochs.set_postfix({
                        'loss': self.losses_per_epochs[-1],
                        'prev_loss': self.losses_per_epochs[-2] if epoch > 2 else float('nan'),
                    })

                # Save the last successful finished epoch
                self._epoch = epoch

                should_stop = False
                if stopper is not None and stopper.should_evaluate(epoch) and stopper.should_stop(epoch):
                    should_stop = True
            # When the training loop failed, a fallback checkpoint is created to resume training.
            except (MemoryError, RuntimeError) as e:
                logger.warning(f'The training loop just failed during epoch {epoch} due to error {str(e)}.')
                if checkpoint_on_failure_file_path:
                    self._save_state(path=checkpoint_on_failure_file_path, stopper=stopper)
                    logger.warning(
                        "However, don't worry we got you covered. PyKEEN just saved a checkpoint when this happened "
                        f"at '{checkpoint_on_failure_file_path}'. To resume training from the checkpoint file just "
                        f"restart your code and pass this file path to the training loop or pipeline you used "
                        f"as 'checkpoint_file' argument.",
                    )
                raise e

            # If a checkpoint file is given, we check whether it is time to save a checkpoint
            if save_checkpoints:
                minutes_since_last_checkpoint = (time.time() - last_checkpoint) // 60
                if minutes_since_last_checkpoint >= checkpoint_frequency or should_stop or epoch == num_epochs:
                    self._save_state(path=checkpoint_path, stopper=stopper)
                    last_checkpoint = time.time()

            if should_stop:
                return self.losses_per_epochs

        return self.losses_per_epochs

    def _forward_pass(self, batch, start, stop, current_batch_size, label_smoothing, slice_size):
        # forward pass
        loss = self._process_batch(
            batch=batch,
            start=start,
            stop=stop,
            label_smoothing=label_smoothing,
            slice_size=slice_size,
        )

        # raise error when non-finite loss occurs (NaN, +/-inf)
        if not torch.isfinite(loss):
            raise NonFiniteLossError('Loss is non-finite.')

        # correction for loss reduction
        if self.model.loss.reduction == 'mean':
            this_sub_batch_size = stop - start
            loss *= (this_sub_batch_size / current_batch_size)

        # backward pass
        loss.backward()
        current_epoch_loss = loss.item()

        self.model.post_forward_pass()
        # TODO why not call torch.cuda.empty_cache()? or call self._free_graph_and_cache()?

        return current_epoch_loss

    @staticmethod
    @abstractmethod
    def _get_batch_size(batch: Union[MappedTriples, Tuple[MappedTriples, torch.FloatTensor]]) -> int:
        """Get the batch size from a (sub-) batch."""
        raise NotImplementedError

    @abstractmethod
    def _create_instances(self, use_tqdm: Optional[bool] = None) -> Instances:
        """Create the training instances at the beginning of the training loop."""
        raise NotImplementedError

    @abstractmethod
    def _process_batch(
        self,
        batch: Any,
        start: int,
        stop: int,
        label_smoothing: float = 0.0,
        slice_size: Optional[int] = None,
    ) -> torch.FloatTensor:
        """Process a single batch and returns the loss."""
        raise NotImplementedError

    def batch_size_search(
        self,
        batch_size: Optional[int] = None,
    ) -> Tuple[int, bool]:
        """Find the maximum batch size for training with the current setting.

        This method checks how big the batch size can be for the current model with the given training data and the
        hardware at hand. If possible, the method will output the determined batch size and a boolean value indicating
        that this batch size was successfully evaluated. Otherwise, the output will be batch size 1 and the boolean
        value will be False.

        :param batch_size:
            The batch size to start the search with. If None, set batch_size=num_triples (i.e. full batch training).

        :return:
            Tuple containing the maximum possible batch size as well as an indicator if the evaluation with that size
            was successful.
        """
        if batch_size is None:
            batch_size = 8192

        # Set upper bound
        batch_size = min(batch_size, self.triples_factory.num_triples)

        reached_max = False
        evaluated_once = False
        logger.info('Starting batch_size search for training now...')
        while True:
            logger.debug(f'Trying batch_size={batch_size}.')
            try:
                self._free_graph_and_cache()
                self._train(num_epochs=1, batch_size=batch_size, sub_batch_size=None, only_size_probing=True)
            except RuntimeError as runtime_error:
                self._free_graph_and_cache()
                if not is_cudnn_error(runtime_error) and not is_cuda_oom_error(runtime_error):
                    raise runtime_error
                if batch_size == 1:
                    logger.debug(f"batch_size={batch_size} does not fit into your memory with these parameters.")
                    break

                reached_max = True
                batch_size //= 2

                if evaluated_once:
                    logger.info(f'Concluded batch_size search with batch_size={batch_size}.')
                    break

                logger.debug(f'batch_size={batch_size} was too big, trying less now.')
            else:
                self._free_graph_and_cache()
                if not reached_max and batch_size <= self.triples_factory.num_triples:
                    batch_size *= 2
                else:
                    logger.info(f'Concluded batch_size search with batch_size={batch_size}.')
                    evaluated_once = True
                    break

        return batch_size, evaluated_once

    def sub_batch_and_slice(self, batch_size: int) -> Tuple[int, int]:
        """Check if sub-batching and/or slicing is necessary to train the model on the hardware at hand."""
        sub_batch_size, finished_search, supports_sub_batching = self._sub_batch_size_search(batch_size=batch_size)
        # If the sub_batch_size did not finish search with a possibility that fits the hardware, we have to try slicing
        if not finished_search:
            slice_size = self._slice_size_search(
                batch_size=batch_size,
                sub_batch_size=sub_batch_size,
                supports_sub_batching=supports_sub_batching,
            )
        else:
            slice_size = None

        return sub_batch_size, slice_size

    @abstractmethod
    def _slice_size_search(self, batch_size: int, sub_batch_size: int, supports_sub_batching: bool) -> int:
        """Find the maximum slice size for training with the current setting.

        This method finds the biggest slice size to train the model with the given training data and the desired batch
        and sub_batch size on the hardware at hand. If even the slice size 1 is too high, it will raise an error.
        Otherwise it will return the determined slice size.

        :param batch_size:
            The batch size to use.
        :param sub_batch_size:
            The sub-batch size to use.
        :param supports_sub_batching:
            Indicator if the model supports sub-batching. This is used to create appropriate error messages, if needed.

        :return:
            The slice_size that allows training the model with the given parameters on this hardware.

        :raises MemoryError:
            If it is not possible to train the model on the hardware at hand with the given parameters.
        """
        raise NotImplementedError

    def _sub_batch_size_search(self, batch_size: int) -> Tuple[int, bool, bool]:
        """Find the allowable sub batch size for training with the current setting.

        This method checks if it is possible to train the model with the given training data and the desired batch size
        on the hardware at hand. If possible, the sub-batch size equals the batch size. Otherwise, the maximum
        permissible sub-batch size is determined.

        :param batch_size:
            The initial batch size to start with.

        :return:
            Tuple containing the sub-batch size to use and indicating if the search was finished, i.e. successfully
            without hardware errors, as well as if sub-batching is possible
        """
        sub_batch_size = batch_size
        finished_search = False
        supports_sub_batching = True

        try:
            # The cache of the previous run has to be freed to allow accurate memory availability estimates
            self._free_graph_and_cache()
            logger.debug(f'Trying batch_size {batch_size} for training now.')
            self._train(num_epochs=1, batch_size=batch_size, sub_batch_size=sub_batch_size, only_size_probing=True)
        except RuntimeError as runtime_error:
            self._free_graph_and_cache()
            if not is_cudnn_error(runtime_error) and not is_cuda_oom_error(runtime_error):
                raise runtime_error
            logger.debug(f'The batch_size {batch_size} was too big, sub_batching is required.')
            sub_batch_size //= 2
        else:
            finished_search = True
            logger.debug('No sub-batching required.')

        if not finished_search:
            logger.info('Starting sub_batch_size search for training now...')
            if get_batchnorm_modules(self.model):  # if there are any, this is truthy
                logger.info('This model does not support sub-batching.')
                supports_sub_batching = False
                sub_batch_size = batch_size
            else:
                while True:
                    logger.debug(f'Trying sub_batch_size {sub_batch_size} now.')
                    try:
                        self._free_graph_and_cache()
                        self._train(
                            num_epochs=1,
                            batch_size=batch_size,
                            sub_batch_size=sub_batch_size,
                            only_size_probing=True,
                        )
                    except RuntimeError as runtime_error:
                        self._free_graph_and_cache()
                        if not is_cudnn_error(runtime_error) and not is_cuda_oom_error(runtime_error):
                            raise runtime_error
                        if sub_batch_size == 1:
                            logger.info(
                                f"Even sub_batch_size={sub_batch_size} does not fit in memory with these parameters",
                            )
                            break
                        logger.debug(f'The sub_batch_size {sub_batch_size} was too big, trying less now.')
                        sub_batch_size //= 2
                    else:
                        finished_search = True
                        logger.info(f'Concluded search with sub_batch_size {sub_batch_size}.')
                        break

        self._free_graph_and_cache()

        return sub_batch_size, finished_search, supports_sub_batching

    def _mr_loss_helper(
        self,
        positive_scores: torch.FloatTensor,
        negative_scores: torch.FloatTensor,
        _label_smoothing=None,
    ) -> torch.FloatTensor:
        raise NotImplementedError

    def _label_loss_helper(
        self,
        positive_scores: torch.FloatTensor,
        negative_scores: torch.FloatTensor,
        label_smoothing: float,
    ) -> torch.FloatTensor:
        raise NotImplementedError

    def _self_adversarial_negative_sampling_loss_helper(
        self,
        positive_scores: torch.FloatTensor,
        negative_scores: torch.FloatTensor,
        _label_smoothing=None,
    ) -> torch.FloatTensor:
        raise NotImplementedError

    def _free_graph_and_cache(self):
        self.model._free_graph_and_cache()
        # The cache of the previous run has to be freed to allow accurate memory availability estimates
        torch.cuda.empty_cache()

    def _save_state(self, path: Union[str, pathlib.Path], stopper: Optional[Stopper] = None) -> None:
        """Save the state of the training loop.

        :param path:
            Path of the file where to store the state in.
        :param stopper:
            An instance of :class:`pykeen.stopper.EarlyStopper` with settings for checking
            if training should stop early
        """
        logger.debug("=> Saving checkpoint.")

        if stopper is None:
            stopper_dict = dict()
        else:
            stopper_dict = stopper.get_summary_dict()

        # Only if a cuda device is available, the random state is accessed
        if torch.cuda.is_available():
            torch_cuda_random_state = torch.cuda.get_rng_state()
        else:
            torch_cuda_random_state = None

        torch.save(
            {
                'epoch': self._epoch,
                'loss': self.losses_per_epochs,
                'model_state_dict': self.model.state_dict(),
                'optimizer_state_dict': self.optimizer.state_dict(),
                'checksum': self.checksum,
                'random_seed': self.model._random_seed,
                'stopper_dict': stopper_dict,
                'random_state': random.getstate(),
                'np_random_state': np.random.get_state(),
                'torch_random_state': torch.random.get_rng_state(),
                'torch_cuda_random_state': torch_cuda_random_state,
            },
            path,
        )
        logger.info(f"=> Saved checkpoint after having finished epoch {self._epoch}.")

    def _load_state(self, path: Union[str, pathlib.Path]) -> None:
        """Load the state of the training loop from a checkpoint.

        :param path:
            Path of the file where to load the state from.

        :raises CheckpointMismatchError:
            If the given checkpoint file has a non-matching checksum, i.e. it was saved with a different configuration.
        """
        logger.info(f"=> loading checkpoint '{path}'")
        checkpoint = torch.load(path)
        if checkpoint['checksum'] != self.checksum:
            raise CheckpointMismatchError(
                f"The checkpoint file '{path}' that was provided already exists, but seems to be "
                f"from a different training loop setup.",
            )
        # Cuda requires its own random state, which can only be set when a cuda device is available
        torch_cuda_random_state = checkpoint['torch_cuda_random_state']
        if torch_cuda_random_state is not None and torch.cuda.is_available():
            torch.cuda.set_rng_state(torch_cuda_random_state)
        elif torch_cuda_random_state is not None and not torch.cuda.is_available():
            logger.warning(
                "You're currently trying to resume the training loop on a CPU from a checkpoint that was saved "
                "with a GPU. Therefore, the random state for the CUDA devices can't be set and results may not "
                "be deterministic.",
            )
        elif torch_cuda_random_state is None and torch.cuda.is_available():
            logger.warning(
                "You're currently trying to resume the training loop on a GPU from a checkpoint that was saved "
                "without a GPU. Therefore, the random state for the CUDA devices won't be set and results may not "
                "be deterministic.",
            )

        self._epoch = checkpoint['epoch']
        self.losses_per_epochs = checkpoint['loss']
        self.model.load_state_dict(checkpoint['model_state_dict'])
        self.optimizer.load_state_dict(checkpoint['optimizer_state_dict'])
        random.setstate(checkpoint['random_state'])
        np.random.set_state(checkpoint['np_random_state'])
        torch.random.set_rng_state(checkpoint['torch_random_state'])
        logger.info(f"=> loaded checkpoint '{path}' stopped after having finished epoch {checkpoint['epoch']}")<|MERGE_RESOLUTION|>--- conflicted
+++ resolved
@@ -19,13 +19,8 @@
 from tqdm.autonotebook import tqdm, trange
 
 from ..constants import PYKEEN_CHECKPOINTS, PYKEEN_DEFAULT_CHECKPOINT
-<<<<<<< HEAD
-from ..losses import Loss
+from ..losses import Loss, has_mr_loss, has_nssa_loss
 from ..models import Model
-=======
-from ..losses import Loss, has_mr_loss, has_nssa_loss
-from ..models.base import Model
->>>>>>> 1eabb611
 from ..stoppers import Stopper
 from ..trackers import ResultTracker
 from ..training.schlichtkrull_sampler import GraphSampler

--- conflicted
+++ resolved
@@ -50,13 +50,8 @@
         best_value = -best_value
         current_value = -current_value
 
-<<<<<<< HEAD
     # now: smaller is better
     return current_value < (best_value - absolute_delta)
-=======
-
-StopperCallback = Callable[[Stopper, Union[int, float], int], None]
->>>>>>> 630d8721
 
 
 @fix_dataclass_init_docs
@@ -141,32 +136,11 @@
 
         self.result_tracker.log_metrics(
             metrics=metric_results.to_flat_dict(),
-<<<<<<< HEAD
-            step=self.number_evaluations,  # TODO: Replace by number of epochs
-=======
-            step=epoch,
->>>>>>> 630d8721
+            step=epoch,  # TODO: Replace by number of epochs
             prefix='validation',
         )
         result = metric_results.get_metric(self.metric)
 
-<<<<<<< HEAD
-=======
-        # Only check if enough values are already collected
-        if self.number_evaluations >= self.patience:
-            # Stop if the result did not improve more than delta for patience epochs.
-            if not self.improvement_criterion(buffer=self.buffer, result=result, delta=self.delta):
-                logger.info(f'Stopping early after {self.number_evaluations} evaluations with {self.metric}={result}')
-                for stopped_callback in self.stopped_callbacks:
-                    stopped_callback(self, result, epoch)
-                self.stopped = True
-                return True
-
-        # Update ring buffer
-        self.buffer[self.number_evaluations % self.patience] = result
-        self.number_evaluations += 1
-
->>>>>>> 630d8721
         # Append to history
         self.results.append(result)
         self.number_evaluations += 1
@@ -188,7 +162,7 @@
         if self.remaining_patience <= 0:
             logger.info(f'Stopping early after {self.number_evaluations} evaluations with {self.metric}={result}')
             for stopped_callback in self.stopped_callbacks:
-                stopped_callback(self, result)
+                stopped_callback(self, result, epoch)
             self.stopped = True
             return True
 

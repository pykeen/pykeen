--- conflicted
+++ resolved
@@ -192,7 +192,6 @@
             best_metric=self.best_metric,
         )
 
-<<<<<<< HEAD
     @property
     def improvement(self) -> float:
         """Get the total improvement."""
@@ -200,7 +199,7 @@
             return self.best_metric - self.results[0]
         else:
             return self.results[0] - self.best_metric
-=======
+
     def _write_from_summary_dict(
         self,
         frequency: int,
@@ -222,5 +221,4 @@
         self.results = results
         self.stopped = stopped
         self.best_epoch = best_epoch
-        self.best_metric = best_metric
->>>>>>> c8beeda4
+        self.best_metric = best_metric
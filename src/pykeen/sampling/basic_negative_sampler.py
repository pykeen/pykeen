# -*- coding: utf-8 -*-

"""Negative sampling algorithm based on the work of of Bordes *et al.*."""

from typing import Collection, Optional, Tuple

import torch

from .negative_sampler import NegativeSampler
from ..triples import TriplesFactory

__all__ = [
    'BasicNegativeSampler',
]

LOOKUP = {'h': 0, 'r': 1, 't': 2}


class BasicNegativeSampler(NegativeSampler):
    r"""A basic negative sampler.

    This negative sampler that corrupts positive triples $(h,r,t) \in \mathcal{K}$ by replacing either $h$, $r$ or $t$
    based on the chosen corruption scheme. The corruption scheme can contain $h$, $r$ and $t$ or any subset of these.

    Steps:

    1. Randomly (uniformly) determine whether $h$, $r$ or $t$ shall be corrupted for a positive triple
       $(h,r,t) \in \mathcal{K}$.
    2. Randomly (uniformly) sample an entity $e \in \mathcal{E}$ or relation $r' \in \mathcal{R}$ for selection to
       corrupt the triple.

       - If $h$ was selected before, the corrupted triple is $(e,r,t)$
       - If $r$ was selected before, the corrupted triple is $(h,r',t)$
       - If $t$ was selected before, the corrupted triple is $(h,r,e)$
    3. If ``filtered`` is set to ``True``, all proposed corrupted triples that also exist as
       actual positive triples $(h,r,t) \in \mathcal{K}$ will be removed.
    """

    #: The default strategy for optimizing the negative sampler's hyper-parameters
    hpo_default = dict(
        num_negs_per_pos=dict(type=int, low=1, high=100, q=10),
    )

    def __init__(
        self,
        triples_factory: TriplesFactory,
        num_negs_per_pos: Optional[int] = None,
        filtered: bool = False,
        corruption_scheme: Optional[Collection[str]] = None,
    ) -> None:
        """Initialize the negative sampler with the given entities.

        :param triples_factory: The factory holding the triples to sample from
        :param num_negs_per_pos: Number of negative samples to make per positive triple. Defaults to 1.
        :param filtered: Whether proposed corrupted triples that are in the training data should be filtered.
            Defaults to False. See explanation in :func:`filter_negative_triples` for why this is
            a reasonable default.
        :param corruption_scheme: What sides ('h', 'r', 't') should be corrupted. Defaults to head and tail ('h', 't').
        """
        super().__init__(
            triples_factory=triples_factory,
            num_negs_per_pos=num_negs_per_pos,
            filtered=filtered,
        )
        self.corruption_scheme = corruption_scheme or ('h', 't')
        # Set the indices
        self._corruption_indices = [LOOKUP[side] for side in self.corruption_scheme]

    def sample(self, positive_batch: torch.LongTensor) -> Tuple[torch.LongTensor, Optional[torch.Tensor]]:
        """Generate negative samples from the positive batch."""
        if self.num_negs_per_pos > 1:
            positive_batch = positive_batch.repeat(self.num_negs_per_pos, 1)

        # Bind number of negatives to sample
        num_negs = positive_batch.shape[0]

        # Equally corrupt all sides
        split_idx = num_negs // len(self._corruption_indices)

        # Copy positive batch for corruption.
        # Do not detach, as no gradients should flow into the indices.
        negative_batch = positive_batch.clone()

        for index, start in zip(self._corruption_indices, range(0, num_negs, split_idx)):
            stop = min(start + split_idx, num_negs)

            # Relations have a different index maximum than entities
            index_max = self.num_relations - 1 if index == 1 else self.num_entities - 1

            negative_batch[start:stop, index] = torch.randint(
                high=index_max,
                size=(stop - start,),
                device=positive_batch.device,
            )

            # To make sure we don't replace the {head, relation, tail} by the
            # original value we shift all values greater or equal than the original value by one up
            # for that reason we choose the random value from [0, num_{heads, relations, tails} -1]
            if self.filterer is None:
                negative_batch[start:stop, index] += (
                    negative_batch[start:stop, index] >= positive_batch[start:stop, index]
                ).long()

        # If filtering is activated, all negative triples that are positive in the training dataset will be removed
<<<<<<< HEAD
        if self.filterer is None:
=======
        if self.filterer is not None:
            negative_batch, batch_filter = self.filterer(negative_batch=negative_batch)
        else:
>>>>>>> fd8f7016
            batch_filter = None
        else:
            negative_batch, batch_filter = self.filterer(negative_batch=negative_batch)

        return negative_batch, batch_filter<|MERGE_RESOLUTION|>--- conflicted
+++ resolved
@@ -102,15 +102,9 @@
                 ).long()
 
         # If filtering is activated, all negative triples that are positive in the training dataset will be removed
-<<<<<<< HEAD
-        if self.filterer is None:
-=======
         if self.filterer is not None:
             negative_batch, batch_filter = self.filterer(negative_batch=negative_batch)
         else:
->>>>>>> fd8f7016
             batch_filter = None
-        else:
-            negative_batch, batch_filter = self.filterer(negative_batch=negative_batch)
 
         return negative_batch, batch_filter
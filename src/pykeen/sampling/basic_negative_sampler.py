# -*- coding: utf-8 -*-

"""Negative sampling algorithm based on the work of of Bordes *et al.*."""
<<<<<<< HEAD

from typing import Collection, Optional, Tuple
=======
import math
from typing import Any, Collection, Mapping, Optional, Tuple
>>>>>>> 1bdd5d12

import torch

from .negative_sampler import NegativeSampler

__all__ = [
    'BasicNegativeSampler',
]

LOOKUP = {'h': 0, 'r': 1, 't': 2}


class BasicNegativeSampler(NegativeSampler):
    r"""A basic negative sampler.

    This negative sampler that corrupts positive triples $(h,r,t) \in \mathcal{K}$ by replacing either $h$, $r$ or $t$
    based on the chosen corruption scheme. The corruption scheme can contain $h$, $r$ and $t$ or any subset of these.

    Steps:

    1. Randomly (uniformly) determine whether $h$, $r$ or $t$ shall be corrupted for a positive triple
       $(h,r,t) \in \mathcal{K}$.
    2. Randomly (uniformly) sample an entity $e \in \mathcal{E}$ or relation $r' \in \mathcal{R}$ for selection to
       corrupt the triple.

       - If $h$ was selected before, the corrupted triple is $(e,r,t)$
       - If $r$ was selected before, the corrupted triple is $(h,r',t)$
       - If $t$ was selected before, the corrupted triple is $(h,r,e)$
    3. If ``filtered`` is set to ``True``, all proposed corrupted triples that also exist as
       actual positive triples $(h,r,t) \in \mathcal{K}$ will be removed.
    """

    def __init__(
        self,
        *,
        corruption_scheme: Optional[Collection[str]] = None,
        **kwargs,
    ) -> None:
        """Initialize the basic negative sampler with the given entities.

        :param corruption_scheme:
            What sides ('h', 'r', 't') should be corrupted. Defaults to head and tail ('h', 't').
        :param kwargs:
            Additional keyword based arguments passed to NegativeSampler.
        """
        super().__init__(**kwargs)
        self.corruption_scheme = corruption_scheme or ('h', 't')
        # Set the indices
        self._corruption_indices = [LOOKUP[side] for side in self.corruption_scheme]

    def sample(self, positive_batch: torch.LongTensor) -> Tuple[torch.LongTensor, Optional[torch.Tensor]]:
        """Generate negative samples from the positive batch."""
        if self.num_negs_per_pos > 1:
            positive_batch = positive_batch.repeat(self.num_negs_per_pos, 1)

        # Bind number of negatives to sample
        num_negs = positive_batch.shape[0]

        # Equally corrupt all sides
        split_idx = int(math.ceil(num_negs / len(self._corruption_indices)))

        # Copy positive batch for corruption.
        # Do not detach, as no gradients should flow into the indices.
        negative_batch = positive_batch.clone()

        for index, start in zip(self._corruption_indices, range(0, num_negs, split_idx)):
            stop = min(start + split_idx, num_negs)

            # Relations have a different index maximum than entities
            index_max = self.num_relations if index == 1 else self.num_entities

            # If we do not use a filterer, we at least make sure to not replace the triples by the original value
            if self.filterer is None:
                index_max -= 1

            negative_batch[start:stop, index] = torch.randint(
                high=index_max,
                size=(stop - start,),
                device=positive_batch.device,
            )

            # To make sure we don't replace the {head, relation, tail} by the
            # original value we shift all values greater or equal than the original value by one up
            # for that reason we choose the random value from [0, num_{heads, relations, tails} -1]
            if self.filterer is None:
                negative_batch[start:stop, index] += (
                    negative_batch[start:stop, index] >= positive_batch[start:stop, index]
                ).long()

        # If filtering is activated, all negative triples that are positive in the training dataset will be removed
        if self.filterer is not None:
            negative_batch, batch_filter = self.filterer(negative_batch=negative_batch)
        else:
            batch_filter = None

        return negative_batch, batch_filter<|MERGE_RESOLUTION|>--- conflicted
+++ resolved
@@ -1,13 +1,8 @@
 # -*- coding: utf-8 -*-
 
 """Negative sampling algorithm based on the work of of Bordes *et al.*."""
-<<<<<<< HEAD
-
+import math
 from typing import Collection, Optional, Tuple
-=======
-import math
-from typing import Any, Collection, Mapping, Optional, Tuple
->>>>>>> 1bdd5d12
 
 import torch
 

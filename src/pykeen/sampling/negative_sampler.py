--- conflicted
+++ resolved
@@ -72,14 +72,8 @@
         """Get the normalized name of the negative sampler."""
         return normalize_string(cls.__name__, suffix=NegativeSampler.__name__)
 
-<<<<<<< HEAD
-    def sample(self, positive_batch: torch.LongTensor) -> tuple[torch.LongTensor, torch.BoolTensor | None]:
-        """
-        Generate negative samples from the positive batch.
-=======
     def sample(self, positive_batch: LongTensor) -> tuple[LongTensor, BoolTensor | None]:
         """Generate negative samples from the positive batch.
->>>>>>> cee045f9
 
         :param positive_batch: shape: (batch_size, 3) The positive triples.
 

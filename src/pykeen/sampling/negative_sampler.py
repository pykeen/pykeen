--- conflicted
+++ resolved
@@ -8,11 +8,7 @@
 import torch
 from class_resolver import Hint
 
-<<<<<<< HEAD
-from .filtering import filterer_resolver
-=======
 from .filtering import Filterer, filterer_resolver
->>>>>>> fd8f7016
 from ..triples import TriplesFactory
 from ..utils import normalize_string
 
@@ -49,12 +45,8 @@
         self.triples_factory = triples_factory
         self.num_negs_per_pos = num_negs_per_pos if num_negs_per_pos is not None else 1
         self.filterer = filterer_resolver.make(
-<<<<<<< HEAD
-            pos_kwargs=dict(triples_factory=triples_factory),
-=======
             filterer,
             triples_factory=triples_factory,
->>>>>>> fd8f7016
         ) if filtered else None
 
     @classmethod

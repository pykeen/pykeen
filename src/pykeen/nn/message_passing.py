# -*- coding: utf-8 -*-

"""Various decompositions for R-GCN."""

import logging
from abc import ABC, abstractmethod
from typing import Any, Mapping, Optional, Sequence, Tuple, Union

import torch
from class_resolver import ClassResolver, Hint, HintOrType, OptionalKwargs
from class_resolver.contrib.torch import activation_resolver
from torch import nn
<<<<<<< HEAD
from torch.functional import block_diag
from torch.nn import functional
=======
>>>>>>> 1f42eea5

from .init import uniform_norm_p1_
from .representation import LowRankRepresentation, Representation
from .weighting import EdgeWeighting, edge_weight_resolver
from ..triples import CoreTriplesFactory

__all__ = [
    "RGCNRepresentation",
    "Decomposition",
    "BasesDecomposition",
    "BlockDecomposition",
    "decomposition_resolver",
]

logger = logging.getLogger(__name__)


def _reduce_relation_specific(
    relation: int,
    source: torch.LongTensor,
    target: torch.LongTensor,
    edge_type: torch.LongTensor,
    edge_weights: Optional[torch.FloatTensor],
) -> Union[Tuple[torch.LongTensor, torch.LongTensor, Optional[torch.FloatTensor]], Tuple[None, None, None]]:
    """Reduce edge information to one relation.

    :param relation:
        The relation ID.
    :param source: shape: (num_edges,)
        The source node IDs.
    :param target: shape: (num_edges,)
        The target node IDs.
    :param edge_type: shape: (num_edges,)
        The edge types.
    :param edge_weights: shape: (num_edges,)
        The edge weights.

    :return:
        The source, target, weights for edges related to the desired relation type.
    """
    # mask, shape: (num_edges,)
    edge_mask = edge_type == relation
    if not edge_mask.any():
        return None, None, None

    source_r = source[edge_mask]
    target_r = target[edge_mask]
    if edge_weights is not None:
        edge_weights = edge_weights[edge_mask]

    # bi-directional message passing
    source_r, target_r = torch.cat([source_r, target_r]), torch.cat([target_r, source_r])
    if edge_weights is not None:
        edge_weights = torch.cat([edge_weights, edge_weights])

    return source_r, target_r, edge_weights


class Decomposition(nn.Module, ABC):
    r"""Base module for relation-specific message passing.

    A decomposition module implementation offers a way to reduce the number of parameters needed by learning
    independent $d^2$ matrices for each relation. In R-GCN, the two proposed variants are treated as
    hyper-parameters, and for different datasets different decompositions are superior in performance.

    The decomposition module itself does not compute the full matrix from the factors, but rather provides efficient
    means to compute the product of the factorized matrix with the source nodes' latent features to construct the
    messages. This is usually more efficient than constructing the full matrices.

    For an intuition, you can think about a simple low-rank matrix factorization of rank `1`, where $W = w w^T$
    for a $d$-dimensional vector `w`. Then, computing $Wv$ as $(w w^T) v$ gives you an intermediate result of size
    $d \times d$, while you can also compute $w(w^Tv)$, where the intermediate result is just a scalar.
    """

    def __init__(
        self,
        input_dim: int,
        num_relations: int,
        output_dim: Optional[int] = None,
    ):
        """Initialize the layer.

        :param input_dim: >0
            The input dimension.
        :param num_relations: >0
            The number of relations.
        :param output_dim: >0
            The output dimension. If None is given, defaults to input_dim.
        """
        super().__init__()
        self.input_dim = input_dim
        self.num_relations = num_relations
        if output_dim is None:
            output_dim = input_dim
        self.output_dim = output_dim

    def extra_repr(self) -> str:  # noqa: D102
        return f"input_dim={self.input_dim}, " f"output_dim={self.output_dim}, " f"num_relations={self.num_relations}"

    @abstractmethod
    def forward(
        self,
        x: torch.FloatTensor,
        source: torch.LongTensor,
        target: torch.LongTensor,
        edge_type: torch.LongTensor,
        edge_weights: Optional[torch.FloatTensor] = None,
        accumulator: Optional[torch.FloatTensor] = None,
    ) -> torch.FloatTensor:
        """Relation-specific message passing from source to target.

        :param x: shape: (num_nodes, input_dim)
            The node representations.
        :param source: shape: (num_edges,)
            The source indices.
        :param target: shape: (num_edges,)
            The target indices.
        :param edge_type: shape: (num_edges,)
            The edge types.
        :param edge_weights: shape: (num_edges,)
            Precomputed edge weights.
        :param accumulator: shape: (num_nodes, output_dim)
            a pre-allocated output accumulator. may be used if multiple different message passing steps are performed
            and accumulated by sum. If none is given, create an accumulator filled with zeroes.

        :return: shape: (num_nodes, output_dim)
            The enriched node embeddings.
        """
        raise NotImplementedError

    @abstractmethod
    def reset_parameters(self):
        """Reset the parameters of this layer."""
        raise NotImplementedError


class BasesDecomposition(Decomposition):
    r"""Represent relation-weights as a linear combination of base transformation matrices.

    The basis decomposition represents the relation-specific transformation matrices
    as a weighted combination of base matrices, $\{\mathbf{B}_i^l\}_{i=1}^{B}$, i.e.,

    .. math::

        \mathbf{W}_r^l = \sum \limits_{b=1}^B \alpha_{rb} \mathbf{B}^l_i
    """

    def __init__(
        self,
        input_dim: int,
        num_relations: int,
        num_bases: Optional[int] = None,
        output_dim: Optional[int] = None,
        memory_intense: bool = False,
    ):
        """Initialize the layer.

        :param input_dim: >0
            The input dimension.
        :param num_relations: >0
            The number of relations.
        :param num_bases: >0
            The number of bases to use.
        :param output_dim: >0
            The output dimension. If None is given, defaults to input_dim.
        :param memory_intense:
            Enable memory-intense forward pass which may be faster, in particular if the number of different relations
            is small.
        :raises ValueError: If the ``num_bases`` is greater than ``num_relations``
        """
        super().__init__(
            input_dim=input_dim,
            num_relations=num_relations,
            output_dim=output_dim,
        )

        # Heuristic for default value
        if num_bases is None:
            logger.info("No num_bases was provided. Falling back to 2.")
            num_bases = 2

        if num_bases > num_relations:
            raise ValueError("The number of bases should not exceed the number of relations.")

        self.relation_representations = LowRankRepresentation(
            max_id=num_relations,
            shape=(self.input_dim, self.output_dim),
            weight_initializer=uniform_norm_p1_,
            initializer=nn.init.xavier_normal_,
        )
        self.memory_intense = memory_intense

    # docstr-coverage: inherited
    def reset_parameters(self):  # noqa: D102
        self.relation_representations.reset_parameters()

    def _get_weight(self, relation_id: int) -> torch.FloatTensor:
        """Construct weight matrix for a specific relation ID.

        :param relation_id:
            The relation ID.

        :return:
            A 2-D matrix.
        """
        return self.relation_representations(indices=torch.as_tensor(relation_id)).squeeze(dim=0)

    def _forward_memory_intense(
        self,
        x: torch.FloatTensor,
        source: torch.LongTensor,
        target: torch.LongTensor,
        edge_type: torch.LongTensor,
        out: torch.FloatTensor,
        edge_weights: Optional[torch.FloatTensor] = None,
    ) -> torch.FloatTensor:
        # other relations
        m = torch.einsum(
            "mi,mij->mj",
            x.index_select(dim=0, index=source),
            self.relation_representations(indices=edge_type),
        )
        if edge_weights is not None:
            m = m * edge_weights.unsqueeze(dim=-1)
        return out.index_add(dim=0, index=target, source=m)

    def _forward_memory_light(
        self,
        x: torch.FloatTensor,
        source: torch.LongTensor,
        target: torch.LongTensor,
        edge_type: torch.LongTensor,
        out: torch.FloatTensor,
        edge_weights: Optional[torch.FloatTensor] = None,
    ) -> torch.FloatTensor:
        # other relations
        for r in range(self.num_relations):
            # Select source and target indices as well as edge weights for the
            # currently considered relation
            source_r, target_r, weights_r = _reduce_relation_specific(
                relation=r,
                source=source,
                target=target,
                edge_type=edge_type,
                edge_weights=edge_weights,
            )

            # skip relations without edges
            if source_r is None:
                continue

            # compute message, shape: (num_edges_of_type, output_dim)
            w = self._get_weight(relation_id=r)
            # since we may have one node ID appearing multiple times as source
            # ID, we can save some computation by first reducing to the unique
            # source IDs, compute transformed representations and afterwards
            # select these representations for the correct edges.
            uniq_source_r, inv_source_r = source_r.unique(return_inverse=True)
            # select unique source node representations
            m = x[uniq_source_r]
            # transform representations by relation specific weight
            m = m @ w
            # select the uniquely transformed representations for each edge
            m = m.index_select(dim=0, index=inv_source_r)

            # optional message weighting
            if weights_r is not None:
                m = m * weights_r.unsqueeze(dim=-1)

            # message aggregation
            out = out.index_add(dim=0, index=target_r, source=m)

        return out

    # docstr-coverage: inherited
    def forward(
        self,
        x: torch.FloatTensor,
        source: torch.LongTensor,
        target: torch.LongTensor,
        edge_type: torch.LongTensor,
        edge_weights: Optional[torch.FloatTensor] = None,
        accumulator: Optional[torch.FloatTensor] = None,
    ) -> torch.FloatTensor:  # noqa: D102
        if accumulator is None:
            accumulator = torch.zeros_like(x)
        if self.memory_intense:
            _forward = self._forward_memory_intense
        else:
            _forward = self._forward_memory_light
        return _forward(
            x=x,
            source=source,
            target=target,
            edge_type=edge_type,
            out=accumulator,
            edge_weights=edge_weights,
        )

    def extra_repr(self) -> str:  # noqa: D102
        return super().extra_repr() + f", num_bases={self.num_bases}"


def _stack_matrices(
    num_relations: int,
    num_entities: int,
    source: torch.LongTensor,
    target: torch.LongTensor,
    edge_type: torch.LongTensor,
    edge_weights: Optional[torch.FloatTensor] = None,
    horizontal_stacking: bool = True,
) -> torch.Tensor:
    """
    Stack adjacency matrices as described in [thanapalasingam2021]_.

    :param num_relations:
        the number of relations
    :param num_entities:
        the number of entities
    :param source: shape: (num_triples,)
        the source entity indices
    :param target: shape: (num_triples,)
        the target entity indices
    :param edge_type: shape: (num_triples,)
        the edge type, i.e., relation ID
    :param edge_weights: shape: (num_triples,)
        scalar edge weights
    :param horizontal_stacking:
        whether to use horizontal or vertical stacking

    :return: shape: (num_entities * num_relations, num_entities) / (num_entities, num_entities * num_relations)
        the stacked adjacency matrix
    """
    offset = edge_type * num_entities
    if horizontal_stacking:
        size = (num_entities, num_relations * num_entities)
        target = offset + target
    else:
        size = (num_relations * num_entities, num_entities)
        source = offset + source
    indices = torch.stack([source, target], dim=0)
    if edge_weights is None:
        edge_weights = torch.ones_like(source, dtype=torch.get_default_dtype())
    return torch.sparse_coo_tensor(
        indices=indices,
        values=edge_weights,
        size=size,
    )


class EfficientBasesDecomposition(BasesDecomposition):
    """
    An efficient implementation of the basis decomposition based on [thanapalasingam2021]_.

    The implementation uses a reshaping of the adjacency tensor into a sparse matrix to support message passing by a
    single sparse matrix multiplication.

    .. seealso ::
        https://github.com/thiviyanT/torch-rgcn/blob/267faffd09a441d902c483a8c130410c72910e90/torch_rgcn/layers.py#L450-L565
    """

    def __init__(
        self,
        input_dim: int,
        num_relations: int,
        num_bases: Optional[int] = None,
        output_dim: Optional[int] = None,
    ):
        """
        Initialize the layer.

        :param input_dim: >0
            The input dimension.
        :param num_relations: >0
            The number of relations.
        :param num_bases: >0
            The number of bases to use.
        :param output_dim: >0
            The output dimension. If None is given, defaults to input_dim.
        """
        super().__init__(
            input_dim=input_dim,
            num_relations=num_relations,
            output_dim=output_dim,
            num_bases=num_bases,
            memory_intense=None,
        )
        # > The vertical stacking approach is suitable for low dimensional input and high dimensional output,
        # > because the projection to low dimensions is done first. While the horizontal stacking approach is good
        # > for high dimensional input and low dimensional output as the projection to high dimension is done last.
        self.horizontal_stacking = input_dim > self.output_dim

    def extra_repr(self) -> str:  # noqa: D102
        return super().extra_repr() + f", horizontal_stacking={self.horizontal_stacking}"

    def forward(
        self,
        x: torch.FloatTensor,
        source: torch.LongTensor,
        target: torch.LongTensor,
        edge_type: torch.LongTensor,
        edge_weights: Optional[torch.FloatTensor] = None,
        accumulator: Optional[torch.FloatTensor] = None,
    ) -> torch.FloatTensor:  # noqa: D102
        adj = _stack_matrices(
            num_relations=self.num_relations,
            num_entities=x.shape[0],
            source=source,
            target=target,
            edge_type=edge_type,
            edge_weights=edge_weights,
            horizontal_stacking=self.horizontal_stacking,
        )
        if self.horizontal_stacking:
            x = torch.einsum("ni, rb, bio -> rno", x, self.relation_base_weights, self.bases)
            x = torch.spmm(adj, x.view(-1, self.output_dim))
        else:
            x = torch.spmm(adj, x)
            x = x.view(self.num_relations, -1, self.input_dim)
            x = torch.einsum("rb, bio, rni -> no", self.relation_base_weights, self.bases, x)
        if accumulator is not None:
            x = accumulator + x
        return x


class BlockDecomposition(Decomposition):
    r"""Represent relation-specific weight matrices via block-diagonal matrices.

    The block-diagonal decomposition restricts each transformation matrix to a block-diagonal-matrix, i.e.,

    .. math::

        \mathbf{W}_r^l = diag(\mathbf{B}_{r,1}^l, \ldots, \mathbf{B}_{r,B}^l)

    where $\mathbf{B}_{r,i} \in \mathbb{R}^{(d^{(l) }/ B) \times (d^{(l)} / B)}$.
    """

    def __init__(
        self,
        input_dim: int,
        num_relations: int,
        num_blocks: Optional[int] = None,
        output_dim: Optional[int] = None,
    ):
        """Initialize the layer.

        :param input_dim: >0
            The input dimension.
        :param num_relations: >0
            The number of relations.
        :param num_blocks: >0
            The number of blocks to use. Has to be a divisor of input_dim.
        :param output_dim: >0
            The output dimension. If None is given, defaults to input_dim.
        :raises NotImplementedError: If ``input_dim`` is not divisible by ``num_blocks``
        """
        super().__init__(
            input_dim=input_dim,
            num_relations=num_relations,
            output_dim=output_dim,
        )

        if num_blocks is None:
            logger.info("Using a heuristic to determine the number of blocks.")
            num_blocks = min(i for i in range(2, input_dim + 1) if input_dim % i == 0)

        block_size, remainder = divmod(input_dim, num_blocks)
        if remainder != 0:
            raise NotImplementedError(
                "With block decomposition, the embedding dimension has to be divisible by the number of"
                f" blocks, but {input_dim} % {num_blocks} != 0.",
            )

        self.blocks = nn.Parameter(
            data=torch.empty(
                num_relations + 1,
                num_blocks,
                block_size,
                block_size,
            ),
            requires_grad=True,
        )
        self.num_blocks = num_blocks
        self.block_size = block_size

<<<<<<< HEAD
    def extra_repr(self) -> str:  # noqa: D102
        return super().extra_repr() + f", num_blocks={self.num_blocks}, block_size={self.block_size}"

=======
    # docstr-coverage: inherited
>>>>>>> 1f42eea5
    def reset_parameters(self):  # noqa: D102
        block_size = self.blocks.shape[-1]
        # Xavier Glorot initialization of each block
        std = torch.sqrt(torch.as_tensor(2.0)) / (2 * block_size)
        nn.init.normal_(self.blocks, std=std)

    # docstr-coverage: inherited
    def forward(
        self,
        x: torch.FloatTensor,
        source: torch.LongTensor,
        target: torch.LongTensor,
        edge_type: torch.LongTensor,
        edge_weights: Optional[torch.FloatTensor] = None,
        accumulator: Optional[torch.FloatTensor] = None,
    ) -> torch.FloatTensor:  # noqa: D102
        # accumulator
        if accumulator is None:
            accumulator = torch.zeros_like(x)

        # view as blocks
        x = x.view(-1, self.num_blocks, self.block_size)
        accumulator = accumulator.view(-1, self.num_blocks, self.block_size)

        # other relations
        for r in range(self.num_relations):
            source_r, target_r, weights_r = _reduce_relation_specific(
                relation=r,
                source=source,
                target=target,
                edge_type=edge_type,
                edge_weights=edge_weights,
            )

            # skip relations without edges
            if source_r is None:
                continue

            # compute message, shape: (num_edges_of_type, num_blocks, block_size)
            uniq_source_r, inv_source_r = source_r.unique(return_inverse=True)
            w_r = self.blocks[r]
            m = torch.einsum("nbi,bij->nbj", x[uniq_source_r], w_r).index_select(dim=0, index=inv_source_r)

            # optional message weighting
            if weights_r is not None:
                m = m * weights_r.unsqueeze(dim=1).unsqueeze(dim=2)

            # message aggregation
            accumulator.index_add_(dim=0, index=target_r, source=m)

        return accumulator.view(-1, self.output_dim)


class EfficientBlockDecomposition(BlockDecomposition):
    """
    An efficient implementation of the block decomposition based on [thanapalasingam2021]_.

    The implementation uses a reshaping of the adjacency tensor into a sparse matrix to support message passing by a
    single sparse matrix multiplication.

    .. seealso ::
        https://github.com/thiviyanT/torch-rgcn/blob/267faffd09a441d902c483a8c130410c72910e90/torch_rgcn/layers.py#L450-L565
    """

    def __init__(
        self,
        input_dim: int,
        num_relations: int,
        num_blocks: Optional[int] = None,
        output_dim: Optional[int] = None,
    ):
        """
        Initialize the layer.

        :param input_dim: >0
            The input dimension.
        :param num_relations: >0
            The number of relations.
        :param num_bases: >0
            The number of bases to use.
        :param output_dim: >0
            The output dimension. If None is given, defaults to input_dim.
        """
        super().__init__(
            input_dim=input_dim,
            num_relations=num_relations,
            output_dim=output_dim,
            num_blocks=num_blocks,
        )
        # > The vertical stacking approach is suitable for low dimensional input and high dimensional output,
        # > because the projection to low dimensions is done first. While the horizontal stacking approach is good
        # > for high dimensional input and low dimensional output as the projection to high dimension is done last.
        self.horizontal_stacking = input_dim > self.output_dim

        # TODO: We do not want to have a block for the self-loop
        self.blocks = nn.Parameter(self.blocks[:-1, ...])

    def extra_repr(self) -> str:  # noqa: D102
        return super().extra_repr() + f", horizontal_stacking={self.horizontal_stacking}"

    def forward(
        self,
        x: torch.FloatTensor,
        source: torch.LongTensor,
        target: torch.LongTensor,
        edge_type: torch.LongTensor,
        edge_weights: Optional[torch.FloatTensor] = None,
        accumulator: Optional[torch.FloatTensor] = None,
    ) -> torch.FloatTensor:  # noqa: D102
        adj = _stack_matrices(
            num_relations=self.num_relations,
            num_entities=x.shape[0],
            source=source,
            target=target,
            edge_type=edge_type,
            edge_weights=edge_weights,
            horizontal_stacking=self.horizontal_stacking,
        )
        if self.horizontal_stacking:
            # (n, di) -> (n, nb, bs)
            x = x.view(x.shape[0], self.num_blocks, self.block_size)
            # (n, nb, bs), (R, nb, bs, bs) -> (R, n, nb, bs)
            x = torch.einsum("nbi, rbio -> rnbo", x, self.blocks)
            # (R, n, nb, bs) -> (R * n, do)
            x = x.view(-1, self.output_dim)
            # (n, R * n), (R * n, do) -> (n, do)
            x = torch.sparse.mm(adj, x)
        else:  # vertical stacking
            # (R * n, n), (n, di) -> (R * n, di)
            x = torch.sparse.mm(adj, x)
            # (R * n, di) -> (R, n, nb, bs)
            x = x.view(self.num_relations, -1, self.num_blocks, self.block_size)
            # (R, nb, bs, bs), (R, n, nb, bs) -> (n, nb, bs)
            x = torch.einsum("rbio, rnbi -> nbo", self.blocks, x)
            # (n, nb, bs) -> (n, do)
            x = x.view(-1, self.output_dim)
        if accumulator is not None:
            x = accumulator + x
        return x


class RGCNLayer(nn.Module):
    r"""
    An RGCN layer from [schlichtkrull2018]_ updated to match the official implementation.

    This layer uses separate decompositions for forward and backward edges (i.e., "normal" and implicitly created
    inverse relations), as well as a separate transformation for self-loops.

    Ignoring dropouts, decomposition and normalization, it can be written as

    .. math ::
        y_i = \sigma(
            W^s x_i
            + \sum_{(e_j, r, e_i) \in \mathcal{T}} W^f_r x_j
            + \sum_{(e_i, r, e_j) \in \mathcal{T}} W^b_r x_j
            + b
        )

    where $b, W^s, W^f_r, W^b_r$ are trainable weights. $W^f_r, W^b_r$ are relation-specific, and commonly enmploy a
    weight-sharing mechanism, cf. Decomposition. $\sigma$ is an activation function. The individual terms in both sums
    are typically weighted. This is implemented by EdgeWeighting. Moreover, RGCN employs an edge-dropout, however,
    this needs to be done outside of an individual layer, since the same edges are dropped across all layers. In
    contrast, the self-loop dropout is layer-specific.
    """

    def __init__(
        self,
        input_dim: int,
        num_relations: int,
        output_dim: Optional[int] = None,
        use_bias: bool = True,
        activation: Hint[nn.Module] = None,
        activation_kwargs: Optional[Mapping[str, Any]] = None,
        self_loop_dropout: float = 0.2,
        decomposition: Hint[Decomposition] = None,
        decomposition_kwargs: Optional[Mapping[str, Any]] = None,
    ):
        """
        Initialize the layer.

        :param input_dim: >0
            the input dimension
        :param num_relations:
            the number of relations
        :param output_dim: >0
            the output dimension. If none is given, use the input dimension.
        :param use_bias:
            whether to use a trainable bias
        :param activation:
            the activation function to use. Defaults to None, i.e., the identity function serves as activation.
        :param activation_kwargs:
            additional keyword-based arguments passed to the activation function for instantiation
        :param self_loop_dropout: 0 <= self_loop_dropout <= 1
            the dropout to use for self-loops
        :param decomposition:
            the decomposition to use, cf. Decomposition and decomposition_resolver
        :param decomposition_kwargs:
            the keyword-based arguments passed to the decomposition for instantiation
        """
        super().__init__()
        # cf. https://github.com/MichSchli/RelationPrediction/blob/c77b094fe5c17685ed138dae9ae49b304e0d8d89/code/encoders/message_gcns/gcn_basis.py#L22-L24  # noqa: E501
        # there are separate decompositions for forward and backward relations.
        # the self-loop weight is not decomposed.
        self.fwd = decomposition_resolver.make(
            query=decomposition,
            pos_kwargs=decomposition_kwargs,
            input_dim=input_dim,
            num_relations=num_relations,
        )
        output_dim = self.fwd.output_dim
        self.bwd = decomposition_resolver.make(
            query=decomposition,
            pos_kwargs=decomposition_kwargs,
            input_dim=input_dim,
            num_relations=num_relations,
        )
        self.w_self_loop = nn.Parameter(torch.empty(input_dim, output_dim))
        self.bias = nn.Parameter(torch.empty(output_dim)) if use_bias else None
        self.dropout = nn.Dropout(p=self_loop_dropout)
        if activation is not None:
            activation = activation_resolver.make(query=activation, pos_kwargs=activation_kwargs)
        self.activation = activation

    # docstr-coverage: inherited
    def reset_parameters(self):  # noqa: D102
        if self.bias is not None:
            nn.init.zeros_(self.bias)
        nn.init.xavier_normal_(self.w_self_loop)

    def forward(
        self,
        x: torch.FloatTensor,
        source: torch.LongTensor,
        target: torch.LongTensor,
        edge_type: torch.LongTensor,
        edge_weights: Optional[torch.FloatTensor] = None,
    ):
        """
        Calculate enriched entity representations.

        :param x: shape: (num_entities, input_dim)
            The input entity representations.
        :param source: shape: (num_triples,)
            The indices of the source entity per triple.
        :param target: shape: (num_triples,)
            The indices of the target entity per triple.
        :param edge_type: shape: (num_triples,)
            The relation type per triple.
        :param edge_weights: shape: (num_triples,)
            Scalar edge weights per triple.

        :return: shape: (num_entities, output_dim)
            Enriched entity representations.
        """
        # self-loop
        y = self.dropout(x @ self.w_self_loop)
        # forward messages
        y = self.fwd(
            x=x,
            source=source,
            target=target,
            edge_type=edge_type,
            edge_weights=edge_weights,
            accumulator=y,
        )
        # backward messages
        y = self.bwd(
            x=x,
            source=target,
            target=source,
            edge_type=edge_type,
            edge_weights=edge_weights,
            accumulator=y,
        )
        if self.bias is not None:
            y = y + self.bias
        # activation
        if self.activation is not None:
            y = self.activation(y)
        return y


decomposition_resolver: ClassResolver[Decomposition] = ClassResolver.from_subclasses(
    base=Decomposition, default=BasesDecomposition
)


class RGCNRepresentation(Representation):
    r"""Entity representations enriched by R-GCN.

    The GCN employed by the entity encoder is adapted to include typed edges.
    The forward pass of the GCN is defined by:

     .. math::

        \textbf{e}_{i}^{l+1} = \sigma \left( \sum_{r \in \mathcal{R}}\sum_{j\in \mathcal{N}_{i}^{r}}
        \frac{1}{c_{i,r}} \textbf{W}_{r}^{l} \textbf{e}_{j}^{l} + \textbf{W}_{0}^{l} \textbf{e}_{i}^{l}\right)

    where $\mathcal{N}_{i}^{r}$ is the set of neighbors of node $i$ that are connected to
    $i$ by relation $r$, $c_{i,r}$ is a fixed normalization constant (but it can also be introduced as an additional
    parameter), and $\textbf{W}_{r}^{l} \in \mathbb{R}^{d^{(l)} \times d^{(l)}}$ and
    $\textbf{W}_{0}^{l} \in \mathbb{R}^{d^{(l)} \times d^{(l)}}$ are weight matrices of the `l`-th layer of the
    R-GCN.

    The encoder aggregates for each node $e_i$ the latent representations of its neighbors and its
    own latent representation $e_{i}^{l}$ into a new latent representation $e_{i}^{l+1}$.
    In contrast to standard GCN, R-GCN defines relation specific transformations
    $\textbf{W}_{r}^{l}$ which depend on the type and direction of an edge.

    Since having one matrix for each relation introduces a large number of additional parameters, the authors instead
    propose to use a decomposition, cf. :class:`pykeen.nn.message_passing.Decomposition`.
    """

    def __init__(
        self,
        triples_factory: CoreTriplesFactory,
        max_id: Optional[int] = None,
        shape: Optional[Sequence[int]] = None,
        entity_representations: HintOrType[Representation] = None,
        entity_representations_kwargs: OptionalKwargs = None,
        num_layers: int = 2,
        use_bias: bool = True,
        activation: Hint[nn.Module] = None,
        activation_kwargs: Optional[Mapping[str, Any]] = None,
        edge_dropout: float = 0.4,
        self_loop_dropout: float = 0.2,
        edge_weighting: Hint[EdgeWeighting] = None,
        decomposition: Hint[Decomposition] = None,
        decomposition_kwargs: Optional[Mapping[str, Any]] = None,
        **kwargs,
    ):
        """Instantiate the R-GCN encoder.

        :param triples_factory:
            The triples factory holding the training triples used for message passing.
        :param max_id:
            The maximum number of IDs. could either be None (the default), or match the triples factory's number of
            entities.
        :param shape:
            the shape information. If None, will propagate the shape information of the base entity representations.
        :param entity_representations:
            the base entity representations (or a hint for them)
        :param entity_representations_kwargs:
            additional keyword-based parameters for the base entity representations
        :param num_layers:
            The number of layers.
        :param use_bias:
            Whether to use a bias.
        :param activation:
            The activation.
        :param activation_kwargs:
            Additional keyword based arguments passed if the activation is not pre-instantiated. Ignored otherwise.
        :param edge_dropout:
            The edge dropout to use. Does not apply to self-loops.
        :param self_loop_dropout:
            The self-loop dropout to use.
        :param edge_weighting:
            The edge weighting mechanism.
        :param decomposition:
            The decomposition, cf. :class:`pykeen.nn.message_passing.Decomposition`.
        :param decomposition_kwargs:
            Additional keyword based arguments passed to the decomposition upon instantiation.
        :param kwargs:
            additional keyword-based parameters passed to :meth:`Representation.__init__`
        :raises ValueError: If the triples factory creates inverse triples.
        """
        if max_id:
            assert max_id == triples_factory.num_entities

        # has to be imported now to avoid cyclic imports
        from . import representation_resolver

        base_embeddings = representation_resolver.make(
            entity_representations,
            max_id=triples_factory.num_entities,
            pos_kwargs=entity_representations_kwargs,
        )
        super().__init__(max_id=base_embeddings.max_id, shape=shape or base_embeddings.shape, **kwargs)
        self.entity_embeddings = base_embeddings

        if triples_factory.create_inverse_triples:
            raise ValueError(
                "RGCN internally creates inverse triples. It thus expects a triples factory without them.",
            )

        # Resolve edge weighting
        self.edge_weighting = edge_weight_resolver.make(query=edge_weighting)

        # dropout
        self.edge_dropout = edge_dropout
        self_loop_dropout = self_loop_dropout or edge_dropout

        # Save graph using buffers, such that the tensors are moved together with the model
        h, r, t = triples_factory.mapped_triples.t()
        self.register_buffer("sources", h)
        self.register_buffer("targets", t)
        self.register_buffer("edge_types", r)

        dim = base_embeddings.embedding_dim
        self.layers = nn.ModuleList(
            RGCNLayer(
                input_dim=dim,
                num_relations=triples_factory.num_relations,
                output_dim=dim,
                use_bias=use_bias,
                # no activation on last layer
                # cf. https://github.com/MichSchli/RelationPrediction/blob/c77b094fe5c17685ed138dae9ae49b304e0d8d89/code/common/model_builder.py#L275  # noqa: E501
                activation=activation if i < num_layers - 1 else None,
                activation_kwargs=activation_kwargs,
                self_loop_dropout=self_loop_dropout,
                decomposition=decomposition,
                decomposition_kwargs=decomposition_kwargs,
            )
            for i in range(num_layers)
        )

        # buffering of enriched representations
        self.enriched_embeddings = None

    # docstr-coverage: inherited
    def post_parameter_update(self) -> None:  # noqa: D102
        super().post_parameter_update()

        # invalidate enriched embeddings
        self.enriched_embeddings = None

    # docstr-coverage: inherited
    def reset_parameters(self):  # noqa: D102
        self.entity_embeddings.reset_parameters()

        for m in self.layers:
            if hasattr(m, "reset_parameters"):
                m.reset_parameters()
            elif any(p.requires_grad for p in m.parameters()):
                logger.warning("Layers %s has parameters, but no reset_parameters.", m)

    def _real_forward_all(self) -> torch.FloatTensor:
        if self.enriched_embeddings is not None:
            return self.enriched_embeddings

        # Bind fields
        # shape: (num_entities, embedding_dim)
        x = self.entity_embeddings(indices=None)
        sources = self.sources
        targets = self.targets
        edge_types = self.edge_types

        # Edge dropout: drop the same edges on all layers (only in training mode)
        if self.training and self.edge_dropout is not None:
            # Get random dropout mask
            edge_keep_mask = torch.rand(self.sources.shape[0], device=x.device) > self.edge_dropout

            # Apply to edges
            sources = sources[edge_keep_mask]
            targets = targets[edge_keep_mask]
            edge_types = edge_types[edge_keep_mask]

        # fixed edges -> pre-compute weights
        if self.edge_weighting is not None and sources.numel() > 0:
            edge_weights = torch.empty_like(sources, dtype=torch.float32)
            for r in range(edge_types.max().item() + 1):
                mask = edge_types == r
                if mask.any():
                    edge_weights[mask] = self.edge_weighting(sources[mask], targets[mask])
        else:
            edge_weights = None

        for layer in self.layers:
            x = layer(
                x=x,
                source=sources,
                target=targets,
                edge_type=edge_types,
                edge_weights=edge_weights,
            )

        # Cache enriched representations
        self.enriched_embeddings = x

        return x

    def _plain_forward(
        self,
        indices: Optional[torch.LongTensor] = None,
    ) -> torch.FloatTensor:
        """Enrich the entity embeddings of the decoder using R-GCN message propagation."""
        x = self._real_forward_all()
        if indices is not None:
            x = x[indices]
        return x<|MERGE_RESOLUTION|>--- conflicted
+++ resolved
@@ -10,11 +10,8 @@
 from class_resolver import ClassResolver, Hint, HintOrType, OptionalKwargs
 from class_resolver.contrib.torch import activation_resolver
 from torch import nn
-<<<<<<< HEAD
 from torch.functional import block_diag
 from torch.nn import functional
-=======
->>>>>>> 1f42eea5
 
 from .init import uniform_norm_p1_
 from .representation import LowRankRepresentation, Representation
@@ -500,13 +497,9 @@
         self.num_blocks = num_blocks
         self.block_size = block_size
 
-<<<<<<< HEAD
     def extra_repr(self) -> str:  # noqa: D102
         return super().extra_repr() + f", num_blocks={self.num_blocks}, block_size={self.block_size}"
 
-=======
-    # docstr-coverage: inherited
->>>>>>> 1f42eea5
     def reset_parameters(self):  # noqa: D102
         block_size = self.blocks.shape[-1]
         # Xavier Glorot initialization of each block

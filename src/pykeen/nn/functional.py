"""Functional forms of interaction methods.

These implementations allow for an arbitrary number of batch dimensions,
as well as broadcasting and thus naturally support slicing and 1:n scoring.
"""

from __future__ import annotations

import functools

import numpy
import torch
from torch import broadcast_tensors, nn

from .compute_kernel import batched_dot
from .sim import KG2E_SIMILARITIES
from ..typing import FloatTensor, GaussianDistribution
from ..utils import (
    clamp_norm,
    einsum,
    is_cudnn_error,
    make_ones_like,
    negative_norm,
    negative_norm_of_sum,
    project_entity,
    tensor_product,
    tensor_sum,
)

__all__ = [
    "conve_interaction",
    "cp_interaction",
    "dist_ma_interaction",
    "distmult_interaction",
    "ermlp_interaction",
    "ermlpe_interaction",
    "hole_interaction",
    "kg2e_interaction",
    "multilinear_tucker_interaction",
    "mure_interaction",
    "ntn_interaction",
    "pair_re_interaction",
    "proje_interaction",
    "rescal_interaction",
    "simple_interaction",
    "se_interaction",
    "transd_interaction",
    "transe_interaction",
    "transf_interaction",
    "transh_interaction",
    "transr_interaction",
    "transformer_interaction",
    "triple_re_interaction",
    "tucker_interaction",
    "um_interaction",
    "linea_re_interaction",
]


def _apply_optional_bn_to_tensor(
    x: FloatTensor,
    output_dropout: nn.Dropout,
    batch_norm: nn.BatchNorm1d | None = None,
) -> FloatTensor:
    """Apply optional batch normalization and dropout layer. Supports multiple batch dimensions."""
    if batch_norm is not None:
        shape = x.shape
        x = x.reshape(-1, shape[-1])
        x = batch_norm(x)
        x = x.view(*shape)
    return output_dropout(x)


def _add_cuda_warning(func):
    # docstr-coverage: excused `wrapped`
    @functools.wraps(func)
    def wrapped(*args, **kwargs):
        try:
            return func(*args, **kwargs)
        except RuntimeError as e:
            if not is_cudnn_error(e):
                raise e
            raise RuntimeError(
                "\nThis code crash might have been caused by a CUDA bug, see "
                "https://github.com/allenai/allennlp/issues/2888, "
                "which causes the code to crash during evaluation mode.\n"
                "To avoid this error, the batch size has to be reduced.",
            ) from e

    return wrapped


@_add_cuda_warning
def conve_interaction(
    h: FloatTensor,
    r: FloatTensor,
    t: FloatTensor,
    t_bias: FloatTensor,
    input_channels: int,
    embedding_height: int,
    embedding_width: int,
    hr2d: nn.Module,
    hr1d: nn.Module,
) -> FloatTensor:
    """Evaluate the ConvE interaction function.

    :param h: shape: (`*batch_dims`, dim)
        The head representations.
    :param r: shape: (`*batch_dims`, dim)
        The relation representations.
    :param t: shape: (`*batch_dims`, dim)
        The tail representations.
    :param t_bias: shape: (`*batch_dims`)
        The tail entity bias.
    :param input_channels:
        The number of input channels.
    :param embedding_height:
        The height of the reshaped embedding.
    :param embedding_width:
        The width of the reshaped embedding.
    :param hr2d:
        The first module, transforming the 2D stacked head-relation "image".
    :param hr1d:
        The second module, transforming the 1D flattened output of the 2D module.

    :return: shape: batch_dims
        The scores.
    """
    # repeat if necessary, and concat head and relation
    # shape: -1, num_input_channels, 2*height, width
    x = torch.cat(
        torch.broadcast_tensors(
            h.view(*h.shape[:-1], input_channels, embedding_height, embedding_width),
            r.view(*r.shape[:-1], input_channels, embedding_height, embedding_width),
        ),
        dim=-2,
    )
    prefix_shape = x.shape[:-3]
    x = x.view(-1, input_channels, 2 * embedding_height, embedding_width)

    # shape: -1, num_input_channels, 2*height, width
    x = hr2d(x)

    # -1, num_output_channels * (2 * height - kernel_height + 1) * (width - kernel_width + 1)
    x = x.view(-1, numpy.prod(x.shape[-3:]))
    x = hr1d(x)

    # reshape: (-1, dim) -> (*batch_dims, dim)
    x = x.view(*prefix_shape, h.shape[-1])

    # For efficient calculation, each of the convolved [h, r] rows has only to be multiplied with one t row
    # output_shape: batch_dims
    x = einsum("...d, ...d -> ...", x, t)

    # add bias term
    return x + t_bias


<<<<<<< HEAD
=======
def convkb_interaction(
    h: FloatTensor,
    r: FloatTensor,
    t: FloatTensor,
    conv: nn.Conv2d,
    activation: nn.Module,
    hidden_dropout: nn.Dropout,
    linear: nn.Linear,
) -> FloatTensor:
    r"""Evaluate the ConvKB interaction function.

    .. math::
        W_L drop(act(W_C \ast ([h; r; t]) + b_C)) + b_L

    :param h: shape: (`*batch_dims`, dim)
        The head representations.
    :param r: shape: (`*batch_dims`, dim)
        The relation representations.
    :param t: shape: (`*batch_dims`, dim)
        The tail representations.
    :param conv:
        The 3x1 convolution.
    :param activation:
        The activation function.
    :param hidden_dropout:
        The dropout layer applied to the hidden activations.
    :param linear:
        The final linear layer.

    :return: shape: batch_dims
        The scores.
    """
    # cat into shape (..., 1, d, 3)
    x = torch.stack(torch.broadcast_tensors(h, r, t), dim=-1).unsqueeze(dim=-3)
    s = x.shape
    x = x.view(-1, *s[-3:])
    x = conv(x)
    x = x.view(*s[:-3], -1)
    x = activation(x)

    # Apply dropout, cf. https://github.com/daiquocnguyen/ConvKB/blob/master/model.py#L54-L56
    x = hidden_dropout(x)

    # Linear layer for final scores; use flattened representations, shape: (*batch_dims, d * f)
    x = linear(x)
    return x.squeeze(dim=-1)


>>>>>>> 07808ed4
def distmult_interaction(
    h: FloatTensor,
    r: FloatTensor,
    t: FloatTensor,
) -> FloatTensor:
    """Evaluate the DistMult interaction function.

    :param h: shape: (`*batch_dims`, dim)
        The head representations.
    :param r: shape: (`*batch_dims`, dim)
        The relation representations.
    :param t: shape: (`*batch_dims`, dim)
        The tail representations.

    :return: shape: batch_dims
        The scores.
    """
    return tensor_product(h, r, t).sum(dim=-1)


def dist_ma_interaction(
    h: FloatTensor,
    r: FloatTensor,
    t: FloatTensor,
) -> FloatTensor:
    r"""Evaluate the DistMA interaction function from [shi2019]_.

    .. math ::
        \langle h, r\rangle + \langle r, t\rangle + \langle h, t\rangle

    :param h: shape: (`*batch_dims`, dim)
        The head representations.
    :param r: shape: (`*batch_dims`, dim)
        The relation representations.
    :param t: shape: (`*batch_dims`, dim)
        The tail representations.

    :return: shape: batch_dims
        The scores.
    """
    return batched_dot(h, r) + batched_dot(r, t) + batched_dot(h, t)


def ermlp_interaction(
    h: FloatTensor,
    r: FloatTensor,
    t: FloatTensor,
    hidden: nn.Linear,
    activation: nn.Module,
    final: nn.Linear,
) -> FloatTensor:
    r"""Evaluate the ER-MLP interaction function.

    :param h: shape: (`*batch_dims`, dim)
        The head representations.
    :param r: shape: (`*batch_dims`, dim)
        The relation representations.
    :param t: shape: (`*batch_dims`, dim)
        The tail representations.
    :param hidden:
        The first linear layer.
    :param activation:
        The activation function of the hidden layer.
    :param final:
        The second linear layer.

    :return: shape: batch_dims
        The scores.
    """
    # shortcut for same shape
    if h.shape == r.shape and h.shape == t.shape:
        x = hidden(torch.cat([h, r, t], dim=-1))
    else:
        # split weight into head-/relation-/tail-specific sub-matrices
        *prefix, dim = h.shape
        x = tensor_sum(
            hidden.bias.view(*make_ones_like(prefix), -1),
            *(
                einsum("...i, ji -> ...j", xx, weight)
                for xx, weight in zip([h, r, t], hidden.weight.split(split_size=dim, dim=-1))
            ),
        )
    return final(activation(x)).squeeze(dim=-1)


def ermlpe_interaction(
    h: FloatTensor,
    r: FloatTensor,
    t: FloatTensor,
    mlp: nn.Module,
) -> FloatTensor:
    r"""Evaluate the ER-MLPE interaction function.

    :param h: shape: (`*batch_dims`, dim)
        The head representations.
    :param r: shape: (`*batch_dims`, dim)
        The relation representations.
    :param t: shape: (`*batch_dims`, dim)
        The tail representations.
    :param mlp:
        The MLP.

    :return: shape: batch_dims
        The scores.
    """
    # repeat if necessary, and concat head and relation, (batch_size, num_heads, num_relations, 1, 2 * embedding_dim)
    x = torch.cat(torch.broadcast_tensors(h, r), dim=-1)

    # Predict t embedding, shape: (*batch_dims, d)
    *batch_dims, dim = x.shape
    x = mlp(x.view(-1, dim)).view(*batch_dims, -1)

    # dot product
    return einsum("...d,...d->...", x, t)


def hole_interaction(
    h: FloatTensor,
    r: FloatTensor,
    t: FloatTensor,
) -> FloatTensor:
    """Evaluate the HolE interaction function.

    :param h: shape: (`*batch_dims`, dim)
        The head representations.
    :param r: shape: (`*batch_dims`, dim)
        The relation representations.
    :param t: shape: (`*batch_dims`, dim)
        The tail representations.

    :return: shape: batch_dims
        The scores.
    """
    # composite: (*batch_dims, d)
    composite = circular_correlation(h, t)

    # inner product with relation embedding
    return (r * composite).sum(dim=-1)


def circular_correlation(
    a: FloatTensor,
    b: FloatTensor,
) -> FloatTensor:
    """
    Compute the circular correlation between to vectors.

    .. note ::
        The implementation uses FFT.

    :param a: shape: s_1
        The tensor with the first vectors.
    :param b:
        The tensor with the second vectors.

    :return:
        The circular correlation between the vectors.
    """
    # Circular correlation of entity embeddings
    a_fft = torch.fft.rfft(a, dim=-1)
    b_fft = torch.fft.rfft(b, dim=-1)
    # complex conjugate
    a_fft = torch.conj(a_fft)
    # Hadamard product in frequency domain
    p_fft = a_fft * b_fft
    # inverse real FFT
    return torch.fft.irfft(p_fft, n=a.shape[-1], dim=-1)


def kg2e_interaction(
    h_mean: FloatTensor,
    h_var: FloatTensor,
    r_mean: FloatTensor,
    r_var: FloatTensor,
    t_mean: FloatTensor,
    t_var: FloatTensor,
    similarity: str = "KL",
    exact: bool = True,
) -> FloatTensor:
    """Evaluate the KG2E interaction function.

    :param h_mean: shape: (`*batch_dims`, d)
        The head entity distribution mean.
    :param h_var: shape: (`*batch_dims`, d)
        The head entity distribution variance.
    :param r_mean: shape: (`*batch_dims`, d)
        The relation distribution mean.
    :param r_var: shape: (`*batch_dims`, d)
        The relation distribution variance.
    :param t_mean: shape: (`*batch_dims`, d)
        The tail entity distribution mean.
    :param t_var: shape: (`*batch_dims`, d)
        The tail entity distribution variance.
    :param similarity:
        The similarity measures for gaussian distributions. From {"KL", "EL"}.
    :param exact:
        Whether to leave out constants to accelerate similarity computation.

    :return: shape: batch_dims
        The scores.
    """
    return KG2E_SIMILARITIES[similarity](
        h=GaussianDistribution(mean=h_mean, diagonal_covariance=h_var),
        r=GaussianDistribution(mean=r_mean, diagonal_covariance=r_var),
        t=GaussianDistribution(mean=t_mean, diagonal_covariance=t_var),
        exact=exact,
    )


def ntn_interaction(
    h: FloatTensor,
    t: FloatTensor,
    w: FloatTensor,
    vh: FloatTensor,
    vt: FloatTensor,
    b: FloatTensor,
    u: FloatTensor,
    activation: nn.Module,
) -> FloatTensor:
    r"""Evaluate the NTN interaction function.

    .. math::

        f(h,r,t) = u_r^T act(h W_r t + V_r h + V_r' t + b_r)

    :param h: shape: (`*batch_dims`, dim)
        The head representations.
    :param w: shape: (`*batch_dims`, k, dim, dim)
        The relation specific transformation matrix W_r.
    :param vh: shape: (`*batch_dims`, k, dim)
        The head transformation matrix V_h.
    :param vt: shape: (`*batch_dims`, k, dim)
        The tail transformation matrix V_h.
    :param b: shape: (`*batch_dims`, k)
        The relation specific offset b_r.
    :param u: shape: (`*batch_dims`, k)
        The relation specific final linear transformation b_r.
    :param t: shape: (`*batch_dims`, dim)
        The tail representations.
    :param activation:
        The activation function.

    :return: shape: batch_dims
        The scores.
    """
    return (
        u
        * activation(
            tensor_sum(
                einsum("...d,...kde,...e->...k", h, w, t),  # shape: (*batch_dims, k)
                einsum("...d, ...kd->...k", h, vh),
                einsum("...d, ...kd->...k", t, vt),
                b,
            )
        )
    ).sum(dim=-1)


def proje_interaction(
    h: FloatTensor,
    r: FloatTensor,
    t: FloatTensor,
    d_e: FloatTensor,
    d_r: FloatTensor,
    b_c: FloatTensor,
    b_p: FloatTensor,
    activation: nn.Module,
) -> FloatTensor:
    r"""Evaluate the ProjE interaction function.

    .. math::

        f(h, r, t) = g(t z(D_e h + D_r r + b_c) + b_p)

    :param h: shape: (`*batch_dims`, dim)
        The head representations.
    :param r: shape: (`*batch_dims`, dim)
        The relation representations.
    :param t: shape: (`*batch_dims`, dim)
        The tail representations.
    :param d_e: shape: (dim,)
        Global entity projection.
    :param d_r: shape: (dim,)
        Global relation projection.
    :param b_c: shape: (dim,)
        Global combination bias.
    :param b_p: shape: scalar
        Final score bias
    :param activation:
        The activation function.

    :return: shape: batch_dims
        The scores.
    """
    # global projections
    h = einsum("...d, d -> ...d", h, d_e)
    r = einsum("...d, d -> ...d", r, d_r)

    # combination, shape: (*batch_dims, d)
    x = activation(tensor_sum(h, r, b_c))

    # dot product with t
    return einsum("...d, ...d -> ...", x, t) + b_p


def rescal_interaction(
    h: FloatTensor,
    r: FloatTensor,
    t: FloatTensor,
) -> FloatTensor:
    """Evaluate the RESCAL interaction function.

    :param h: shape: (`*batch_dims`, dim)
        The head representations.
    :param r: shape: (`*batch_dims`, dim, dim)
        The relation representations.
    :param t: shape: (`*batch_dims`, dim)
        The tail representations.

    :return: shape: batch_dims
        The scores.
    """
    return einsum("...d,...de,...e->...", h, r, t)


def simple_interaction(
    h: FloatTensor,
    r: FloatTensor,
    t: FloatTensor,
    h_inv: FloatTensor,
    r_inv: FloatTensor,
    t_inv: FloatTensor,
    clamp: tuple[float, float] | None = None,
) -> FloatTensor:
    """Evaluate the SimplE interaction function.

    :param h: shape: (`*batch_dims`, dim)
        The head representations.
    :param r: shape: (`*batch_dims`, dim, dim)
        The relation representations.
    :param t: shape: (`*batch_dims`, dim)
        The tail representations.
    :param h_inv: shape: (`*batch_dims`, dim)
        The inverse head representations.
    :param r_inv: shape: (`*batch_dims`, dim, dim)
        The relation representations.
    :param t_inv: shape: (`*batch_dims`, dim)
        The tail representations.
    :param clamp:
        Clamp the scores to the given range.

    :return: shape: batch_dims
        The scores.
    """
    scores = 0.5 * (distmult_interaction(h=h, r=r, t=t) + distmult_interaction(h=h_inv, r=r_inv, t=t_inv))
    # Note: In the code in their repository, the score is clamped to [-20, 20].
    #       That is not mentioned in the paper, so it is made optional here.
    if clamp:
        min_, max_ = clamp
        scores = scores.clamp(min=min_, max=max_)
    return scores


def se_interaction(
    h: FloatTensor,
    r_h: FloatTensor,
    r_t: FloatTensor,
    t: FloatTensor,
    p: int,
    power_norm: bool = False,
) -> FloatTensor:
    r"""Evaluate the Structured Embedding interaction function.

    .. math ::
        f(h, r, t) = -\|R_h h - R_t t\|

    :param h: shape: (`*batch_dims`, dim)
        The head representations.
    :param r_h: shape: (`*batch_dims`, rel_dim, dim)
        The relation-specific head projection.
    :param r_t: shape: (`*batch_dims`, rel_dim, dim)
        The relation-specific tail projection.
    :param t: shape: (`*batch_dims`, dim)
        The tail representations.
    :param p:
        The p for the norm. cf. :func:`torch.linalg.vector_norm`.
    :param power_norm:
        Whether to return the powered norm.

    :return: shape: batch_dims
        The scores.
    """
    return negative_norm(
        einsum("...rd,...d->...r", r_h, h) - einsum("...rd,...d->...r", r_t, t),
        p=p,
        power_norm=power_norm,
    )


def toruse_interaction(
    h: FloatTensor,
    r: FloatTensor,
    t: FloatTensor,
    p: int | str = 2,
    power_norm: bool = False,
) -> FloatTensor:
    """Evaluate the TorusE interaction function from [ebisu2018].

    .. note ::
        This only implements the two L_p norm based variants.

    :param h: shape: (`*batch_dims`, dim)
        The head representations.
    :param r: shape: (`*batch_dims`, dim)
        The relation representations.
    :param t: shape: (`*batch_dims`, dim)
        The tail representations.
    :param p:
        The p for the norm.
    :param power_norm:
        Whether to return the powered norm.

    :return: shape: batch_dims
        The scores.
    """
    d = tensor_sum(h, r, -t)
    d = d - torch.floor(d)
    d = torch.minimum(d, 1.0 - d)
    return negative_norm(d, p=p, power_norm=power_norm)


def transd_interaction(
    h: FloatTensor,
    r: FloatTensor,
    t: FloatTensor,
    h_p: FloatTensor,
    r_p: FloatTensor,
    t_p: FloatTensor,
    p: int,
    power_norm: bool = False,
) -> FloatTensor:
    """Evaluate the TransD interaction function.

    :param h: shape: (`*batch_dims`, d_e)
        The head representations.
    :param r: shape: (`*batch_dims`, d_r)
        The relation representations.
    :param t: shape: (`*batch_dims`, d_e)
        The tail representations.
    :param h_p: shape: (`*batch_dims`, d_e)
        The head projections.
    :param r_p: shape: (`*batch_dims`, d_r)
        The relation projections.
    :param t_p: shape: (`*batch_dims`, d_e)
        The tail projections.
    :param p:
        The parameter p for selecting the norm.
    :param power_norm:
        Whether to return the powered norm instead.

    :return: shape: batch_dims
        The scores.
    """
    # Project entities
    h_bot = project_entity(
        e=h,
        e_p=h_p,
        r_p=r_p,
    )
    t_bot = project_entity(
        e=t,
        e_p=t_p,
        r_p=r_p,
    )
    return negative_norm_of_sum(h_bot, r, -t_bot, p=p, power_norm=power_norm)


def transe_interaction(
    h: FloatTensor,
    r: FloatTensor,
    t: FloatTensor,
    p: int | str = 2,
    power_norm: bool = False,
) -> FloatTensor:
    """Evaluate the TransE interaction function.

    :param h: shape: (`*batch_dims`, dim)
        The head representations.
    :param r: shape: (`*batch_dims`, dim)
        The relation representations.
    :param t: shape: (`*batch_dims`, dim)
        The tail representations.
    :param p:
        The p for the norm.
    :param power_norm:
        Whether to return the powered norm.

    :return: shape: batch_dims
        The scores.
    """
    return negative_norm_of_sum(h, r, -t, p=p, power_norm=power_norm)


def transf_interaction(
    h: FloatTensor,
    r: FloatTensor,
    t: FloatTensor,
) -> FloatTensor:
    """Evaluate the TransF interaction function.

    :param h: shape: (`*batch_dims`, dim)
        The head representations.
    :param r: shape: (`*batch_dims`, dim)
        The relation representations.
    :param t: shape: (`*batch_dims`, dim)
        The tail representations.

    :return: shape: batch_dims
        The scores.
    """
    return batched_dot(h + r, t) + batched_dot(h, t - r)


def transh_interaction(
    h: FloatTensor,
    w_r: FloatTensor,
    d_r: FloatTensor,
    t: FloatTensor,
    p: int,
    power_norm: bool = False,
) -> FloatTensor:
    """Evaluate the DistMult interaction function.

    :param h: shape: (`*batch_dims`, dim)
        The head representations.
    :param w_r: shape: (`*batch_dims`, dim)
        The relation normal vector representations.
    :param d_r: shape: (`*batch_dims`, dim)
        The relation difference vector representations.
    :param t: shape: (`*batch_dims`, dim)
        The tail representations.
    :param p:
        The p for the norm. cf. :func:`torch.linalg.vector_norm`.
    :param power_norm:
        Whether to return $|x-y|_p^p$.

    :return: shape: batch_dims
        The scores.
    """
    return negative_norm_of_sum(
        # h projection to hyperplane
        h,
        -einsum("...i, ...i, ...j -> ...j", h, w_r, w_r),
        # r
        d_r,
        # -t projection to hyperplane
        -t,
        einsum("...i, ...i, ...j -> ...j", t, w_r, w_r),
        p=p,
        power_norm=power_norm,
    )


def transr_interaction(
    h: FloatTensor,
    r: FloatTensor,
    t: FloatTensor,
    m_r: FloatTensor,
    p: int,
    power_norm: bool = True,
) -> FloatTensor:
    """Evaluate the TransR interaction function.

    :param h: shape: (`*batch_dims`, d_e)
        Head embeddings.
    :param r: shape: (`*batch_dims`, d_r)
        Relation embeddings.
    :param m_r: shape: (`*batch_dims`, d_e, d_r)
        The relation specific linear transformations.
    :param t: shape: (`*batch_dims`, d_e)
        Tail embeddings.
    :param p:
        The parameter p for selecting the norm.
    :param power_norm:
        Whether to return the powered norm instead.

    :return: shape: batch_dims
        The scores.
    """
    # project to relation specific subspace
    h_bot = einsum("...e, ...er -> ...r", h, m_r)
    t_bot = einsum("...e, ...er -> ...r", t, m_r)
    # ensure constraints
    h_bot = clamp_norm(h_bot, p=2, dim=-1, maxnorm=1.0)
    t_bot = clamp_norm(t_bot, p=2, dim=-1, maxnorm=1.0)
    return negative_norm_of_sum(h_bot, r, -t_bot, p=p, power_norm=power_norm)


def tucker_interaction(
    h: FloatTensor,
    r: FloatTensor,
    t: FloatTensor,
    core_tensor: FloatTensor,
    do_h: nn.Dropout,
    do_r: nn.Dropout,
    do_hr: nn.Dropout,
    bn_h: nn.BatchNorm1d | None,
    bn_hr: nn.BatchNorm1d | None,
) -> FloatTensor:
    r"""Evaluate the TuckEr interaction function.

    Compute scoring function W x_1 h x_2 r x_3 t as in the official implementation, i.e. as

    .. math ::

        DO_{hr}(BN_{hr}(DO_h(BN_h(h)) x_1 DO_r(W x_2 r))) x_3 t

    where BN denotes BatchNorm and DO denotes Dropout

    :param h: shape: (`*batch_dims`, d_e)
        The head representations.
    :param r: shape: (`*batch_dims`, d_r)
        The relation representations.
    :param t: shape: (`*batch_dims`, d_e)
        The tail representations.
    :param core_tensor: shape: (d_e, d_r, d_e)
        The core tensor.
    :param do_h:
        The dropout layer for the head representations.
    :param do_r:
        The first hidden dropout.
    :param do_hr:
        The second hidden dropout.
    :param bn_h:
        The first batch normalization layer.
    :param bn_hr:
        The second batch normalization layer.

    :return: shape: batch_dims
        The scores.
    """
    return (
        _apply_optional_bn_to_tensor(
            x=einsum(
                # x_1 contraction
                "...ik,...i->...k",
                _apply_optional_bn_to_tensor(
                    x=einsum(
                        # x_2 contraction
                        "ijk,...j->...ik",
                        core_tensor,
                        r,
                    ),
                    output_dropout=do_r,
                ),
                _apply_optional_bn_to_tensor(
                    x=h,
                    batch_norm=bn_h,
                    output_dropout=do_h,
                ),
            ),
            batch_norm=bn_hr,
            output_dropout=do_hr,
        )
        * t
    ).sum(dim=-1)


def mure_interaction(
    h: FloatTensor,
    b_h: FloatTensor,
    r_vec: FloatTensor,
    r_mat: FloatTensor,
    t: FloatTensor,
    b_t: FloatTensor,
    p: int | float | str = 2,
    power_norm: bool = False,
) -> FloatTensor:
    r"""Evaluate the MuRE interaction function from [balazevic2019b]_.

    .. math ::
        -\|Rh + r - t\| + b_h + b_t

    :param h: shape: (`*batch_dims`, dim)
        The head representations.
    :param b_h: shape: batch_dims
        The head entity bias.
    :param r_vec: shape: (`*batch_dims`, dim)
        The relation vector.
    :param r_mat: shape: (`*batch_dims`, dim,)
        The diagonal relation matrix.
    :param t: shape: (`*batch_dims`, dim)
        The tail representations.
    :param b_t: shape: batch_dims
        The tail entity bias.
    :param p:
        The parameter p for selecting the norm, cf. :func:`torch.linalg.vector_norm`.
    :param power_norm:
        Whether to return the powered norm instead.

    :return: shape: batch_dims
        The scores.
    """
    return (
        negative_norm_of_sum(
            h * r_mat,
            r_vec,
            -t,
            p=p,
            power_norm=power_norm,
        )
        + b_h
        + b_t
    )


def um_interaction(
    h: FloatTensor,
    t: FloatTensor,
    p: int,
    power_norm: bool = True,
) -> FloatTensor:
    """Evaluate the SimplE interaction function.

    :param h: shape: (`*batch_dims`, dim)
        The head representations.
    :param t: shape: (`*batch_dims`, dim)
        The tail representations.
    :param p:
        The parameter p for selecting the norm.
    :param power_norm:
        Whether to return the powered norm instead.

    :return: shape: batch_dims
        The scores.
    """
    return negative_norm(h - t, p=p, power_norm=power_norm)


def pair_re_interaction(
    h: FloatTensor,
    t: FloatTensor,
    r_h: FloatTensor,
    r_t: FloatTensor,
    p: int | str = 2,
    power_norm: bool = True,
) -> FloatTensor:
    r"""Evaluate the PairRE interaction function.

    .. math ::
        -\|h \odot r_h - t \odot r_t \|

    :param h: shape: (`*batch_dims`, dim)
        The head representations.
    :param t: shape: (`*batch_dims`, dim)
        The tail representations.
    :param r_h: shape: (`*batch_dims`, dim)
        The head part of the relation representations.
    :param r_t: shape: (`*batch_dims`, dim)
        The tail part of the relation representations.
    :param p:
        The parameter p for selecting the norm.
    :param power_norm:
        Whether to return the powered norm instead.

    :return: shape: batch_dims
        The scores.
    """
    return negative_norm_of_sum(
        h * r_h,
        -t * r_t,
        p=p,
        power_norm=power_norm,
    )


def quat_e_interaction(
    h: FloatTensor,
    r: FloatTensor,
    t: FloatTensor,
    table: FloatTensor,
):
    """Evaluate the interaction function of QuatE for given embeddings.

    The embeddings have to be in a broadcastable shape.

    :param h: shape: (`*batch_dims`, dim, 4)
        The head representations.
    :param r: shape: (`*batch_dims`, dim, 4)
        The head representations.
    :param t: shape: (`*batch_dims`, dim, 4)
        The tail representations.
    :param table:
        the quaternion multiplication table.

    :return: shape: (...)
        The scores.
    """
    # TODO: this sign is in the official code, too, but why do we need it?
    return -einsum("...di, ...dj, ...dk, ijk -> ...", h, r, t, table)


def cp_interaction(
    h: FloatTensor,
    r: FloatTensor,
    t: FloatTensor,
) -> FloatTensor:
    """Evaluate the Canonical Tensor Decomposition interaction function.

    :param h: shape: (`*batch_dims`, rank, dim)
        The head representations.
    :param r: shape: (`*batch_dims`, rank, dim)
        The relation representations.
    :param t: shape: (`*batch_dims`, rank, dim)
        The tail representations.

    :return: shape: batch_dims
        The scores.
    """
    return (h * r * t).sum(dim=(-2, -1))


def triple_re_interaction(
    # head
    h: FloatTensor,
    # relation
    r_head: FloatTensor,
    r_mid: FloatTensor,
    r_tail: FloatTensor,
    # tail
    t: FloatTensor,
    # version 2: relation factor offset
    u: float | None = None,
    # extension: negative (power) norm
    p: int = 2,
    power_norm: bool = False,
) -> FloatTensor:
    r"""Evaluate the TripleRE interaction function.

    .. seealso ::
        :class:`pykeen.nn.modules.TripleREInteraction` for the stateful interaction module

    :param h: shape: (`*batch_dims`, rank, dim)
        The head representations.
    :param r_head: shape: (`*batch_dims`, rank, dim)
        The relation-specific head multiplicator representations.
    :param r_mid: shape: (`*batch_dims`, rank, dim)
        The relation representations.
    :param r_tail: shape: (`*batch_dims`, rank, dim)
        The relation-specific tail multiplicator representations.
    :param t: shape: (`*batch_dims`, rank, dim)
        The tail representations.
    :param u:
        the relation factor offset. If u is not None or 0, this corresponds to TripleREv2.
    :param p:
        The p for the norm. cf. :func:`torch.linalg.vector_norm`.
    :param power_norm:
        Whether to return the powered norm.

    :return: shape: batch_dims
        The scores.
    """
    # note: normalization should be done from the representations
    # cf. https://github.com/LongYu-360/TripleRE-Add-NodePiece/blob/994216dcb1d718318384368dd0135477f852c6a4/TripleRE%2BNodepiece/ogb_wikikg2/model.py#L317-L328  # noqa: E501
    # version 2
    if u is not None:
        # r_head = r_head + u * torch.ones_like(r_head)
        # r_tail = r_tail + u * torch.ones_like(r_tail)
        r_head = r_head + u
        r_tail = r_tail + u

    return negative_norm_of_sum(
        h * r_head,
        -t * r_tail,
        r_mid,
        p=p,
        power_norm=power_norm,
    )


def transformer_interaction(
    h: FloatTensor,
    r: FloatTensor,
    t: FloatTensor,
    transformer: nn.TransformerEncoder,
    position_embeddings: FloatTensor,
    final: nn.Module,
) -> FloatTensor:
    r"""Evaluate the Transformer interaction function, as described in [galkin2020]_..

    .. math ::

        \textit{score}(h, r, t) =
            \textit{Linear}(\textit{SumPooling}(\textit{Transformer}([h + pe[0]; r + pe[1]])))^T t

    :param h: shape: (`*batch_dims`, dim)
        The head representations.
    :param r: shape: (`*batch_dims`, dim)
        The relation representations.
    :param t: shape: (`*batch_dims`, dim)
        The tail representations.
    :param transformer:
        the transformer encoder
    :param position_embeddings: shape: (2, dim)
        the positional embeddings, one for head and one for relation
    :param final:
        the final (linear) transformation

    :return:
        The scores.
    """
    # stack h & r (+ broadcast) => shape: (2, *batch_dims, dim)
    x = torch.stack(broadcast_tensors(h, r), dim=0)

    # remember shape for output, but reshape for transformer
    hr_shape = x.shape
    x = x.view(2, -1, hr_shape[-1])

    # get position embeddings, shape: (seq_len, dim)
    # Now we are position-dependent w.r.t qualifier pairs.
    x = x + position_embeddings.unsqueeze(dim=1)

    # seq_length, batch_size, dim
    x = transformer(src=x)

    # Pool output
    x = x.sum(dim=0)

    # output shape: (batch_size, dim)
    x = final(x)

    # reshape
    x = x.view(*hr_shape[1:-1], x.shape[-1])

    return (x * t).sum(dim=-1)


def multilinear_tucker_interaction(
    h: FloatTensor,
    r: FloatTensor,
    t: FloatTensor,
    core_tensor: FloatTensor,
) -> FloatTensor:
    r"""Evaluate the (original) multi-linear TuckEr interaction function.

    .. math ::

        score(h, r, t) = \sum W_{ijk} h_i r_j t_k

    :param h: shape: (`*batch_dims`, d_e)
        The head representations.
    :param r: shape: (`*batch_dims`, d_r)
        The relation representations.
    :param t: shape: (`*batch_dims`, d_e)
        The tail representations.
    :param core_tensor: shape: (d_h, d_r, d_t)
        The core tensor.

    :return: shape: batch_dims
        The scores.
    """
    return einsum("ijk,...i,...j,...k->...", core_tensor, h, r, t)


def linea_re_interaction(
    # head
    h: FloatTensor,
    # relation
    r_head: FloatTensor,
    r_mid: FloatTensor,
    r_tail: FloatTensor,
    # tail
    t: FloatTensor,
    # extension: negative (power) norm
    p: int = 2,
    power_norm: bool = False,
) -> FloatTensor:
    """Evaluate the LineaRE interaction function.

    .. note ::
        the interaction is equivalent to TripleRE interaction without the `u` term.

    :param h: shape: (`*batch_dims`, rank, dim)
        The head representations.
    :param r_head: shape: (`*batch_dims`, rank, dim)
        The relation-specific head multiplicator representations.
    :param r_mid: shape: (`*batch_dims`, rank, dim)
        The relation representations.
    :param r_tail: shape: (`*batch_dims`, rank, dim)
        The relation-specific tail multiplicator representations.
    :param t: shape: (`*batch_dims`, rank, dim)
        The tail representations.
    :param p:
        The p for the norm. cf. :func:`negative_norm_of_sum`.
    :param power_norm:
        Whether to return the powered norm. cf. :func:`negative_norm_of_sum`.

    :return: shape: batch_dims
        The scores.
    """
    return triple_re_interaction(
        h=h, r_head=r_head, r_mid=r_mid, r_tail=r_tail, t=t, u=None, p=p, power_norm=power_norm
    )<|MERGE_RESOLUTION|>--- conflicted
+++ resolved
@@ -156,57 +156,6 @@
     return x + t_bias
 
 
-<<<<<<< HEAD
-=======
-def convkb_interaction(
-    h: FloatTensor,
-    r: FloatTensor,
-    t: FloatTensor,
-    conv: nn.Conv2d,
-    activation: nn.Module,
-    hidden_dropout: nn.Dropout,
-    linear: nn.Linear,
-) -> FloatTensor:
-    r"""Evaluate the ConvKB interaction function.
-
-    .. math::
-        W_L drop(act(W_C \ast ([h; r; t]) + b_C)) + b_L
-
-    :param h: shape: (`*batch_dims`, dim)
-        The head representations.
-    :param r: shape: (`*batch_dims`, dim)
-        The relation representations.
-    :param t: shape: (`*batch_dims`, dim)
-        The tail representations.
-    :param conv:
-        The 3x1 convolution.
-    :param activation:
-        The activation function.
-    :param hidden_dropout:
-        The dropout layer applied to the hidden activations.
-    :param linear:
-        The final linear layer.
-
-    :return: shape: batch_dims
-        The scores.
-    """
-    # cat into shape (..., 1, d, 3)
-    x = torch.stack(torch.broadcast_tensors(h, r, t), dim=-1).unsqueeze(dim=-3)
-    s = x.shape
-    x = x.view(-1, *s[-3:])
-    x = conv(x)
-    x = x.view(*s[:-3], -1)
-    x = activation(x)
-
-    # Apply dropout, cf. https://github.com/daiquocnguyen/ConvKB/blob/master/model.py#L54-L56
-    x = hidden_dropout(x)
-
-    # Linear layer for final scores; use flattened representations, shape: (*batch_dims, d * f)
-    x = linear(x)
-    return x.squeeze(dim=-1)
-
-
->>>>>>> 07808ed4
 def distmult_interaction(
     h: FloatTensor,
     r: FloatTensor,

"""Functional forms of interaction methods.

These implementations allow for an arbitrary number of batch dimensions,
as well as broadcasting and thus naturally support slicing and 1:n scoring.
"""

from __future__ import annotations

import torch
from torch import broadcast_tensors, nn

from .compute_kernel import batched_dot
from ..typing import FloatTensor
from ..utils import (
    clamp_norm,
    einsum,
    negative_norm,
    negative_norm_of_sum,
    project_entity,
    tensor_product,
    tensor_sum,
)

__all__ = [
<<<<<<< HEAD
    "hole_interaction",
=======
    "kg2e_interaction",
>>>>>>> 8852ed59
    "multilinear_tucker_interaction",
    "mure_interaction",
    "ntn_interaction",
    "pair_re_interaction",
    "proje_interaction",
    "rescal_interaction",
    "simple_interaction",
    "se_interaction",
    "transd_interaction",
    "transe_interaction",
    "transf_interaction",
    "transh_interaction",
    "transr_interaction",
    "transformer_interaction",
    "triple_re_interaction",
    "tucker_interaction",
    "um_interaction",
    "linea_re_interaction",
]


def _apply_optional_bn_to_tensor(
    x: FloatTensor,
    output_dropout: nn.Dropout,
    batch_norm: nn.BatchNorm1d | None = None,
) -> FloatTensor:
    """Apply optional batch normalization and dropout layer. Supports multiple batch dimensions."""
    if batch_norm is not None:
        shape = x.shape
        x = x.reshape(-1, shape[-1])
        x = batch_norm(x)
        x = x.view(*shape)
    return output_dropout(x)


def circular_correlation(
    a: FloatTensor,
    b: FloatTensor,
) -> FloatTensor:
    """
    Compute the circular correlation between to vectors.

    .. note ::
        The implementation uses FFT.

    :param a: shape: s_1
        The tensor with the first vectors.
    :param b:
        The tensor with the second vectors.

    :return:
        The circular correlation between the vectors.
    """
    # Circular correlation of entity embeddings
    a_fft = torch.fft.rfft(a, dim=-1)
    b_fft = torch.fft.rfft(b, dim=-1)
    # complex conjugate
    a_fft = torch.conj(a_fft)
    # Hadamard product in frequency domain
    p_fft = a_fft * b_fft
    # inverse real FFT
    return torch.fft.irfft(p_fft, n=a.shape[-1], dim=-1)


def ntn_interaction(
    h: FloatTensor,
    t: FloatTensor,
    w: FloatTensor,
    vh: FloatTensor,
    vt: FloatTensor,
    b: FloatTensor,
    u: FloatTensor,
    activation: nn.Module,
) -> FloatTensor:
    r"""Evaluate the NTN interaction function.

    .. math::

        f(h,r,t) = u_r^T act(h W_r t + V_r h + V_r' t + b_r)

    :param h: shape: (`*batch_dims`, dim)
        The head representations.
    :param w: shape: (`*batch_dims`, k, dim, dim)
        The relation specific transformation matrix W_r.
    :param vh: shape: (`*batch_dims`, k, dim)
        The head transformation matrix V_h.
    :param vt: shape: (`*batch_dims`, k, dim)
        The tail transformation matrix V_h.
    :param b: shape: (`*batch_dims`, k)
        The relation specific offset b_r.
    :param u: shape: (`*batch_dims`, k)
        The relation specific final linear transformation b_r.
    :param t: shape: (`*batch_dims`, dim)
        The tail representations.
    :param activation:
        The activation function.

    :return: shape: batch_dims
        The scores.
    """
    return (
        u
        * activation(
            tensor_sum(
                einsum("...d,...kde,...e->...k", h, w, t),  # shape: (*batch_dims, k)
                einsum("...d, ...kd->...k", h, vh),
                einsum("...d, ...kd->...k", t, vt),
                b,
            )
        )
    ).sum(dim=-1)


def proje_interaction(
    h: FloatTensor,
    r: FloatTensor,
    t: FloatTensor,
    d_e: FloatTensor,
    d_r: FloatTensor,
    b_c: FloatTensor,
    b_p: FloatTensor,
    activation: nn.Module,
) -> FloatTensor:
    r"""Evaluate the ProjE interaction function.

    .. math::

        f(h, r, t) = g(t z(D_e h + D_r r + b_c) + b_p)

    :param h: shape: (`*batch_dims`, dim)
        The head representations.
    :param r: shape: (`*batch_dims`, dim)
        The relation representations.
    :param t: shape: (`*batch_dims`, dim)
        The tail representations.
    :param d_e: shape: (dim,)
        Global entity projection.
    :param d_r: shape: (dim,)
        Global relation projection.
    :param b_c: shape: (dim,)
        Global combination bias.
    :param b_p: shape: scalar
        Final score bias
    :param activation:
        The activation function.

    :return: shape: batch_dims
        The scores.
    """
    # global projections
    h = einsum("...d, d -> ...d", h, d_e)
    r = einsum("...d, d -> ...d", r, d_r)

    # combination, shape: (*batch_dims, d)
    x = activation(tensor_sum(h, r, b_c))

    # dot product with t
    return einsum("...d, ...d -> ...", x, t) + b_p


def rescal_interaction(
    h: FloatTensor,
    r: FloatTensor,
    t: FloatTensor,
) -> FloatTensor:
    """Evaluate the RESCAL interaction function.

    :param h: shape: (`*batch_dims`, dim)
        The head representations.
    :param r: shape: (`*batch_dims`, dim, dim)
        The relation representations.
    :param t: shape: (`*batch_dims`, dim)
        The tail representations.

    :return: shape: batch_dims
        The scores.
    """
    return einsum("...d,...de,...e->...", h, r, t)


def simple_interaction(
    h: FloatTensor,
    r: FloatTensor,
    t: FloatTensor,
    h_inv: FloatTensor,
    r_inv: FloatTensor,
    t_inv: FloatTensor,
    clamp: tuple[float, float] | None = None,
) -> FloatTensor:
    """Evaluate the SimplE interaction function.

    :param h: shape: (`*batch_dims`, dim)
        The head representations.
    :param r: shape: (`*batch_dims`, dim, dim)
        The relation representations.
    :param t: shape: (`*batch_dims`, dim)
        The tail representations.
    :param h_inv: shape: (`*batch_dims`, dim)
        The inverse head representations.
    :param r_inv: shape: (`*batch_dims`, dim, dim)
        The relation representations.
    :param t_inv: shape: (`*batch_dims`, dim)
        The tail representations.
    :param clamp:
        Clamp the scores to the given range.

    :return: shape: batch_dims
        The scores.
    """
    scores = 0.5 * (tensor_product(h, r, t).sum(dim=-1) + tensor_product(h_inv, r_inv, t_inv).sum(dim=-1))
    # Note: In the code in their repository, the score is clamped to [-20, 20].
    #       That is not mentioned in the paper, so it is made optional here.
    if clamp:
        min_, max_ = clamp
        scores = scores.clamp(min=min_, max=max_)
    return scores


def se_interaction(
    h: FloatTensor,
    r_h: FloatTensor,
    r_t: FloatTensor,
    t: FloatTensor,
    p: int,
    power_norm: bool = False,
) -> FloatTensor:
    r"""Evaluate the Structured Embedding interaction function.

    .. math ::
        f(h, r, t) = -\|R_h h - R_t t\|

    :param h: shape: (`*batch_dims`, dim)
        The head representations.
    :param r_h: shape: (`*batch_dims`, rel_dim, dim)
        The relation-specific head projection.
    :param r_t: shape: (`*batch_dims`, rel_dim, dim)
        The relation-specific tail projection.
    :param t: shape: (`*batch_dims`, dim)
        The tail representations.
    :param p:
        The p for the norm. cf. :func:`torch.linalg.vector_norm`.
    :param power_norm:
        Whether to return the powered norm.

    :return: shape: batch_dims
        The scores.
    """
    return negative_norm(
        einsum("...rd,...d->...r", r_h, h) - einsum("...rd,...d->...r", r_t, t),
        p=p,
        power_norm=power_norm,
    )


def toruse_interaction(
    h: FloatTensor,
    r: FloatTensor,
    t: FloatTensor,
    p: int | str = 2,
    power_norm: bool = False,
) -> FloatTensor:
    """Evaluate the TorusE interaction function from [ebisu2018].

    .. note ::
        This only implements the two L_p norm based variants.

    :param h: shape: (`*batch_dims`, dim)
        The head representations.
    :param r: shape: (`*batch_dims`, dim)
        The relation representations.
    :param t: shape: (`*batch_dims`, dim)
        The tail representations.
    :param p:
        The p for the norm.
    :param power_norm:
        Whether to return the powered norm.

    :return: shape: batch_dims
        The scores.
    """
    d = tensor_sum(h, r, -t)
    d = d - torch.floor(d)
    d = torch.minimum(d, 1.0 - d)
    return negative_norm(d, p=p, power_norm=power_norm)


def transd_interaction(
    h: FloatTensor,
    r: FloatTensor,
    t: FloatTensor,
    h_p: FloatTensor,
    r_p: FloatTensor,
    t_p: FloatTensor,
    p: int,
    power_norm: bool = False,
) -> FloatTensor:
    """Evaluate the TransD interaction function.

    :param h: shape: (`*batch_dims`, d_e)
        The head representations.
    :param r: shape: (`*batch_dims`, d_r)
        The relation representations.
    :param t: shape: (`*batch_dims`, d_e)
        The tail representations.
    :param h_p: shape: (`*batch_dims`, d_e)
        The head projections.
    :param r_p: shape: (`*batch_dims`, d_r)
        The relation projections.
    :param t_p: shape: (`*batch_dims`, d_e)
        The tail projections.
    :param p:
        The parameter p for selecting the norm.
    :param power_norm:
        Whether to return the powered norm instead.

    :return: shape: batch_dims
        The scores.
    """
    # Project entities
    h_bot = project_entity(
        e=h,
        e_p=h_p,
        r_p=r_p,
    )
    t_bot = project_entity(
        e=t,
        e_p=t_p,
        r_p=r_p,
    )
    return negative_norm_of_sum(h_bot, r, -t_bot, p=p, power_norm=power_norm)


def transe_interaction(
    h: FloatTensor,
    r: FloatTensor,
    t: FloatTensor,
    p: int | str = 2,
    power_norm: bool = False,
) -> FloatTensor:
    """Evaluate the TransE interaction function.

    :param h: shape: (`*batch_dims`, dim)
        The head representations.
    :param r: shape: (`*batch_dims`, dim)
        The relation representations.
    :param t: shape: (`*batch_dims`, dim)
        The tail representations.
    :param p:
        The p for the norm.
    :param power_norm:
        Whether to return the powered norm.

    :return: shape: batch_dims
        The scores.
    """
    return negative_norm_of_sum(h, r, -t, p=p, power_norm=power_norm)


def transf_interaction(
    h: FloatTensor,
    r: FloatTensor,
    t: FloatTensor,
) -> FloatTensor:
    """Evaluate the TransF interaction function.

    :param h: shape: (`*batch_dims`, dim)
        The head representations.
    :param r: shape: (`*batch_dims`, dim)
        The relation representations.
    :param t: shape: (`*batch_dims`, dim)
        The tail representations.

    :return: shape: batch_dims
        The scores.
    """
    return batched_dot(h + r, t) + batched_dot(h, t - r)


def transh_interaction(
    h: FloatTensor,
    w_r: FloatTensor,
    d_r: FloatTensor,
    t: FloatTensor,
    p: int,
    power_norm: bool = False,
) -> FloatTensor:
    """Evaluate the DistMult interaction function.

    :param h: shape: (`*batch_dims`, dim)
        The head representations.
    :param w_r: shape: (`*batch_dims`, dim)
        The relation normal vector representations.
    :param d_r: shape: (`*batch_dims`, dim)
        The relation difference vector representations.
    :param t: shape: (`*batch_dims`, dim)
        The tail representations.
    :param p:
        The p for the norm. cf. :func:`torch.linalg.vector_norm`.
    :param power_norm:
        Whether to return $|x-y|_p^p$.

    :return: shape: batch_dims
        The scores.
    """
    return negative_norm_of_sum(
        # h projection to hyperplane
        h,
        -einsum("...i, ...i, ...j -> ...j", h, w_r, w_r),
        # r
        d_r,
        # -t projection to hyperplane
        -t,
        einsum("...i, ...i, ...j -> ...j", t, w_r, w_r),
        p=p,
        power_norm=power_norm,
    )


def transr_interaction(
    h: FloatTensor,
    r: FloatTensor,
    t: FloatTensor,
    m_r: FloatTensor,
    p: int,
    power_norm: bool = True,
) -> FloatTensor:
    """Evaluate the TransR interaction function.

    :param h: shape: (`*batch_dims`, d_e)
        Head embeddings.
    :param r: shape: (`*batch_dims`, d_r)
        Relation embeddings.
    :param m_r: shape: (`*batch_dims`, d_e, d_r)
        The relation specific linear transformations.
    :param t: shape: (`*batch_dims`, d_e)
        Tail embeddings.
    :param p:
        The parameter p for selecting the norm.
    :param power_norm:
        Whether to return the powered norm instead.

    :return: shape: batch_dims
        The scores.
    """
    # project to relation specific subspace
    h_bot = einsum("...e, ...er -> ...r", h, m_r)
    t_bot = einsum("...e, ...er -> ...r", t, m_r)
    # ensure constraints
    h_bot = clamp_norm(h_bot, p=2, dim=-1, maxnorm=1.0)
    t_bot = clamp_norm(t_bot, p=2, dim=-1, maxnorm=1.0)
    return negative_norm_of_sum(h_bot, r, -t_bot, p=p, power_norm=power_norm)


def tucker_interaction(
    h: FloatTensor,
    r: FloatTensor,
    t: FloatTensor,
    core_tensor: FloatTensor,
    do_h: nn.Dropout,
    do_r: nn.Dropout,
    do_hr: nn.Dropout,
    bn_h: nn.BatchNorm1d | None,
    bn_hr: nn.BatchNorm1d | None,
) -> FloatTensor:
    r"""Evaluate the TuckEr interaction function.

    Compute scoring function W x_1 h x_2 r x_3 t as in the official implementation, i.e. as

    .. math ::

        DO_{hr}(BN_{hr}(DO_h(BN_h(h)) x_1 DO_r(W x_2 r))) x_3 t

    where BN denotes BatchNorm and DO denotes Dropout

    :param h: shape: (`*batch_dims`, d_e)
        The head representations.
    :param r: shape: (`*batch_dims`, d_r)
        The relation representations.
    :param t: shape: (`*batch_dims`, d_e)
        The tail representations.
    :param core_tensor: shape: (d_e, d_r, d_e)
        The core tensor.
    :param do_h:
        The dropout layer for the head representations.
    :param do_r:
        The first hidden dropout.
    :param do_hr:
        The second hidden dropout.
    :param bn_h:
        The first batch normalization layer.
    :param bn_hr:
        The second batch normalization layer.

    :return: shape: batch_dims
        The scores.
    """
    return (
        _apply_optional_bn_to_tensor(
            x=einsum(
                # x_1 contraction
                "...ik,...i->...k",
                _apply_optional_bn_to_tensor(
                    x=einsum(
                        # x_2 contraction
                        "ijk,...j->...ik",
                        core_tensor,
                        r,
                    ),
                    output_dropout=do_r,
                ),
                _apply_optional_bn_to_tensor(
                    x=h,
                    batch_norm=bn_h,
                    output_dropout=do_h,
                ),
            ),
            batch_norm=bn_hr,
            output_dropout=do_hr,
        )
        * t
    ).sum(dim=-1)


def mure_interaction(
    h: FloatTensor,
    b_h: FloatTensor,
    r_vec: FloatTensor,
    r_mat: FloatTensor,
    t: FloatTensor,
    b_t: FloatTensor,
    p: int | float | str = 2,
    power_norm: bool = False,
) -> FloatTensor:
    r"""Evaluate the MuRE interaction function from [balazevic2019b]_.

    .. math ::
        -\|Rh + r - t\| + b_h + b_t

    :param h: shape: (`*batch_dims`, dim)
        The head representations.
    :param b_h: shape: batch_dims
        The head entity bias.
    :param r_vec: shape: (`*batch_dims`, dim)
        The relation vector.
    :param r_mat: shape: (`*batch_dims`, dim,)
        The diagonal relation matrix.
    :param t: shape: (`*batch_dims`, dim)
        The tail representations.
    :param b_t: shape: batch_dims
        The tail entity bias.
    :param p:
        The parameter p for selecting the norm, cf. :func:`torch.linalg.vector_norm`.
    :param power_norm:
        Whether to return the powered norm instead.

    :return: shape: batch_dims
        The scores.
    """
    return (
        negative_norm_of_sum(
            h * r_mat,
            r_vec,
            -t,
            p=p,
            power_norm=power_norm,
        )
        + b_h
        + b_t
    )


def um_interaction(
    h: FloatTensor,
    t: FloatTensor,
    p: int,
    power_norm: bool = True,
) -> FloatTensor:
    """Evaluate the SimplE interaction function.

    :param h: shape: (`*batch_dims`, dim)
        The head representations.
    :param t: shape: (`*batch_dims`, dim)
        The tail representations.
    :param p:
        The parameter p for selecting the norm.
    :param power_norm:
        Whether to return the powered norm instead.

    :return: shape: batch_dims
        The scores.
    """
    return negative_norm(h - t, p=p, power_norm=power_norm)


def pair_re_interaction(
    h: FloatTensor,
    t: FloatTensor,
    r_h: FloatTensor,
    r_t: FloatTensor,
    p: int | str = 2,
    power_norm: bool = True,
) -> FloatTensor:
    r"""Evaluate the PairRE interaction function.

    .. math ::
        -\|h \odot r_h - t \odot r_t \|

    :param h: shape: (`*batch_dims`, dim)
        The head representations.
    :param t: shape: (`*batch_dims`, dim)
        The tail representations.
    :param r_h: shape: (`*batch_dims`, dim)
        The head part of the relation representations.
    :param r_t: shape: (`*batch_dims`, dim)
        The tail part of the relation representations.
    :param p:
        The parameter p for selecting the norm.
    :param power_norm:
        Whether to return the powered norm instead.

    :return: shape: batch_dims
        The scores.
    """
    return negative_norm_of_sum(
        h * r_h,
        -t * r_t,
        p=p,
        power_norm=power_norm,
    )


def quat_e_interaction(
    h: FloatTensor,
    r: FloatTensor,
    t: FloatTensor,
    table: FloatTensor,
):
    """Evaluate the interaction function of QuatE for given embeddings.

    The embeddings have to be in a broadcastable shape.

    :param h: shape: (`*batch_dims`, dim, 4)
        The head representations.
    :param r: shape: (`*batch_dims`, dim, 4)
        The head representations.
    :param t: shape: (`*batch_dims`, dim, 4)
        The tail representations.
    :param table:
        the quaternion multiplication table.

    :return: shape: (...)
        The scores.
    """
    # TODO: this sign is in the official code, too, but why do we need it?
    return -einsum("...di, ...dj, ...dk, ijk -> ...", h, r, t, table)


def triple_re_interaction(
    # head
    h: FloatTensor,
    # relation
    r_head: FloatTensor,
    r_mid: FloatTensor,
    r_tail: FloatTensor,
    # tail
    t: FloatTensor,
    # version 2: relation factor offset
    u: float | None = None,
    # extension: negative (power) norm
    p: int = 2,
    power_norm: bool = False,
) -> FloatTensor:
    r"""Evaluate the TripleRE interaction function.

    .. seealso ::
        :class:`pykeen.nn.modules.TripleREInteraction` for the stateful interaction module

    :param h: shape: (`*batch_dims`, rank, dim)
        The head representations.
    :param r_head: shape: (`*batch_dims`, rank, dim)
        The relation-specific head multiplicator representations.
    :param r_mid: shape: (`*batch_dims`, rank, dim)
        The relation representations.
    :param r_tail: shape: (`*batch_dims`, rank, dim)
        The relation-specific tail multiplicator representations.
    :param t: shape: (`*batch_dims`, rank, dim)
        The tail representations.
    :param u:
        the relation factor offset. If u is not None or 0, this corresponds to TripleREv2.
    :param p:
        The p for the norm. cf. :func:`torch.linalg.vector_norm`.
    :param power_norm:
        Whether to return the powered norm.

    :return: shape: batch_dims
        The scores.
    """
    # note: normalization should be done from the representations
    # cf. https://github.com/LongYu-360/TripleRE-Add-NodePiece/blob/994216dcb1d718318384368dd0135477f852c6a4/TripleRE%2BNodepiece/ogb_wikikg2/model.py#L317-L328  # noqa: E501
    # version 2
    if u is not None:
        # r_head = r_head + u * torch.ones_like(r_head)
        # r_tail = r_tail + u * torch.ones_like(r_tail)
        r_head = r_head + u
        r_tail = r_tail + u

    return negative_norm_of_sum(
        h * r_head,
        -t * r_tail,
        r_mid,
        p=p,
        power_norm=power_norm,
    )


def transformer_interaction(
    h: FloatTensor,
    r: FloatTensor,
    t: FloatTensor,
    transformer: nn.TransformerEncoder,
    position_embeddings: FloatTensor,
    final: nn.Module,
) -> FloatTensor:
    r"""Evaluate the Transformer interaction function, as described in [galkin2020]_..

    .. math ::

        \textit{score}(h, r, t) =
            \textit{Linear}(\textit{SumPooling}(\textit{Transformer}([h + pe[0]; r + pe[1]])))^T t

    :param h: shape: (`*batch_dims`, dim)
        The head representations.
    :param r: shape: (`*batch_dims`, dim)
        The relation representations.
    :param t: shape: (`*batch_dims`, dim)
        The tail representations.
    :param transformer:
        the transformer encoder
    :param position_embeddings: shape: (2, dim)
        the positional embeddings, one for head and one for relation
    :param final:
        the final (linear) transformation

    :return:
        The scores.
    """
    # stack h & r (+ broadcast) => shape: (2, *batch_dims, dim)
    x = torch.stack(broadcast_tensors(h, r), dim=0)

    # remember shape for output, but reshape for transformer
    hr_shape = x.shape
    x = x.view(2, -1, hr_shape[-1])

    # get position embeddings, shape: (seq_len, dim)
    # Now we are position-dependent w.r.t qualifier pairs.
    x = x + position_embeddings.unsqueeze(dim=1)

    # seq_length, batch_size, dim
    x = transformer(src=x)

    # Pool output
    x = x.sum(dim=0)

    # output shape: (batch_size, dim)
    x = final(x)

    # reshape
    x = x.view(*hr_shape[1:-1], x.shape[-1])

    return (x * t).sum(dim=-1)


def multilinear_tucker_interaction(
    h: FloatTensor,
    r: FloatTensor,
    t: FloatTensor,
    core_tensor: FloatTensor,
) -> FloatTensor:
    r"""Evaluate the (original) multi-linear TuckEr interaction function.

    .. math ::

        score(h, r, t) = \sum W_{ijk} h_i r_j t_k

    :param h: shape: (`*batch_dims`, d_e)
        The head representations.
    :param r: shape: (`*batch_dims`, d_r)
        The relation representations.
    :param t: shape: (`*batch_dims`, d_e)
        The tail representations.
    :param core_tensor: shape: (d_h, d_r, d_t)
        The core tensor.

    :return: shape: batch_dims
        The scores.
    """
    return einsum("ijk,...i,...j,...k->...", core_tensor, h, r, t)


def linea_re_interaction(
    # head
    h: FloatTensor,
    # relation
    r_head: FloatTensor,
    r_mid: FloatTensor,
    r_tail: FloatTensor,
    # tail
    t: FloatTensor,
    # extension: negative (power) norm
    p: int = 2,
    power_norm: bool = False,
) -> FloatTensor:
    """Evaluate the LineaRE interaction function.

    .. note ::
        the interaction is equivalent to TripleRE interaction without the `u` term.

    :param h: shape: (`*batch_dims`, rank, dim)
        The head representations.
    :param r_head: shape: (`*batch_dims`, rank, dim)
        The relation-specific head multiplicator representations.
    :param r_mid: shape: (`*batch_dims`, rank, dim)
        The relation representations.
    :param r_tail: shape: (`*batch_dims`, rank, dim)
        The relation-specific tail multiplicator representations.
    :param t: shape: (`*batch_dims`, rank, dim)
        The tail representations.
    :param p:
        The p for the norm. cf. :func:`negative_norm_of_sum`.
    :param power_norm:
        Whether to return the powered norm. cf. :func:`negative_norm_of_sum`.

    :return: shape: batch_dims
        The scores.
    """
    return triple_re_interaction(
        h=h, r_head=r_head, r_mid=r_mid, r_tail=r_tail, t=t, u=None, p=p, power_norm=power_norm
    )<|MERGE_RESOLUTION|>--- conflicted
+++ resolved
@@ -22,11 +22,6 @@
 )
 
 __all__ = [
-<<<<<<< HEAD
-    "hole_interaction",
-=======
-    "kg2e_interaction",
->>>>>>> 8852ed59
     "multilinear_tucker_interaction",
     "mure_interaction",
     "ntn_interaction",

--- conflicted
+++ resolved
@@ -30,11 +30,6 @@
 __all__ = [
     "conve_interaction",
     "convkb_interaction",
-<<<<<<< HEAD
-    "cross_e_interaction",
-=======
-    "cp_interaction",
->>>>>>> 07808ed4
     "dist_ma_interaction",
     "distmult_interaction",
     "ermlp_interaction",
@@ -1011,87 +1006,6 @@
     return -einsum("...di, ...dj, ...dk, ijk -> ...", h, r, t, table)
 
 
-<<<<<<< HEAD
-def cross_e_interaction(
-    h: torch.FloatTensor,
-    r: torch.FloatTensor,
-    c_r: torch.FloatTensor,
-    t: torch.FloatTensor,
-    bias: torch.FloatTensor,
-    activation: nn.Module,
-    dropout: nn.Dropout | None = None,
-) -> torch.FloatTensor:
-    r"""
-    Evaluate the interaction function of CrossE for the given representations from [zhang2019b]_.
-
-    .. math ::
-        Dropout(Activation(c_r \odot h + c_r \odot h \odot r + b))^T t)
-
-    .. note ::
-        The representations have to be in a broadcastable shape.
-
-    .. note ::
-        The CrossE paper described an additional sigmoid activation as part of the interaction function. Since using a
-        log-likelihood loss can cause numerical problems (due to explicitly calling sigmoid before log), we do not
-        apply this in our implementation but rather opt for the numerically stable variant. However, the model itself
-        has an option ``predict_with_sigmoid``, which can be used to enforce application of sigmoid during inference.
-        This can also have an impact of rank-based evaluation, since limited numerical precision can lead to exactly
-        equal scores for multiple choices. The definition of a rank is not unambiguous in such case, and there exist
-        multiple competing variants how to break the ties. More information on this can be found in the documentation of
-        rank-based evaluation.
-
-    :param h: shape: (`*batch_dims`, dim)
-        The head representations.
-    :param r: shape: (`*batch_dims`, dim)
-        The relation representations.
-    :param c_r: shape: (`*batch_dims`, dim)
-        The relation-specific interaction vector.
-    :param t: shape: (`*batch_dims`, dim)
-        The tail representations.
-    :param bias: shape: (dim,)
-        The combination bias.
-    :param activation:
-        The combination activation. Should be :class:`torch.nn.Tanh` for consistency with the CrossE paper.
-    :param dropout:
-        Dropout applied after the combination.
-
-    :return: shape: batch_dims
-        The scores.
-
-    .. seealso:: https://github.com/wencolani/CrossE
-    """
-    # head interaction
-    h = c_r * h
-    # relation interaction (notice that h has been updated)
-    r = h * r
-    # combination
-    x = activation(h + r + bias.view(*make_ones_like(h.shape[:-1]), -1))
-    if dropout is not None:
-        x = dropout(x)
-    # similarity
-    return (x * t).sum(dim=-1)
-=======
-def cp_interaction(
-    h: FloatTensor,
-    r: FloatTensor,
-    t: FloatTensor,
-) -> FloatTensor:
-    """Evaluate the Canonical Tensor Decomposition interaction function.
-
-    :param h: shape: (`*batch_dims`, rank, dim)
-        The head representations.
-    :param r: shape: (`*batch_dims`, rank, dim)
-        The relation representations.
-    :param t: shape: (`*batch_dims`, rank, dim)
-        The tail representations.
-
-    :return: shape: batch_dims
-        The scores.
-    """
-    return (h * r * t).sum(dim=(-2, -1))
->>>>>>> 07808ed4
-
-
 def triple_re_interaction(
     # head
     h: FloatTensor,

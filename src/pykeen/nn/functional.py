--- conflicted
+++ resolved
@@ -10,11 +10,7 @@
 from torch import broadcast_tensors, nn
 
 from .compute_kernel import batched_dot
-<<<<<<< HEAD
-=======
-from .sim import KG2E_SIMILARITIES
-from ..typing import FloatTensor, GaussianDistribution
->>>>>>> 5e137fbc
+from ..typing import FloatTensor
 from ..utils import (
     clamp_norm,
     einsum,
@@ -115,49 +111,6 @@
     return torch.fft.irfft(p_fft, n=a.shape[-1], dim=-1)
 
 
-<<<<<<< HEAD
-=======
-def kg2e_interaction(
-    h_mean: FloatTensor,
-    h_var: FloatTensor,
-    r_mean: FloatTensor,
-    r_var: FloatTensor,
-    t_mean: FloatTensor,
-    t_var: FloatTensor,
-    similarity: str = "KL",
-    exact: bool = True,
-) -> FloatTensor:
-    """Evaluate the KG2E interaction function.
-
-    :param h_mean: shape: (`*batch_dims`, d)
-        The head entity distribution mean.
-    :param h_var: shape: (`*batch_dims`, d)
-        The head entity distribution variance.
-    :param r_mean: shape: (`*batch_dims`, d)
-        The relation distribution mean.
-    :param r_var: shape: (`*batch_dims`, d)
-        The relation distribution variance.
-    :param t_mean: shape: (`*batch_dims`, d)
-        The tail entity distribution mean.
-    :param t_var: shape: (`*batch_dims`, d)
-        The tail entity distribution variance.
-    :param similarity:
-        The similarity measures for gaussian distributions. From {"KL", "EL"}.
-    :param exact:
-        Whether to leave out constants to accelerate similarity computation.
-
-    :return: shape: batch_dims
-        The scores.
-    """
-    return KG2E_SIMILARITIES[similarity](
-        h=GaussianDistribution(mean=h_mean, diagonal_covariance=h_var),
-        r=GaussianDistribution(mean=r_mean, diagonal_covariance=r_var),
-        t=GaussianDistribution(mean=t_mean, diagonal_covariance=t_var),
-        exact=exact,
-    )
-
-
->>>>>>> 5e137fbc
 def ntn_interaction(
     h: FloatTensor,
     t: FloatTensor,

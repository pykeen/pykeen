# -*- coding: utf-8 -*-

"""Functional forms of interaction methods.

The functional forms always assume the general form of the interaction function, where head, relation and tail
representations are provided in shape (batch_size, num_heads, 1, 1, ``*``), (batch_size, 1, num_relations, 1, ``*``),
and (batch_size, 1, 1, num_tails, ``*``), and return a score tensor of shape
(batch_size, num_heads, num_relations, num_tails).
"""

from __future__ import annotations

import functools
from typing import Optional, Sequence, Tuple, Union

import numpy
import torch
from torch import nn
from torch.functional import broadcast_tensors

from .compute_kernel import batched_complex, batched_dot
from .sim import KG2E_SIMILARITIES
from ..moves import irfft, rfft
from ..typing import GaussianDistribution, Sign
from ..utils import (
    boxe_kg_arity_position_score,
    broadcast_cat,
    clamp_norm,
    compute_box,
    estimate_cost_of_sequence,
    extended_einsum,
    is_cudnn_error,
    negative_norm,
    negative_norm_of_sum,
    project_entity,
    tensor_product,
    tensor_sum,
    view_complex,
)

__all__ = [
    "auto_sf_interaction",
    "boxe_interaction",
    "complex_interaction",
    "conve_interaction",
    "convkb_interaction",
    "cp_interaction",
    "cross_e_interaction",
    "dist_ma_interaction",
    "distmult_interaction",
    "ermlp_interaction",
    "ermlpe_interaction",
    "hole_interaction",
    "kg2e_interaction",
    "mure_interaction",
    "ntn_interaction",
    "pair_re_interaction",
    "proje_interaction",
    "rescal_interaction",
    "rotate_interaction",
    "simple_interaction",
    "structured_embedding_interaction",
    "transd_interaction",
    "transe_interaction",
    "transf_interaction",
    "transh_interaction",
    "transr_interaction",
    "transformer_interaction",
    "triple_re_interaction",
    "tucker_interaction",
    "unstructured_model_interaction",
]


def _extract_sizes(
    h: torch.Tensor,
    r: torch.Tensor,
    t: torch.Tensor,
) -> Tuple[int, int, int, int, int]:
    """Extract size dimensions from head/relation/tail representations."""
    num_heads, num_relations, num_tails = [xx.shape[i] for i, xx in enumerate((h, r, t), start=1)]
    d_e = h.shape[-1]
    d_r = r.shape[-1]
    return num_heads, num_relations, num_tails, d_e, d_r


def _apply_optional_bn_to_tensor(
    x: torch.FloatTensor,
    output_dropout: nn.Dropout,
    batch_norm: Optional[nn.BatchNorm1d] = None,
) -> torch.FloatTensor:
    """Apply optional batch normalization and dropout layer. Supports multiple batch dimensions."""
    if batch_norm is not None:
        shape = x.shape
        x = x.reshape(-1, shape[-1])
        x = batch_norm(x)
        x = x.view(*shape)
    return output_dropout(x)


def _add_cuda_warning(func):
    @functools.wraps(func)
    def wrapped(*args, **kwargs):
        try:
            return func(*args, **kwargs)
        except RuntimeError as e:
            if not is_cudnn_error(e):
                raise e
            raise RuntimeError(
                "\nThis code crash might have been caused by a CUDA bug, see "
                "https://github.com/allenai/allennlp/issues/2888, "
                "which causes the code to crash during evaluation mode.\n"
                "To avoid this error, the batch size has to be reduced.",
            ) from e

    return wrapped


def complex_interaction(
    h: torch.FloatTensor,
    r: torch.FloatTensor,
    t: torch.FloatTensor,
) -> torch.FloatTensor:
    r"""Evaluate the ComplEx interaction function.

    .. math ::
        Re(\langle h, r, conj(t) \rangle)

    :param h: shape: (batch_size, num_heads, 1, 1, `2*dim`)
        The complex head representations.
    :param r: shape: (batch_size, 1, num_relations, 1, 2*dim)
        The complex relation representations.
    :param t: shape: (batch_size, 1, 1, num_tails, 2*dim)
        The complex tail representations.

    :return: shape: (batch_size, num_heads, num_relations, num_tails)
        The scores.
    """
    return batched_complex(h, r, t)


@_add_cuda_warning
def conve_interaction(
    h: torch.FloatTensor,
    r: torch.FloatTensor,
    t: torch.FloatTensor,
    t_bias: torch.FloatTensor,
    input_channels: int,
    embedding_height: int,
    embedding_width: int,
    hr2d: nn.Module,
    hr1d: nn.Module,
) -> torch.FloatTensor:
    """Evaluate the ConvE interaction function.

    :param h: shape: (batch_size, num_heads, 1, 1, dim)
        The head representations.
    :param r: shape: (batch_size, 1, num_relations, 1, dim)
        The relation representations.
    :param t: shape: (batch_size, 1, 1, num_tails, dim)
        The tail representations.
    :param t_bias: shape: (batch_size, 1, 1, num_tails, 1)
        The tail entity bias.
    :param input_channels:
        The number of input channels.
    :param embedding_height:
        The height of the reshaped embedding.
    :param embedding_width:
        The width of the reshaped embedding.
    :param hr2d:
        The first module, transforming the 2D stacked head-relation "image".
    :param hr1d:
        The second module, transforming the 1D flattened output of the 2D module.

    :return: shape: (batch_size, num_heads, num_relations, num_tails)
        The scores.
    """
    # repeat if necessary, and concat head and relation, batch_size', num_input_channels, 2*height, width
    # with batch_size' = batch_size * num_heads * num_relations
    x = broadcast_cat(
        [
            h.view(*h.shape[:-1], input_channels, embedding_height, embedding_width),
            r.view(*r.shape[:-1], input_channels, embedding_height, embedding_width),
        ],
        dim=-2,
    ).view(-1, input_channels, 2 * embedding_height, embedding_width)

    # batch_size', num_input_channels, 2*height, width
    x = hr2d(x)

    # batch_size', num_output_channels * (2 * height - kernel_height + 1) * (width - kernel_width + 1)
    x = x.view(-1, numpy.prod(x.shape[-3:]))
    x = hr1d(x)

    # reshape: (batch_size', embedding_dim) -> (b, h, r, 1, d)
    x = x.view(-1, h.shape[1], r.shape[2], 1, h.shape[-1])

    # For efficient calculation, each of the convolved [h, r] rows has only to be multiplied with one t row
    # output_shape: (batch_size, num_heads, num_relations, num_tails)
    t = t.transpose(-1, -2)
    x = (x @ t).squeeze(dim=-2)

    # add bias term
    return x + t_bias.squeeze(dim=-1)


def convkb_interaction(
    h: torch.FloatTensor,
    r: torch.FloatTensor,
    t: torch.FloatTensor,
    conv: nn.Conv2d,
    activation: nn.Module,
    hidden_dropout: nn.Dropout,
    linear: nn.Linear,
) -> torch.FloatTensor:
    r"""Evaluate the ConvKB interaction function.

    .. math::
        W_L drop(act(W_C \ast ([h; r; t]) + b_C)) + b_L

    :param h: shape: (batch_size, num_heads, 1, 1, dim)
        The head representations.
    :param r: shape: (batch_size, 1, num_relations, 1, dim)
        The relation representations.
    :param t: shape: (batch_size, 1, 1, num_tails, dim)
        The tail representations.
    :param conv:
        The 3x1 convolution.
    :param activation:
        The activation function.
    :param hidden_dropout:
        The dropout layer applied to the hidden activations.
    :param linear:
        The final linear layer.

    :return: shape: (batch_size, num_heads, num_relations, num_tails)
        The scores.
    """
    # decompose convolution for faster computation in 1-n case
    num_filters = conv.weight.shape[0]
    assert conv.weight.shape == (num_filters, 1, 1, 3)

    # compute conv(stack(h, r, t))
    # prepare input shapes for broadcasting
    # (b, h, r, t, 1, d)
    h = h.unsqueeze(dim=-2)
    r = r.unsqueeze(dim=-2)
    t = t.unsqueeze(dim=-2)

    # conv.weight.shape = (C_out, C_in, kernel_size[0], kernel_size[1])
    # here, kernel_size = (1, 3), C_in = 1, C_out = num_filters
    # -> conv_head, conv_rel, conv_tail shapes: (num_filters,)
    # reshape to (1, 1, 1, 1, f, 1)
    conv_head, conv_rel, conv_tail, conv_bias = [
        c.view(1, 1, 1, 1, num_filters, 1) for c in list(conv.weight[:, 0, 0, :].t()) + [conv.bias]
    ]

    # convolve -> output.shape: (*, embedding_dim, num_filters)
    h = conv_head @ h
    r = conv_rel @ r
    t = conv_tail @ t

    x = tensor_sum(conv_bias, h, r, t)
    x = activation(x)

    # Apply dropout, cf. https://github.com/daiquocnguyen/ConvKB/blob/master/model.py#L54-L56
    x = hidden_dropout(x)

    # Linear layer for final scores; use flattened representations, shape: (b, h, r, t, d * f)
    x = x.view(*x.shape[:-2], -1)
    x = linear(x)
    return x.squeeze(dim=-1)


def distmult_interaction(
    h: torch.FloatTensor,
    r: torch.FloatTensor,
    t: torch.FloatTensor,
) -> torch.FloatTensor:
    """Evaluate the DistMult interaction function.

    :param h: shape: (batch_size, num_heads, 1, 1, dim)
        The head representations.
    :param r: shape: (batch_size, 1, num_relations, 1, dim)
        The relation representations.
    :param t: shape: (batch_size, 1, 1, num_tails, dim)
        The tail representations.

    :return: shape: (batch_size, num_heads, num_relations, num_tails)
        The scores.
    """
    return tensor_product(h, r, t).sum(dim=-1)


def dist_ma_interaction(
    h: torch.FloatTensor,
    r: torch.FloatTensor,
    t: torch.FloatTensor,
) -> torch.FloatTensor:
    r"""Evaluate the DistMA interaction function from [shi2019]_.

    .. math ::
        \langle h, r\rangle + \langle r, t\rangle + \langle h, t\rangle

    :param h: shape: (batch_size, num_heads, 1, 1, dim)
        The head representations.
    :param r: shape: (batch_size, 1, num_relations, 1, dim)
        The relation representations.
    :param t: shape: (batch_size, 1, 1, num_tails, dim)
        The tail representations.

    :return: shape: (batch_size, num_heads, num_relations, num_tails)
        The scores.
    """
    return batched_dot(h, r) + batched_dot(r, t) + batched_dot(h, t)


def ermlp_interaction(
    h: torch.FloatTensor,
    r: torch.FloatTensor,
    t: torch.FloatTensor,
    hidden: nn.Linear,
    activation: nn.Module,
    final: nn.Linear,
) -> torch.FloatTensor:
    r"""Evaluate the ER-MLP interaction function.

    :param h: shape: (batch_size, num_heads, 1, 1, dim)
        The head representations.
    :param r: shape: (batch_size, 1, num_relations, 1, dim)
        The relation representations.
    :param t: shape: (batch_size, 1, 1, num_tails, dim)
        The tail representations.
    :param hidden:
        The first linear layer.
    :param activation:
        The activation function of the hidden layer.
    :param final:
        The second linear layer.

    :return: shape: (batch_size, num_heads, num_relations, num_tails)
        The scores.
    """
    # same shape
    if h.shape == r.shape and h.shape == t.shape:
        return final(
            activation(hidden(torch.cat([h, r, t], dim=-1).view(-1, 3 * h.shape[-1]))),
        ).view(*h.shape[:-1])

    hidden_dim = hidden.weight.shape[0]
    # split, shape: (embedding_dim, hidden_dim)
    head_to_hidden, rel_to_hidden, tail_to_hidden = hidden.weight.t().split(h.shape[-1])
    bias = hidden.bias.view(1, 1, 1, 1, -1)
    h = h @ head_to_hidden.view(1, 1, 1, h.shape[-1], hidden_dim)
    r = r @ rel_to_hidden.view(1, 1, 1, r.shape[-1], hidden_dim)
    t = t @ tail_to_hidden.view(1, 1, 1, t.shape[-1], hidden_dim)
    return final(activation(tensor_sum(bias, h, r, t))).squeeze(dim=-1)


def ermlpe_interaction(
    h: torch.FloatTensor,
    r: torch.FloatTensor,
    t: torch.FloatTensor,
    mlp: nn.Module,
) -> torch.FloatTensor:
    r"""Evaluate the ER-MLPE interaction function.

    :param h: shape: (batch_size, num_heads, 1, 1, dim)
        The head representations.
    :param r: shape: (batch_size, 1, num_relations, 1, dim)
        The relation representations.
    :param t: shape: (batch_size, 1, 1, num_tails, dim)
        The tail representations.
    :param mlp:
        The MLP.

    :return: shape: (batch_size, num_heads, num_relations, num_tails)
        The scores.
    """
    # repeat if necessary, and concat head and relation, (batch_size, num_heads, num_relations, 1, 2 * embedding_dim)
    x = broadcast_cat([h, r], dim=-1)

    # Predict t embedding, shape: (b, h, r, 1, d)
    shape = x.shape
    x = mlp(x.view(-1, shape[-1])).view(*shape[:-1], -1)

    # transpose t, (b, 1, 1, d, t)
    t = t.transpose(-2, -1)

    # dot product, (b, h, r, 1, t)
    return (x @ t).squeeze(dim=-2)


def hole_interaction(
    h: torch.FloatTensor,
    r: torch.FloatTensor,
    t: torch.FloatTensor,
) -> torch.FloatTensor:  # noqa: D102
    """Evaluate the HolE interaction function.

    :param h: shape: (batch_size, num_heads, 1, 1, dim)
        The head representations.
    :param r: shape: (batch_size, 1, num_relations, 1, dim)
        The relation representations.
    :param t: shape: (batch_size, 1, 1, num_tails, dim)
        The tail representations.

    :return: shape: (batch_size, num_heads, num_relations, num_tails)
        The scores.
    """
    # composite: (b, h, 1, t, d)
    composite = circular_correlation(h, t)

    # transpose composite: (b, h, 1, d, t)
    composite = composite.transpose(-2, -1)

    # inner product with relation embedding
    return (r @ composite).squeeze(dim=-2)


def circular_correlation(
    a: torch.FloatTensor,
    b: torch.FloatTensor,
) -> torch.FloatTensor:
    """
    Compute the circular correlation between to vectors.

    .. note ::
        The implementation uses FFT.

    :param a: shape: s_1
        The tensor with the first vectors.
    :param b:
        The tensor with the second vectors.

    :return:
        The circular correlation between the vectors.
    """
    # Circular correlation of entity embeddings
    a_fft = rfft(a, dim=-1)
    b_fft = rfft(b, dim=-1)
    # complex conjugate
    a_fft = torch.conj(a_fft)
    # Hadamard product in frequency domain
    p_fft = a_fft * b_fft
    # inverse real FFT
    return irfft(p_fft, n=a.shape[-1], dim=-1)


def kg2e_interaction(
    h_mean: torch.FloatTensor,
    h_var: torch.FloatTensor,
    r_mean: torch.FloatTensor,
    r_var: torch.FloatTensor,
    t_mean: torch.FloatTensor,
    t_var: torch.FloatTensor,
    similarity: str = "KL",
    exact: bool = True,
) -> torch.FloatTensor:
    """Evaluate the KG2E interaction function.

    :param h_mean: shape: (batch_size, num_heads, 1, 1, d)
        The head entity distribution mean.
    :param h_var: shape: (batch_size, num_heads, 1, 1, d)
        The head entity distribution variance.
    :param r_mean: shape: (batch_size, 1, num_relations, 1, d)
        The relation distribution mean.
    :param r_var: shape: (batch_size, 1, num_relations, 1, d)
        The relation distribution variance.
    :param t_mean: shape: (batch_size, 1, 1, num_tails, d)
        The tail entity distribution mean.
    :param t_var: shape: (batch_size, 1, 1, num_tails, d)
        The tail entity distribution variance.
    :param similarity:
        The similarity measures for gaussian distributions. From {"KL", "EL"}.
    :param exact:
        Whether to leave out constants to accelerate similarity computation.

    :return: shape: (batch_size, num_heads, num_relations, num_tails)
        The scores.
    """
    return KG2E_SIMILARITIES[similarity](
        h=GaussianDistribution(mean=h_mean, diagonal_covariance=h_var),
        r=GaussianDistribution(mean=r_mean, diagonal_covariance=r_var),
        t=GaussianDistribution(mean=t_mean, diagonal_covariance=t_var),
        exact=exact,
    )


def ntn_interaction(
    h: torch.FloatTensor,
    t: torch.FloatTensor,
    w: torch.FloatTensor,
    vh: torch.FloatTensor,
    vt: torch.FloatTensor,
    b: torch.FloatTensor,
    u: torch.FloatTensor,
    activation: nn.Module,
) -> torch.FloatTensor:
    r"""Evaluate the NTN interaction function.

    .. math::

        f(h,r,t) = u_r^T act(h W_r t + V_r h + V_r' t + b_r)

    :param h: shape: (batch_size, num_heads, 1, 1, dim)
        The head representations.
    :param w: shape: (batch_size, 1, num_relations, 1, k, dim, dim)
        The relation specific transformation matrix W_r.
    :param vh: shape: (batch_size, 1, num_relations, 1, k, dim)
        The head transformation matrix V_h.
    :param vt: shape: (batch_size, 1, num_relations, 1, k, dim)
        The tail transformation matrix V_h.
    :param b: shape: (batch_size, 1, num_relations, 1, k)
        The relation specific offset b_r.
    :param u: shape: (batch_size, 1, num_relations, 1, k)
        The relation specific final linear transformation b_r.
    :param t: shape: (batch_size, 1, 1, num_tails, dim)
        The tail representations.
    :param activation:
        The activation function.

    :return: shape: (batch_size, num_heads, num_relations, num_tails)
        The scores.
    """
    x = activation(
        tensor_sum(
            extended_einsum("bhrtd,bhrtkde,bhrte->bhrtk", h, w, t),
            (vh @ h.unsqueeze(dim=-1)).squeeze(dim=-1),
            (vt @ t.unsqueeze(dim=-1)).squeeze(dim=-1),
            b,
        )
    )
    u = u.transpose(-2, -1)
    return (x @ u).squeeze(dim=-1)


def proje_interaction(
    h: torch.FloatTensor,
    r: torch.FloatTensor,
    t: torch.FloatTensor,
    d_e: torch.FloatTensor,
    d_r: torch.FloatTensor,
    b_c: torch.FloatTensor,
    b_p: torch.FloatTensor,
    activation: nn.Module,
) -> torch.FloatTensor:
    r"""Evaluate the ProjE interaction function.

    .. math::

        f(h, r, t) = g(t z(D_e h + D_r r + b_c) + b_p)

    :param h: shape: (batch_size, num_heads, 1, 1, dim)
        The head representations.
    :param r: shape: (batch_size, 1, num_relations, 1, dim)
        The relation representations.
    :param t: shape: (batch_size, 1, 1, num_tails, dim)
        The tail representations.
    :param d_e: shape: (dim,)
        Global entity projection.
    :param d_r: shape: (dim,)
        Global relation projection.
    :param b_c: shape: (dim,)
        Global combination bias.
    :param b_p: shape: (1,)
        Final score bias
    :param activation:
        The activation function.

    :return: shape: (batch_size, num_heads, num_relations, num_tails)
        The scores.
    """
    num_heads, num_relations, num_tails, dim, _ = _extract_sizes(h, r, t)
    # global projections
    h = h * d_e.view(1, 1, 1, 1, dim)
    r = r * d_r.view(1, 1, 1, 1, dim)
    # combination, shape: (b, h, r, 1, d)
    x = tensor_sum(h, r, b_c)
    x = activation(x)  # shape: (b, h, r, 1, d)
    # dot product with t, shape: (b, h, r, t)
    t = t.transpose(-2, -1)  # shape: (b, 1, 1, d, t)
    return (x @ t).squeeze(dim=-2) + b_p


def rescal_interaction(
    h: torch.FloatTensor,
    r: torch.FloatTensor,
    t: torch.FloatTensor,
) -> torch.FloatTensor:
    """Evaluate the RESCAL interaction function.

    :param h: shape: (batch_size, num_heads, 1, 1, dim)
        The head representations.
    :param r: shape: (batch_size, 1, num_relations, 1, dim, dim)
        The relation representations.
    :param t: shape: (batch_size, 1, 1, num_tails, dim)
        The tail representations.

    :return: shape: (batch_size, num_heads, num_relations, num_tails)
        The scores.
    """
    return extended_einsum("bhrtd,bhrtde,bhrte->bhrt", h, r, t)


def rotate_interaction(
    h: torch.FloatTensor,
    r: torch.FloatTensor,
    t: torch.FloatTensor,
) -> torch.FloatTensor:
    """Evaluate the RotatE interaction function.

    :param h: shape: (batch_size, num_heads, 1, 1, 2*dim)
        The head representations.
    :param r: shape: (batch_size, 1, num_relations, 1, 2*dim)
        The relation representations.
    :param t: shape: (batch_size, 1, 1, num_tails, 2*dim)
        The tail representations.

    :return: shape: (batch_size, num_heads, num_relations, num_tails)
        The scores.
    """
    # r expresses a rotation in complex plane.
    h, r, t = [view_complex(x) for x in (h, r, t)]
    if estimate_cost_of_sequence(h.shape, r.shape) < estimate_cost_of_sequence(r.shape, t.shape):
        # rotate head by relation (=Hadamard product in complex space)
        h = h * r
    else:
        # rotate tail by inverse of relation
        # The inverse rotation is expressed by the complex conjugate of r.
        # The score is computed as the distance of the relation-rotated head to the tail.
        # Equivalently, we can rotate the tail by the inverse relation, and measure the distance to the head, i.e.
        # |h * r - t| = |h - conj(r) * t|
        t = t * torch.conj(r)

    # Workaround until https://github.com/pytorch/pytorch/issues/30704 is fixed
    return negative_norm(h - t, p=2, power_norm=False)


def simple_interaction(
    h: torch.FloatTensor,
    r: torch.FloatTensor,
    t: torch.FloatTensor,
    h_inv: torch.FloatTensor,
    r_inv: torch.FloatTensor,
    t_inv: torch.FloatTensor,
    clamp: Optional[Tuple[float, float]] = None,
) -> torch.FloatTensor:
    """Evaluate the SimplE interaction function.

    :param h: shape: (batch_size, num_heads, 1, 1, dim)
        The head representations.
    :param r: shape: (batch_size, 1, num_relations, 1, dim, dim)
        The relation representations.
    :param t: shape: (batch_size, 1, 1, num_tails, dim)
        The tail representations.
    :param h_inv: shape: (batch_size, num_heads, 1, 1, dim)
        The inverse head representations.
    :param r_inv: shape: (batch_size, 1, num_relations, 1, dim, dim)
        The relation representations.
    :param t_inv: shape: (batch_size, 1, 1, num_tails, dim)
        The tail representations.
    :param clamp:
        Clamp the scores to the given range.

    :return: shape: (batch_size, num_heads, num_relations, num_tails)
        The scores.
    """
    scores = 0.5 * (distmult_interaction(h=h, r=r, t=t) + distmult_interaction(h=h_inv, r=r_inv, t=t_inv))
    # Note: In the code in their repository, the score is clamped to [-20, 20].
    #       That is not mentioned in the paper, so it is made optional here.
    if clamp:
        min_, max_ = clamp
        scores = scores.clamp(min=min_, max=max_)
    return scores


def structured_embedding_interaction(
    h: torch.FloatTensor,
    r_h: torch.FloatTensor,
    r_t: torch.FloatTensor,
    t: torch.FloatTensor,
    p: int,
    power_norm: bool = False,
) -> torch.FloatTensor:
    r"""Evaluate the Structured Embedding interaction function.

    .. math ::
        f(h, r, t) = -\|R_h h - R_t t\|

    :param h: shape: (batch_size, num_heads, 1, 1, dim)
        The head representations.
    :param r_h: shape: (batch_size, 1, num_relations, 1, rel_dim, dim)
        The relation-specific head projection.
    :param r_t: shape: (batch_size, 1, num_relations, 1, rel_dim, dim)
        The relation-specific tail projection.
    :param t: shape: (batch_size, 1, 1, num_tails, dim)
        The tail representations.
    :param p:
        The p for the norm. cf. :func:`torch.linalg.vector_norm`.
    :param power_norm:
        Whether to return the powered norm.

    :return: shape: (batch_size, num_heads, num_relations, num_tails)
        The scores.
    """
    return negative_norm(
        (r_h @ h.unsqueeze(dim=-1) - r_t @ t.unsqueeze(dim=-1)).squeeze(dim=-1),
        p=p,
        power_norm=power_norm,
    )


def toruse_interaction(
    h: torch.FloatTensor,
    r: torch.FloatTensor,
    t: torch.FloatTensor,
    p: Union[int, str] = 2,
    power_norm: bool = False,
) -> torch.FloatTensor:
    """Evaluate the TorusE interaction function from [ebisu2018].

    .. note ::
        This only implements the two L_p norm based variants.

    :param h: shape: (batch_size, num_heads, 1, 1, dim)
        The head representations.
    :param r: shape: (batch_size, 1, num_relations, 1, dim)
        The relation representations.
    :param t: shape: (batch_size, 1, 1, num_tails, dim)
        The tail representations.
    :param p:
        The p for the norm.
    :param power_norm:
        Whether to return the powered norm.

    :return: shape: (batch_size, num_heads, num_relations, num_tails)
        The scores.
    """
    d = tensor_sum(h, r, -t)
    d = d - torch.floor(d)
    d = torch.minimum(d, 1.0 - d)
    return negative_norm(d, p=p, power_norm=power_norm)


def transd_interaction(
    h: torch.FloatTensor,
    r: torch.FloatTensor,
    t: torch.FloatTensor,
    h_p: torch.FloatTensor,
    r_p: torch.FloatTensor,
    t_p: torch.FloatTensor,
    p: int,
    power_norm: bool = False,
) -> torch.FloatTensor:
    """Evaluate the TransD interaction function.

    :param h: shape: (batch_size, num_heads, 1, 1, d_e)
        The head representations.
    :param r: shape: (batch_size, 1, num_relations, 1, d_r)
        The relation representations.
    :param t: shape: (batch_size, 1, 1, num_tails, d_e)
        The tail representations.
    :param h_p: shape: (batch_size, num_heads, 1, 1, d_e)
        The head projections.
    :param r_p: shape: (batch_size, 1, num_relations, 1, d_r)
        The relation projections.
    :param t_p: shape: (batch_size, 1, 1, num_tails, d_e)
        The tail projections.
    :param p:
        The parameter p for selecting the norm.
    :param power_norm:
        Whether to return the powered norm instead.

    :return: shape: (batch_size, num_heads, num_relations, num_tails)
        The scores.
    """
    # Project entities
    h_bot = project_entity(
        e=h,
        e_p=h_p,
        r_p=r_p,
    )
    t_bot = project_entity(
        e=t,
        e_p=t_p,
        r_p=r_p,
    )
    return negative_norm_of_sum(h_bot, r, -t_bot, p=p, power_norm=power_norm)


def transe_interaction(
    h: torch.FloatTensor,
    r: torch.FloatTensor,
    t: torch.FloatTensor,
    p: Union[int, str] = 2,
    power_norm: bool = False,
) -> torch.FloatTensor:
    """Evaluate the TransE interaction function.

    :param h: shape: (batch_size, num_heads, 1, 1, dim)
        The head representations.
    :param r: shape: (batch_size, 1, num_relations, 1, dim)
        The relation representations.
    :param t: shape: (batch_size, 1, 1, num_tails, dim)
        The tail representations.
    :param p:
        The p for the norm.
    :param power_norm:
        Whether to return the powered norm.

    :return: shape: (batch_size, num_heads, num_relations, num_tails)
        The scores.
    """
    return negative_norm_of_sum(h, r, -t, p=p, power_norm=power_norm)


def transf_interaction(
    h: torch.FloatTensor,
    r: torch.FloatTensor,
    t: torch.FloatTensor,
) -> torch.FloatTensor:
    """Evaluate the TransF interaction function.

    :param h: shape: (batch_size, num_heads, 1, 1, dim)
        The head representations.
    :param r: shape: (batch_size, 1, num_relations, 1, dim)
        The relation representations.
    :param t: shape: (batch_size, 1, 1, num_tails, dim)
        The tail representations.

    :return: shape: (batch_size, num_heads, num_relations, num_tails)
        The scores.
    """
    return batched_dot(h + r, t) + batched_dot(h, t - r)


def transh_interaction(
    h: torch.FloatTensor,
    w_r: torch.FloatTensor,
    d_r: torch.FloatTensor,
    t: torch.FloatTensor,
    p: int,
    power_norm: bool = False,
) -> torch.FloatTensor:
    """Evaluate the DistMult interaction function.

    :param h: shape: (batch_size, num_heads, 1, 1, dim)
        The head representations.
    :param w_r: shape: (batch_size, 1, num_relations, 1, dim)
        The relation normal vector representations.
    :param d_r: shape: (batch_size, 1, num_relations, 1, dim)
        The relation difference vector representations.
    :param t: shape: (batch_size, 1, 1, num_tails, dim)
        The tail representations.
    :param p:
        The p for the norm. cf. :func:`torch.linalg.vector_norm`.
    :param power_norm:
        Whether to return $|x-y|_p^p$.

    :return: shape: (batch_size, num_heads, num_relations, num_tails)
        The scores.
    """
    return negative_norm_of_sum(
        # h projection to hyperplane
        h,
        -(h * w_r).sum(dim=-1, keepdims=True) * w_r,
        # r
        d_r,
        # -t projection to hyperplane
        -t,
        (t * w_r).sum(dim=-1, keepdims=True) * w_r,
        p=p,
        power_norm=power_norm,
    )


def transr_interaction(
    h: torch.FloatTensor,
    r: torch.FloatTensor,
    t: torch.FloatTensor,
    m_r: torch.FloatTensor,
    p: int,
    power_norm: bool = True,
) -> torch.FloatTensor:
    """Evaluate the TransR interaction function.

    :param h: shape: (batch_size, num_heads, 1, 1, d_e)
        Head embeddings.
    :param r: shape: (batch_size, 1, num_relations, 1, d_r)
        Relation embeddings.
    :param m_r: shape: (batch_size, 1, num_relations, 1, d_e, d_r)
        The relation specific linear transformations.
    :param t: shape: (batch_size, 1, 1, num_tails, d_e)
        Tail embeddings.
    :param p:
        The parameter p for selecting the norm.
    :param power_norm:
        Whether to return the powered norm instead.

    :return: shape: (batch_size, num_heads, num_relations, num_tails)
        The scores.
    """
    # project to relation specific subspace and ensure constraints
    h_bot = clamp_norm((h.unsqueeze(dim=-2) @ m_r), p=2, dim=-1, maxnorm=1.0).squeeze(dim=-2)
    t_bot = clamp_norm((t.unsqueeze(dim=-2) @ m_r), p=2, dim=-1, maxnorm=1.0).squeeze(dim=-2)
    return negative_norm_of_sum(h_bot, r, -t_bot, p=p, power_norm=power_norm)


def tucker_interaction(
    h: torch.FloatTensor,
    r: torch.FloatTensor,
    t: torch.FloatTensor,
    core_tensor: torch.FloatTensor,
    do_h: nn.Dropout,
    do_r: nn.Dropout,
    do_hr: nn.Dropout,
    bn_h: Optional[nn.BatchNorm1d],
    bn_hr: Optional[nn.BatchNorm1d],
) -> torch.FloatTensor:
    r"""Evaluate the TuckEr interaction function.

    Compute scoring function W x_1 h x_2 r x_3 t as in the official implementation, i.e. as

    .. math ::

        DO_{hr}(BN_{hr}(DO_h(BN_h(h)) x_1 DO_r(W x_2 r))) x_3 t

    where BN denotes BatchNorm and DO denotes Dropout

    :param h: shape: (batch_size, num_heads, 1, 1, d_e)
        The head representations.
    :param r: shape: (batch_size, 1, num_relations, 1, d_r)
        The relation representations.
    :param t: shape: (batch_size, 1, 1, num_tails, d_e)
        The tail representations.
    :param core_tensor: shape: (d_e, d_r, d_e)
        The core tensor.
    :param do_h:
        The dropout layer for the head representations.
    :param do_r:
        The first hidden dropout.
    :param do_hr:
        The second hidden dropout.
    :param bn_h:
        The first batch normalization layer.
    :param bn_hr:
        The second batch normalization layer.

    :return: shape: (batch_size, num_heads, num_relations, num_tails)
        The scores.
    """
    return extended_einsum(
        # x_3 contraction
        "bhrtk,bhrtk->bhrt",
        _apply_optional_bn_to_tensor(
            x=extended_einsum(
                # x_1 contraction
                "bhrtik,bhrti->bhrtk",
                _apply_optional_bn_to_tensor(
                    x=extended_einsum(
                        # x_2 contraction
                        "ijk,bhrtj->bhrtik",
                        core_tensor,
                        r,
                    ),
                    output_dropout=do_r,
                ),
                _apply_optional_bn_to_tensor(
                    x=h,
                    batch_norm=bn_h,
                    output_dropout=do_h,
                ),
            ),
            batch_norm=bn_hr,
            output_dropout=do_hr,
        ),
        t,
    )


def mure_interaction(
    h: torch.FloatTensor,
    b_h: torch.FloatTensor,
    r_vec: torch.FloatTensor,
    r_mat: torch.FloatTensor,
    t: torch.FloatTensor,
    b_t: torch.FloatTensor,
    p: Union[int, float, str] = 2,
    power_norm: bool = False,
) -> torch.FloatTensor:
    r"""Evaluate the MuRE interaction function from [balazevic2019b]_.

    .. math ::
        -\|Rh + r - t\| + b_h + b_t

    :param h: shape: (batch_size, num_heads, 1, 1, dim)
        The head representations.
    :param b_h: shape: (batch_size, num_heads, 1, 1)
        The head entity bias.
    :param r_vec: shape: (batch_size, 1, num_relations, 1, dim)
        The relation vector.
    :param r_mat: shape: (batch_size, 1, num_relations, 1, dim,)
        The diagonal relation matrix.
    :param t: shape: (batch_size, 1, 1, num_tails, dim)
        The tail representations.
    :param b_t: shape: (batch_size, 1, 1, num_tails)
        The tail entity bias.
    :param p:
        The parameter p for selecting the norm, cf. :func:`torch.linalg.vector_norm`.
    :param power_norm:
        Whether to return the powered norm instead.

    :return: shape: (batch_size, num_heads, num_relations, num_tails)
        The scores.
    """
    return (
        negative_norm_of_sum(
            h * r_mat,
            r_vec,
            -t,
            p=p,
            power_norm=power_norm,
        )
        + b_h
        + b_t
    )


def unstructured_model_interaction(
    h: torch.FloatTensor,
    t: torch.FloatTensor,
    p: int,
    power_norm: bool = True,
) -> torch.FloatTensor:
    """Evaluate the SimplE interaction function.

    :param h: shape: (batch_size, num_heads, 1, 1, dim)
        The head representations.
    :param t: shape: (batch_size, 1, 1, num_tails, dim)
        The tail representations.
    :param p:
        The parameter p for selecting the norm.
    :param power_norm:
        Whether to return the powered norm instead.

    :return: shape: (batch_size, num_heads, num_relations, num_tails)
        The scores.
    """
    return negative_norm(h - t, p=p, power_norm=power_norm)


def pair_re_interaction(
    h: torch.FloatTensor,
    t: torch.FloatTensor,
    r_h: torch.FloatTensor,
    r_t: torch.FloatTensor,
    p: Union[int, str] = 2,
    power_norm: bool = True,
) -> torch.FloatTensor:
    r"""Evaluate the PairRE interaction function.

    .. math ::
        -\|h \odot r_h - t \odot r_t \|

    :param h: shape: (batch_size, num_heads, 1, 1, dim)
        The head representations.
    :param t: shape: (batch_size, 1, 1, num_tails, dim)
        The tail representations.
    :param r_h: shape: (batch_size, 1, num_relations, 1, dim)
        The head part of the relation representations.
    :param r_t: shape: (batch_size, 1, num_relations, 1, dim)
        The tail part of the relation representations.
    :param p:
        The parameter p for selecting the norm.
    :param power_norm:
        Whether to return the powered norm instead.

    :return: shape: (batch_size, num_heads, num_relations, num_tails)
        The scores.
    """
    return negative_norm_of_sum(
        h * r_h,
        -t * r_t,
        p=p,
        power_norm=power_norm,
    )


def _rotate_quaternion(qa: torch.FloatTensor, qb: torch.FloatTensor) -> torch.FloatTensor:
    # Rotate (=Hamilton product in quaternion space).
    return torch.cat(
        [
            qa[0] * qb[0] - qa[1] * qb[1] - qa[2] * qb[2] - qa[3] * qb[3],
            qa[0] * qb[1] + qa[1] * qb[0] + qa[2] * qb[3] - qa[3] * qb[2],
            qa[0] * qb[2] - qa[1] * qb[3] + qa[2] * qb[0] + qa[3] * qb[1],
            qa[0] * qb[3] + qa[1] * qb[2] - qa[2] * qb[1] + qa[3] * qb[0],
        ],
        dim=-1,
    )


def _split_quaternion(x: torch.FloatTensor) -> torch.FloatTensor:
    return torch.chunk(x, chunks=4, dim=-1)


def quat_e_interaction(
    h: torch.FloatTensor,
    r: torch.FloatTensor,
    t: torch.FloatTensor,
):
    """Evaluate the interaction function of QuatE for given embeddings.

    The embeddings have to be in a broadcastable shape.

    .. note ::
        dim has to be divisible by 4.

    :param h: shape: (batch_size, num_heads, 1, 1, dim)
        The head representations.
    :param r: shape: (batch_size, 1, num_relations, 1, dim)
        The head representations.
    :param t: shape: (batch_size, 1, 1, num_tails, dim)
        The tail representations.

    :return: shape: (...)
        The scores.
    """
    return -(
        # Rotation in quaternion space
        _rotate_quaternion(
            _split_quaternion(h),
            _split_quaternion(r),
        )
        * t
    ).sum(dim=-1)


def cross_e_interaction(
    h: torch.FloatTensor,
    r: torch.FloatTensor,
    c_r: torch.FloatTensor,
    t: torch.FloatTensor,
    bias: torch.FloatTensor,
    activation: nn.Module,
    dropout: Optional[nn.Dropout] = None,
) -> torch.FloatTensor:
    r"""
    Evaluate the interaction function of CrossE for the given representations from [zhang2019b]_.

    .. math ::
        Dropout(Activation(c_r \odot h + c_r \odot h \odot r + b))^T t)

    .. note ::
        The representations have to be in a broadcastable shape.

    .. note ::
        The CrossE paper described an additional sigmoid activation as part of the interaction function. Since using a
        log-likelihood loss can cause numerical problems (due to explicitly calling sigmoid before log), we do not
        apply this in our implementation but rather opt for the numerically stable variant. However, the model itself
        has an option ``predict_with_sigmoid``, which can be used to enforce application of sigmoid during inference.
        This can also have an impact of rank-based evaluation, since limited numerical precision can lead to exactly
        equal scores for multiple choices. The definition of a rank is not unambiguous in such case, and there exist
        multiple competing variants how to break the ties. More information on this can be found in the documentation of
        rank-based evaluation.

    :param h: shape: (batch_size, num_heads, 1, 1, dim)
        The head representations.
    :param r: shape: (batch_size, 1, num_relations, 1, dim)
        The relation representations.
    :param c_r: shape: (batch_size, 1, num_relations, 1, dim)
        The relation-specific interaction vector.
    :param t: shape: (batch_size, 1, 1, num_tails, dim)
        The tail representations.
    :param bias: shape: (1, 1, 1, 1, dim)
        The combination bias.
    :param activation:
        The combination activation. Should be :class:`torch.nn.Tanh` for consistency with the CrossE paper.
    :param dropout:
        Dropout applied after the combination.

    :return: shape: (batch_size, num_heads, num_relations, num_tails)
        The scores.

    .. seealso:: https://github.com/wencolani/CrossE
    """
    # head interaction
    h = c_r * h
    # relation interaction (notice that h has been updated)
    r = h * r
    # combination
    x = activation(h + r + bias)
    if dropout is not None:
        x = dropout(x)
    # similarity
    return (x * t).sum(dim=-1)


def boxe_interaction(
    # head
    h_pos: torch.FloatTensor,
    h_bump: torch.FloatTensor,
    # relation box: head
    rh_base: torch.FloatTensor,
    rh_delta: torch.FloatTensor,
    rh_size: torch.FloatTensor,
    # relation box: tail
    rt_base: torch.FloatTensor,
    rt_delta: torch.FloatTensor,
    rt_size: torch.FloatTensor,
    # tail
    t_pos: torch.FloatTensor,
    t_bump: torch.FloatTensor,
    # power norm
    tanh_map: bool = True,
    p: int = 2,
    power_norm: bool = False,
) -> torch.FloatTensor:
    """
    Evalute the BoxE interaction function from [abboud2020]_.

    Entities are described via position and bump. Relations are described as a pair of boxes, where each box is
    parametrized as triple (base, delta, size), where # TODO

    .. note ::
        this interaction relies on Abboud's point-to-box distance
        :func:`pykeen.utils.point_to_box_distance`.

    :param h_pos: shape: (batch_size, num_heads, 1, 1, d)
        the head entity position
    :param h_bump: shape: (batch_size, num_heads, 1, 1, d)
        the head entity bump

    :param rh_base: shape: (batch_size, 1, num_relations, 1, d)
        the relation-specific head box base position
    :param rh_delta: shape: (batch_size, 1, num_relations, 1, d)
        # the relation-specific head box base shape (normalized to have a volume of 1):
    :param rh_size: shape: (batch_size, 1, num_relations, 1, 1)
        the relation-specific head box size (a scalar)
    :param rt_base: shape: (batch_size, 1, num_relations, 1, d)
        the relation-specific tail box base position
    :param rt_delta: shape: (batch_size, 1, num_relations, 1, d)
        # the relation-specific tail box base shape (normalized to have a volume of 1):
    :param rt_size: shape: (batch_size, 1, num_relations, 1, d)
        the relation-specific tail box size

    :param t_pos: shape: (batch_size, 1, 1, num_tails, d)
        the tail entity position
    :param t_bump: shape: (batch_size, 1, 1, num_tails, d)
        the tail entity bump

    :param tanh_map:
        whether to apply the tanh mapping
    :param p:
        the order of the norm to apply
    :param power_norm:
        whether to use the p-th power of the p-norm instead

    :return: shape: (batch_size, num_heads, num_relations, num_tails)
        The scores.
    """
    return sum(
        boxe_kg_arity_position_score(
            entity_pos=entity_pos,
            other_entity_bump=other_entity_pos,
            relation_box=compute_box(base=base, delta=delta, size=size),
            tanh_map=tanh_map,
            p=p,
            power_norm=power_norm,
        )
        for entity_pos, other_entity_pos, base, delta, size in (
            (h_pos, t_bump, rh_base, rh_delta, rh_size),
            (t_pos, h_bump, rt_base, rt_delta, rt_size),
        )
    )


def cp_interaction(
    h: torch.FloatTensor,
    r: torch.FloatTensor,
    t: torch.FloatTensor,
) -> torch.FloatTensor:
    """Evaluate the Canonical Tensor Decomposition interaction function.

    :param h: shape: (batch_size, num_heads, 1, 1, rank, dim)
        The head representations.
    :param r: shape: (batch_size, 1, num_relations, 1, rank, dim)
        The relation representations.
    :param t: shape: (batch_size, 1, 1, num_tails, rank, dim)
        The tail representations.

    :return: shape: (batch_size, num_heads, num_relations, num_tails)
        The scores.
    """
    return extended_einsum(
        "bhrtkd,bhrtkd,bhrtkd->bhrt",
        h,
        r,
        t,
    )


def triple_re_interaction(
    # head
    h: torch.FloatTensor,
    # relation
    r_head: torch.FloatTensor,
    r_mid: torch.FloatTensor,
    r_tail: torch.FloatTensor,
    # tail
    t: torch.FloatTensor,
    # version 2: relation factor offset
    u: Optional[float] = None,
    # extension: negative (power) norm
    p: int = 2,
    power_norm: bool = False,
) -> torch.FloatTensor:
    r"""Evaluate the TripleRE interaction function.

    .. math ::
        score(h, (r_h, r, r_t), t) = h * (r_h + u) - t * (r_t + u) + r

    .. note ::

        For equivalence to the paper version, `h` and `t` should be normalized to unit
        Euclidean length, and `p` and `power_norm` be kept at their default values.

    :param h: shape: (batch_size, num_heads, 1, 1, rank, dim)
        The head representations.
    :param r_head: shape: (batch_size, 1, num_relations, 1, rank, dim)
        The relation-specific head multiplicator representations.
    :param r_mid: shape: (batch_size, 1, num_relations, 1, rank, dim)
        The relation representations.
    :param r_tail: shape: (batch_size, 1, num_relations, 1, rank, dim)
        The relation-specific tail multiplicator representations.
    :param t: shape: (batch_size, 1, 1, num_tails, rank, dim)
        The tail representations.
    :param u:
        the relation factor offset. If u is not None or 0, this corresponds to TripleREv2.
    :param p:
        The p for the norm. cf. :func:`torch.linalg.vector_norm`.
    :param power_norm:
        Whether to return the powered norm.

    :return: shape: (batch_size, num_heads, num_relations, num_tails)
        The scores.
    """
    # note: normalization should be done from the representations
    # cf. https://github.com/LongYu-360/TripleRE-Add-NodePiece/blob/994216dcb1d718318384368dd0135477f852c6a4/TripleRE%2BNodepiece/ogb_wikikg2/model.py#L317-L328  # noqa: E501
    # version 2
    if u is not None:
        # r_head = r_head + u * torch.ones_like(r_head)
        # r_tail = r_tail + u * torch.ones_like(r_tail)
        r_head = r_head + u
        r_tail = r_tail + u

    return negative_norm_of_sum(
        h * r_head,
        -t * r_tail,
        r_mid,
        p=p,
        power_norm=power_norm,
    )


<<<<<<< HEAD
def transformer_interaction(
    h: torch.FloatTensor,
    r: torch.FloatTensor,
    t: torch.FloatTensor,
    transformer: nn.TransformerEncoder,
    position_embeddings: torch.FloatTensor,
    final: nn.Module,
) -> torch.FloatTensor:
    r"""Evaluate the Transformer interaction function, as described in [galkin2020]_..

    .. math ::

        \textit{score}(h, r, t) =
            \textit{Linear}(\textit{SumPooling}(\textit{Transformer}([h + pe[0]; r + pe[1]])))^T t

    :param h: shape: (batch_size, num_heads, 1, 1, dim)
        The head representations.
    :param r: shape: (batch_size, 1, num_relations, 1, dim)
        The relation representations.
    :param t: shape: (batch_size, 1, 1, num_tails, dim)
        The tail representations.
    :param transformer:
        the transformer encoder
    :param position_embeddings: shape: (2, dim)
        the positional embeddings, one for head and one for relation
    :param final:
        the final (linear) transformation
    # stack h & r (+ broadcast) => shape: (2, batch_size', num_heads, num_relations, 1, *dims)
    x = torch.stack(broadcast_tensors(h, r), dim=0)

    # remember shape for output, but reshape for transformer
    hr_shape = x.shape
    x = x.view(2, -1, *hr_shape[5:])

    # get position embeddings, shape: (seq_len, dim)
    # Now we are position-dependent w.r.t qualifier pairs.
    x = x + position_embeddings.unsqueeze(dim=1)

    # seq_length, batch_size, dim
    x = transformer(src=x)

    # Pool output
    x = x.sum(dim=0)

    # output shape: (batch_size, dim)
    x = final(x)

    # reshape
    x = x.view(*hr_shape[1:5], x.shape[-1])

    return (x @ t.transpose(-1, -2)).squeeze(dim=-2)
=======
def auto_sf_interaction(
    h: Sequence[torch.FloatTensor],
    r: Sequence[torch.FloatTensor],
    t: Sequence[torch.FloatTensor],
    coefficients: Sequence[Tuple[int, int, int, Sign]],
) -> torch.FloatTensor:
    r"""Evaluate an AutoSF-style interaction function as described by [zhang2020]_.

    This interaction function is a parametrized way to express bi-linear models
    with block structure. It divides the entity and relation representations into blocks,
    and expresses the interaction as a sequence of 4-tuples $(i_h, i_r, i_t, s)$,
    where $i_h, i_r, i_t$ index a _block_ of the head, relation, or tail representation,
    and $s \in {-1, 1}$ is the sign.

    The interaction function is then given as

    .. math::
        \sum_{(i_h, i_r, i_t, s) \in \mathcal{C}} s \cdot \langle h[i_h], r[i_r], t[i_t] \rangle

    where $\langle \cdot, \cdot, \cdot \rangle$ denotes the tri-linear dot product.

    This parametrization allows to express several well-known interaction functions, e.g.

    - :class:`pykeen.models.DistMult`: one block, $\mathcal{C} = \{(0, 0, 0, 1)\}$
    - :class:`pykeen.models.ComplEx`: two blocks,
      $\mathcal{C} = \{(0, 0, 0, 1), (0, 1, 1, 1), (1, 0, 1, -1), (1, 0, 1, 1)\}$
    - :class:`pykeen.models.SimplE`: two blocks: $\mathcal{C} = \{(0, 0, 1, 1), (1, 1, 0, 1)\}$

    :param h: each shape: (batch_size, num_heads, 1, 1, rank, dim)
        The list of head representations.
    :param r: each shape: (batch_size, 1, num_relations, 1, rank, dim)
        The list of relation representations.
    :param t: each shape: (batch_size, 1, 1, num_tails, rank, dim)
        The list of tail representations.
    :param coefficients:
        the coefficients, in order:

        1. head_representation_index,
        2. relation_representation_index,
        3. tail_representation_index,
        4. sign
    """
    return sum(sign * (h[hi] * r[ri] * t[ti]).sum(dim=-1) for hi, ri, ti, sign in coefficients)
>>>>>>> 7c0c9381
<|MERGE_RESOLUTION|>--- conflicted
+++ resolved
@@ -15,8 +15,7 @@
 
 import numpy
 import torch
-from torch import nn
-from torch.functional import broadcast_tensors
+from torch import broadcast_tensors, nn
 
 from .compute_kernel import batched_complex, batched_dot
 from .sim import KG2E_SIMILARITIES
@@ -1363,59 +1362,6 @@
     )
 
 
-<<<<<<< HEAD
-def transformer_interaction(
-    h: torch.FloatTensor,
-    r: torch.FloatTensor,
-    t: torch.FloatTensor,
-    transformer: nn.TransformerEncoder,
-    position_embeddings: torch.FloatTensor,
-    final: nn.Module,
-) -> torch.FloatTensor:
-    r"""Evaluate the Transformer interaction function, as described in [galkin2020]_..
-
-    .. math ::
-
-        \textit{score}(h, r, t) =
-            \textit{Linear}(\textit{SumPooling}(\textit{Transformer}([h + pe[0]; r + pe[1]])))^T t
-
-    :param h: shape: (batch_size, num_heads, 1, 1, dim)
-        The head representations.
-    :param r: shape: (batch_size, 1, num_relations, 1, dim)
-        The relation representations.
-    :param t: shape: (batch_size, 1, 1, num_tails, dim)
-        The tail representations.
-    :param transformer:
-        the transformer encoder
-    :param position_embeddings: shape: (2, dim)
-        the positional embeddings, one for head and one for relation
-    :param final:
-        the final (linear) transformation
-    # stack h & r (+ broadcast) => shape: (2, batch_size', num_heads, num_relations, 1, *dims)
-    x = torch.stack(broadcast_tensors(h, r), dim=0)
-
-    # remember shape for output, but reshape for transformer
-    hr_shape = x.shape
-    x = x.view(2, -1, *hr_shape[5:])
-
-    # get position embeddings, shape: (seq_len, dim)
-    # Now we are position-dependent w.r.t qualifier pairs.
-    x = x + position_embeddings.unsqueeze(dim=1)
-
-    # seq_length, batch_size, dim
-    x = transformer(src=x)
-
-    # Pool output
-    x = x.sum(dim=0)
-
-    # output shape: (batch_size, dim)
-    x = final(x)
-
-    # reshape
-    x = x.view(*hr_shape[1:5], x.shape[-1])
-
-    return (x @ t.transpose(-1, -2)).squeeze(dim=-2)
-=======
 def auto_sf_interaction(
     h: Sequence[torch.FloatTensor],
     r: Sequence[torch.FloatTensor],
@@ -1459,4 +1405,57 @@
         4. sign
     """
     return sum(sign * (h[hi] * r[ri] * t[ti]).sum(dim=-1) for hi, ri, ti, sign in coefficients)
->>>>>>> 7c0c9381
+
+
+def transformer_interaction(
+    h: torch.FloatTensor,
+    r: torch.FloatTensor,
+    t: torch.FloatTensor,
+    transformer: nn.TransformerEncoder,
+    position_embeddings: torch.FloatTensor,
+    final: nn.Module,
+) -> torch.FloatTensor:
+    r"""Evaluate the Transformer interaction function, as described in [galkin2020]_..
+
+    .. math ::
+
+        \textit{score}(h, r, t) =
+            \textit{Linear}(\textit{SumPooling}(\textit{Transformer}([h + pe[0]; r + pe[1]])))^T t
+
+    :param h: shape: (batch_size, num_heads, 1, 1, dim)
+        The head representations.
+    :param r: shape: (batch_size, 1, num_relations, 1, dim)
+        The relation representations.
+    :param t: shape: (batch_size, 1, 1, num_tails, dim)
+        The tail representations.
+    :param transformer:
+        the transformer encoder
+    :param position_embeddings: shape: (2, dim)
+        the positional embeddings, one for head and one for relation
+    :param final:
+        the final (linear) transformation
+    """
+    # stack h & r (+ broadcast) => shape: (2, batch_size', num_heads, num_relations, 1, *dims)
+    x = torch.stack(broadcast_tensors(h, r), dim=0)
+
+    # remember shape for output, but reshape for transformer
+    hr_shape = x.shape
+    x = x.view(2, -1, *hr_shape[5:])
+
+    # get position embeddings, shape: (seq_len, dim)
+    # Now we are position-dependent w.r.t qualifier pairs.
+    x = x + position_embeddings.unsqueeze(dim=1)
+
+    # seq_length, batch_size, dim
+    x = transformer(src=x)
+
+    # Pool output
+    x = x.sum(dim=0)
+
+    # output shape: (batch_size, dim)
+    x = final(x)
+
+    # reshape
+    x = x.view(*hr_shape[1:5], x.shape[-1])
+
+    return (x @ t.transpose(-1, -2)).squeeze(dim=-2)
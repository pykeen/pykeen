"""Functional forms of interaction methods.

These implementations allow for an arbitrary number of batch dimensions,
as well as broadcasting and thus naturally support slicing and 1:n scoring.
"""

from __future__ import annotations

import torch
from torch import broadcast_tensors, nn

from .compute_kernel import batched_dot
from .sim import KG2E_SIMILARITIES
from ..typing import FloatTensor, GaussianDistribution
from ..utils import (
    clamp_norm,
    einsum,
    make_ones_like,
    negative_norm,
    negative_norm_of_sum,
    project_entity,
    tensor_product,
    tensor_sum,
)

__all__ = [
    "convkb_interaction",
    "cp_interaction",
    "cross_e_interaction",
    "dist_ma_interaction",
    "distmult_interaction",
    "ermlp_interaction",
    "ermlpe_interaction",
    "hole_interaction",
    "kg2e_interaction",
    "multilinear_tucker_interaction",
    "mure_interaction",
    "ntn_interaction",
    "pair_re_interaction",
    "proje_interaction",
    "rescal_interaction",
    "simple_interaction",
    "se_interaction",
    "transd_interaction",
    "transe_interaction",
    "transf_interaction",
    "transh_interaction",
    "transr_interaction",
    "transformer_interaction",
    "triple_re_interaction",
    "tucker_interaction",
    "um_interaction",
    "linea_re_interaction",
]


def _apply_optional_bn_to_tensor(
    x: FloatTensor,
    output_dropout: nn.Dropout,
    batch_norm: nn.BatchNorm1d | None = None,
) -> FloatTensor:
    """Apply optional batch normalization and dropout layer. Supports multiple batch dimensions."""
    if batch_norm is not None:
        shape = x.shape
        x = x.reshape(-1, shape[-1])
        x = batch_norm(x)
        x = x.view(*shape)
    return output_dropout(x)


<<<<<<< HEAD
=======
def _add_cuda_warning(func):
    # docstr-coverage: excused `wrapped`
    @functools.wraps(func)
    def wrapped(*args, **kwargs):
        try:
            return func(*args, **kwargs)
        except RuntimeError as e:
            if not is_cudnn_error(e):
                raise e
            raise RuntimeError(
                "\nThis code crash might have been caused by a CUDA bug, see "
                "https://github.com/allenai/allennlp/issues/2888, "
                "which causes the code to crash during evaluation mode.\n"
                "To avoid this error, the batch size has to be reduced.",
            ) from e

    return wrapped


@_add_cuda_warning
def conve_interaction(
    h: FloatTensor,
    r: FloatTensor,
    t: FloatTensor,
    t_bias: FloatTensor,
    input_channels: int,
    embedding_height: int,
    embedding_width: int,
    hr2d: nn.Module,
    hr1d: nn.Module,
) -> FloatTensor:
    """Evaluate the ConvE interaction function.

    :param h: shape: (`*batch_dims`, dim)
        The head representations.
    :param r: shape: (`*batch_dims`, dim)
        The relation representations.
    :param t: shape: (`*batch_dims`, dim)
        The tail representations.
    :param t_bias: shape: (`*batch_dims`)
        The tail entity bias.
    :param input_channels:
        The number of input channels.
    :param embedding_height:
        The height of the reshaped embedding.
    :param embedding_width:
        The width of the reshaped embedding.
    :param hr2d:
        The first module, transforming the 2D stacked head-relation "image".
    :param hr1d:
        The second module, transforming the 1D flattened output of the 2D module.

    :return: shape: batch_dims
        The scores.
    """
    # repeat if necessary, and concat head and relation
    # shape: -1, num_input_channels, 2*height, width
    x = torch.cat(
        torch.broadcast_tensors(
            h.view(*h.shape[:-1], input_channels, embedding_height, embedding_width),
            r.view(*r.shape[:-1], input_channels, embedding_height, embedding_width),
        ),
        dim=-2,
    )
    prefix_shape = x.shape[:-3]
    x = x.view(-1, input_channels, 2 * embedding_height, embedding_width)

    # shape: -1, num_input_channels, 2*height, width
    x = hr2d(x)

    # -1, num_output_channels * (2 * height - kernel_height + 1) * (width - kernel_width + 1)
    x = x.view(-1, numpy.prod(x.shape[-3:]))
    x = hr1d(x)

    # reshape: (-1, dim) -> (*batch_dims, dim)
    x = x.view(*prefix_shape, h.shape[-1])

    # For efficient calculation, each of the convolved [h, r] rows has only to be multiplied with one t row
    # output_shape: batch_dims
    x = einsum("...d, ...d -> ...", x, t)

    # add bias term
    return x + t_bias


>>>>>>> 2acbb9d1
def convkb_interaction(
    h: FloatTensor,
    r: FloatTensor,
    t: FloatTensor,
    conv: nn.Conv2d,
    activation: nn.Module,
    hidden_dropout: nn.Dropout,
    linear: nn.Linear,
) -> FloatTensor:
    r"""Evaluate the ConvKB interaction function.

    .. math::
        W_L drop(act(W_C \ast ([h; r; t]) + b_C)) + b_L

    :param h: shape: (`*batch_dims`, dim)
        The head representations.
    :param r: shape: (`*batch_dims`, dim)
        The relation representations.
    :param t: shape: (`*batch_dims`, dim)
        The tail representations.
    :param conv:
        The 3x1 convolution.
    :param activation:
        The activation function.
    :param hidden_dropout:
        The dropout layer applied to the hidden activations.
    :param linear:
        The final linear layer.

    :return: shape: batch_dims
        The scores.
    """
    # cat into shape (..., 1, d, 3)
    x = torch.stack(torch.broadcast_tensors(h, r, t), dim=-1).unsqueeze(dim=-3)
    s = x.shape
    x = x.view(-1, *s[-3:])
    x = conv(x)
    x = x.view(*s[:-3], -1)
    x = activation(x)

    # Apply dropout, cf. https://github.com/daiquocnguyen/ConvKB/blob/master/model.py#L54-L56
    x = hidden_dropout(x)

    # Linear layer for final scores; use flattened representations, shape: (*batch_dims, d * f)
    x = linear(x)
    return x.squeeze(dim=-1)


def distmult_interaction(
    h: FloatTensor,
    r: FloatTensor,
    t: FloatTensor,
) -> FloatTensor:
    """Evaluate the DistMult interaction function.

    :param h: shape: (`*batch_dims`, dim)
        The head representations.
    :param r: shape: (`*batch_dims`, dim)
        The relation representations.
    :param t: shape: (`*batch_dims`, dim)
        The tail representations.

    :return: shape: batch_dims
        The scores.
    """
    return tensor_product(h, r, t).sum(dim=-1)


def dist_ma_interaction(
    h: FloatTensor,
    r: FloatTensor,
    t: FloatTensor,
) -> FloatTensor:
    r"""Evaluate the DistMA interaction function from [shi2019]_.

    .. math ::
        \langle h, r\rangle + \langle r, t\rangle + \langle h, t\rangle

    :param h: shape: (`*batch_dims`, dim)
        The head representations.
    :param r: shape: (`*batch_dims`, dim)
        The relation representations.
    :param t: shape: (`*batch_dims`, dim)
        The tail representations.

    :return: shape: batch_dims
        The scores.
    """
    return batched_dot(h, r) + batched_dot(r, t) + batched_dot(h, t)


def ermlp_interaction(
    h: FloatTensor,
    r: FloatTensor,
    t: FloatTensor,
    hidden: nn.Linear,
    activation: nn.Module,
    final: nn.Linear,
) -> FloatTensor:
    r"""Evaluate the ER-MLP interaction function.

    :param h: shape: (`*batch_dims`, dim)
        The head representations.
    :param r: shape: (`*batch_dims`, dim)
        The relation representations.
    :param t: shape: (`*batch_dims`, dim)
        The tail representations.
    :param hidden:
        The first linear layer.
    :param activation:
        The activation function of the hidden layer.
    :param final:
        The second linear layer.

    :return: shape: batch_dims
        The scores.
    """
    # shortcut for same shape
    if h.shape == r.shape and h.shape == t.shape:
        x = hidden(torch.cat([h, r, t], dim=-1))
    else:
        # split weight into head-/relation-/tail-specific sub-matrices
        *prefix, dim = h.shape
        x = tensor_sum(
            hidden.bias.view(*make_ones_like(prefix), -1),
            *(
                einsum("...i, ji -> ...j", xx, weight)
                for xx, weight in zip([h, r, t], hidden.weight.split(split_size=dim, dim=-1))
            ),
        )
    return final(activation(x)).squeeze(dim=-1)


def ermlpe_interaction(
    h: FloatTensor,
    r: FloatTensor,
    t: FloatTensor,
    mlp: nn.Module,
) -> FloatTensor:
    r"""Evaluate the ER-MLPE interaction function.

    :param h: shape: (`*batch_dims`, dim)
        The head representations.
    :param r: shape: (`*batch_dims`, dim)
        The relation representations.
    :param t: shape: (`*batch_dims`, dim)
        The tail representations.
    :param mlp:
        The MLP.

    :return: shape: batch_dims
        The scores.
    """
    # repeat if necessary, and concat head and relation, (batch_size, num_heads, num_relations, 1, 2 * embedding_dim)
    x = torch.cat(torch.broadcast_tensors(h, r), dim=-1)

    # Predict t embedding, shape: (*batch_dims, d)
    *batch_dims, dim = x.shape
    x = mlp(x.view(-1, dim)).view(*batch_dims, -1)

    # dot product
    return einsum("...d,...d->...", x, t)


def hole_interaction(
    h: FloatTensor,
    r: FloatTensor,
    t: FloatTensor,
) -> FloatTensor:
    """Evaluate the HolE interaction function.

    :param h: shape: (`*batch_dims`, dim)
        The head representations.
    :param r: shape: (`*batch_dims`, dim)
        The relation representations.
    :param t: shape: (`*batch_dims`, dim)
        The tail representations.

    :return: shape: batch_dims
        The scores.
    """
    # composite: (*batch_dims, d)
    composite = circular_correlation(h, t)

    # inner product with relation embedding
    return (r * composite).sum(dim=-1)


def circular_correlation(
    a: FloatTensor,
    b: FloatTensor,
) -> FloatTensor:
    """
    Compute the circular correlation between to vectors.

    .. note ::
        The implementation uses FFT.

    :param a: shape: s_1
        The tensor with the first vectors.
    :param b:
        The tensor with the second vectors.

    :return:
        The circular correlation between the vectors.
    """
    # Circular correlation of entity embeddings
    a_fft = torch.fft.rfft(a, dim=-1)
    b_fft = torch.fft.rfft(b, dim=-1)
    # complex conjugate
    a_fft = torch.conj(a_fft)
    # Hadamard product in frequency domain
    p_fft = a_fft * b_fft
    # inverse real FFT
    return torch.fft.irfft(p_fft, n=a.shape[-1], dim=-1)


def kg2e_interaction(
    h_mean: FloatTensor,
    h_var: FloatTensor,
    r_mean: FloatTensor,
    r_var: FloatTensor,
    t_mean: FloatTensor,
    t_var: FloatTensor,
    similarity: str = "KL",
    exact: bool = True,
) -> FloatTensor:
    """Evaluate the KG2E interaction function.

    :param h_mean: shape: (`*batch_dims`, d)
        The head entity distribution mean.
    :param h_var: shape: (`*batch_dims`, d)
        The head entity distribution variance.
    :param r_mean: shape: (`*batch_dims`, d)
        The relation distribution mean.
    :param r_var: shape: (`*batch_dims`, d)
        The relation distribution variance.
    :param t_mean: shape: (`*batch_dims`, d)
        The tail entity distribution mean.
    :param t_var: shape: (`*batch_dims`, d)
        The tail entity distribution variance.
    :param similarity:
        The similarity measures for gaussian distributions. From {"KL", "EL"}.
    :param exact:
        Whether to leave out constants to accelerate similarity computation.

    :return: shape: batch_dims
        The scores.
    """
    return KG2E_SIMILARITIES[similarity](
        h=GaussianDistribution(mean=h_mean, diagonal_covariance=h_var),
        r=GaussianDistribution(mean=r_mean, diagonal_covariance=r_var),
        t=GaussianDistribution(mean=t_mean, diagonal_covariance=t_var),
        exact=exact,
    )


def ntn_interaction(
    h: FloatTensor,
    t: FloatTensor,
    w: FloatTensor,
    vh: FloatTensor,
    vt: FloatTensor,
    b: FloatTensor,
    u: FloatTensor,
    activation: nn.Module,
) -> FloatTensor:
    r"""Evaluate the NTN interaction function.

    .. math::

        f(h,r,t) = u_r^T act(h W_r t + V_r h + V_r' t + b_r)

    :param h: shape: (`*batch_dims`, dim)
        The head representations.
    :param w: shape: (`*batch_dims`, k, dim, dim)
        The relation specific transformation matrix W_r.
    :param vh: shape: (`*batch_dims`, k, dim)
        The head transformation matrix V_h.
    :param vt: shape: (`*batch_dims`, k, dim)
        The tail transformation matrix V_h.
    :param b: shape: (`*batch_dims`, k)
        The relation specific offset b_r.
    :param u: shape: (`*batch_dims`, k)
        The relation specific final linear transformation b_r.
    :param t: shape: (`*batch_dims`, dim)
        The tail representations.
    :param activation:
        The activation function.

    :return: shape: batch_dims
        The scores.
    """
    return (
        u
        * activation(
            tensor_sum(
                einsum("...d,...kde,...e->...k", h, w, t),  # shape: (*batch_dims, k)
                einsum("...d, ...kd->...k", h, vh),
                einsum("...d, ...kd->...k", t, vt),
                b,
            )
        )
    ).sum(dim=-1)


def proje_interaction(
    h: FloatTensor,
    r: FloatTensor,
    t: FloatTensor,
    d_e: FloatTensor,
    d_r: FloatTensor,
    b_c: FloatTensor,
    b_p: FloatTensor,
    activation: nn.Module,
) -> FloatTensor:
    r"""Evaluate the ProjE interaction function.

    .. math::

        f(h, r, t) = g(t z(D_e h + D_r r + b_c) + b_p)

    :param h: shape: (`*batch_dims`, dim)
        The head representations.
    :param r: shape: (`*batch_dims`, dim)
        The relation representations.
    :param t: shape: (`*batch_dims`, dim)
        The tail representations.
    :param d_e: shape: (dim,)
        Global entity projection.
    :param d_r: shape: (dim,)
        Global relation projection.
    :param b_c: shape: (dim,)
        Global combination bias.
    :param b_p: shape: scalar
        Final score bias
    :param activation:
        The activation function.

    :return: shape: batch_dims
        The scores.
    """
    # global projections
    h = einsum("...d, d -> ...d", h, d_e)
    r = einsum("...d, d -> ...d", r, d_r)

    # combination, shape: (*batch_dims, d)
    x = activation(tensor_sum(h, r, b_c))

    # dot product with t
    return einsum("...d, ...d -> ...", x, t) + b_p


def rescal_interaction(
    h: FloatTensor,
    r: FloatTensor,
    t: FloatTensor,
) -> FloatTensor:
    """Evaluate the RESCAL interaction function.

    :param h: shape: (`*batch_dims`, dim)
        The head representations.
    :param r: shape: (`*batch_dims`, dim, dim)
        The relation representations.
    :param t: shape: (`*batch_dims`, dim)
        The tail representations.

    :return: shape: batch_dims
        The scores.
    """
    return einsum("...d,...de,...e->...", h, r, t)


def simple_interaction(
    h: FloatTensor,
    r: FloatTensor,
    t: FloatTensor,
    h_inv: FloatTensor,
    r_inv: FloatTensor,
    t_inv: FloatTensor,
    clamp: tuple[float, float] | None = None,
) -> FloatTensor:
    """Evaluate the SimplE interaction function.

    :param h: shape: (`*batch_dims`, dim)
        The head representations.
    :param r: shape: (`*batch_dims`, dim, dim)
        The relation representations.
    :param t: shape: (`*batch_dims`, dim)
        The tail representations.
    :param h_inv: shape: (`*batch_dims`, dim)
        The inverse head representations.
    :param r_inv: shape: (`*batch_dims`, dim, dim)
        The relation representations.
    :param t_inv: shape: (`*batch_dims`, dim)
        The tail representations.
    :param clamp:
        Clamp the scores to the given range.

    :return: shape: batch_dims
        The scores.
    """
    scores = 0.5 * (distmult_interaction(h=h, r=r, t=t) + distmult_interaction(h=h_inv, r=r_inv, t=t_inv))
    # Note: In the code in their repository, the score is clamped to [-20, 20].
    #       That is not mentioned in the paper, so it is made optional here.
    if clamp:
        min_, max_ = clamp
        scores = scores.clamp(min=min_, max=max_)
    return scores


def se_interaction(
    h: FloatTensor,
    r_h: FloatTensor,
    r_t: FloatTensor,
    t: FloatTensor,
    p: int,
    power_norm: bool = False,
) -> FloatTensor:
    r"""Evaluate the Structured Embedding interaction function.

    .. math ::
        f(h, r, t) = -\|R_h h - R_t t\|

    :param h: shape: (`*batch_dims`, dim)
        The head representations.
    :param r_h: shape: (`*batch_dims`, rel_dim, dim)
        The relation-specific head projection.
    :param r_t: shape: (`*batch_dims`, rel_dim, dim)
        The relation-specific tail projection.
    :param t: shape: (`*batch_dims`, dim)
        The tail representations.
    :param p:
        The p for the norm. cf. :func:`torch.linalg.vector_norm`.
    :param power_norm:
        Whether to return the powered norm.

    :return: shape: batch_dims
        The scores.
    """
    return negative_norm(
        einsum("...rd,...d->...r", r_h, h) - einsum("...rd,...d->...r", r_t, t),
        p=p,
        power_norm=power_norm,
    )


def toruse_interaction(
    h: FloatTensor,
    r: FloatTensor,
    t: FloatTensor,
    p: int | str = 2,
    power_norm: bool = False,
) -> FloatTensor:
    """Evaluate the TorusE interaction function from [ebisu2018].

    .. note ::
        This only implements the two L_p norm based variants.

    :param h: shape: (`*batch_dims`, dim)
        The head representations.
    :param r: shape: (`*batch_dims`, dim)
        The relation representations.
    :param t: shape: (`*batch_dims`, dim)
        The tail representations.
    :param p:
        The p for the norm.
    :param power_norm:
        Whether to return the powered norm.

    :return: shape: batch_dims
        The scores.
    """
    d = tensor_sum(h, r, -t)
    d = d - torch.floor(d)
    d = torch.minimum(d, 1.0 - d)
    return negative_norm(d, p=p, power_norm=power_norm)


def transd_interaction(
    h: FloatTensor,
    r: FloatTensor,
    t: FloatTensor,
    h_p: FloatTensor,
    r_p: FloatTensor,
    t_p: FloatTensor,
    p: int,
    power_norm: bool = False,
) -> FloatTensor:
    """Evaluate the TransD interaction function.

    :param h: shape: (`*batch_dims`, d_e)
        The head representations.
    :param r: shape: (`*batch_dims`, d_r)
        The relation representations.
    :param t: shape: (`*batch_dims`, d_e)
        The tail representations.
    :param h_p: shape: (`*batch_dims`, d_e)
        The head projections.
    :param r_p: shape: (`*batch_dims`, d_r)
        The relation projections.
    :param t_p: shape: (`*batch_dims`, d_e)
        The tail projections.
    :param p:
        The parameter p for selecting the norm.
    :param power_norm:
        Whether to return the powered norm instead.

    :return: shape: batch_dims
        The scores.
    """
    # Project entities
    h_bot = project_entity(
        e=h,
        e_p=h_p,
        r_p=r_p,
    )
    t_bot = project_entity(
        e=t,
        e_p=t_p,
        r_p=r_p,
    )
    return negative_norm_of_sum(h_bot, r, -t_bot, p=p, power_norm=power_norm)


def transe_interaction(
    h: FloatTensor,
    r: FloatTensor,
    t: FloatTensor,
    p: int | str = 2,
    power_norm: bool = False,
) -> FloatTensor:
    """Evaluate the TransE interaction function.

    :param h: shape: (`*batch_dims`, dim)
        The head representations.
    :param r: shape: (`*batch_dims`, dim)
        The relation representations.
    :param t: shape: (`*batch_dims`, dim)
        The tail representations.
    :param p:
        The p for the norm.
    :param power_norm:
        Whether to return the powered norm.

    :return: shape: batch_dims
        The scores.
    """
    return negative_norm_of_sum(h, r, -t, p=p, power_norm=power_norm)


def transf_interaction(
    h: FloatTensor,
    r: FloatTensor,
    t: FloatTensor,
) -> FloatTensor:
    """Evaluate the TransF interaction function.

    :param h: shape: (`*batch_dims`, dim)
        The head representations.
    :param r: shape: (`*batch_dims`, dim)
        The relation representations.
    :param t: shape: (`*batch_dims`, dim)
        The tail representations.

    :return: shape: batch_dims
        The scores.
    """
    return batched_dot(h + r, t) + batched_dot(h, t - r)


def transh_interaction(
    h: FloatTensor,
    w_r: FloatTensor,
    d_r: FloatTensor,
    t: FloatTensor,
    p: int,
    power_norm: bool = False,
) -> FloatTensor:
    """Evaluate the DistMult interaction function.

    :param h: shape: (`*batch_dims`, dim)
        The head representations.
    :param w_r: shape: (`*batch_dims`, dim)
        The relation normal vector representations.
    :param d_r: shape: (`*batch_dims`, dim)
        The relation difference vector representations.
    :param t: shape: (`*batch_dims`, dim)
        The tail representations.
    :param p:
        The p for the norm. cf. :func:`torch.linalg.vector_norm`.
    :param power_norm:
        Whether to return $|x-y|_p^p$.

    :return: shape: batch_dims
        The scores.
    """
    return negative_norm_of_sum(
        # h projection to hyperplane
        h,
        -einsum("...i, ...i, ...j -> ...j", h, w_r, w_r),
        # r
        d_r,
        # -t projection to hyperplane
        -t,
        einsum("...i, ...i, ...j -> ...j", t, w_r, w_r),
        p=p,
        power_norm=power_norm,
    )


def transr_interaction(
    h: FloatTensor,
    r: FloatTensor,
    t: FloatTensor,
    m_r: FloatTensor,
    p: int,
    power_norm: bool = True,
) -> FloatTensor:
    """Evaluate the TransR interaction function.

    :param h: shape: (`*batch_dims`, d_e)
        Head embeddings.
    :param r: shape: (`*batch_dims`, d_r)
        Relation embeddings.
    :param m_r: shape: (`*batch_dims`, d_e, d_r)
        The relation specific linear transformations.
    :param t: shape: (`*batch_dims`, d_e)
        Tail embeddings.
    :param p:
        The parameter p for selecting the norm.
    :param power_norm:
        Whether to return the powered norm instead.

    :return: shape: batch_dims
        The scores.
    """
    # project to relation specific subspace
    h_bot = einsum("...e, ...er -> ...r", h, m_r)
    t_bot = einsum("...e, ...er -> ...r", t, m_r)
    # ensure constraints
    h_bot = clamp_norm(h_bot, p=2, dim=-1, maxnorm=1.0)
    t_bot = clamp_norm(t_bot, p=2, dim=-1, maxnorm=1.0)
    return negative_norm_of_sum(h_bot, r, -t_bot, p=p, power_norm=power_norm)


def tucker_interaction(
    h: FloatTensor,
    r: FloatTensor,
    t: FloatTensor,
    core_tensor: FloatTensor,
    do_h: nn.Dropout,
    do_r: nn.Dropout,
    do_hr: nn.Dropout,
    bn_h: nn.BatchNorm1d | None,
    bn_hr: nn.BatchNorm1d | None,
) -> FloatTensor:
    r"""Evaluate the TuckEr interaction function.

    Compute scoring function W x_1 h x_2 r x_3 t as in the official implementation, i.e. as

    .. math ::

        DO_{hr}(BN_{hr}(DO_h(BN_h(h)) x_1 DO_r(W x_2 r))) x_3 t

    where BN denotes BatchNorm and DO denotes Dropout

    :param h: shape: (`*batch_dims`, d_e)
        The head representations.
    :param r: shape: (`*batch_dims`, d_r)
        The relation representations.
    :param t: shape: (`*batch_dims`, d_e)
        The tail representations.
    :param core_tensor: shape: (d_e, d_r, d_e)
        The core tensor.
    :param do_h:
        The dropout layer for the head representations.
    :param do_r:
        The first hidden dropout.
    :param do_hr:
        The second hidden dropout.
    :param bn_h:
        The first batch normalization layer.
    :param bn_hr:
        The second batch normalization layer.

    :return: shape: batch_dims
        The scores.
    """
    return (
        _apply_optional_bn_to_tensor(
            x=einsum(
                # x_1 contraction
                "...ik,...i->...k",
                _apply_optional_bn_to_tensor(
                    x=einsum(
                        # x_2 contraction
                        "ijk,...j->...ik",
                        core_tensor,
                        r,
                    ),
                    output_dropout=do_r,
                ),
                _apply_optional_bn_to_tensor(
                    x=h,
                    batch_norm=bn_h,
                    output_dropout=do_h,
                ),
            ),
            batch_norm=bn_hr,
            output_dropout=do_hr,
        )
        * t
    ).sum(dim=-1)


def mure_interaction(
    h: FloatTensor,
    b_h: FloatTensor,
    r_vec: FloatTensor,
    r_mat: FloatTensor,
    t: FloatTensor,
    b_t: FloatTensor,
    p: int | float | str = 2,
    power_norm: bool = False,
) -> FloatTensor:
    r"""Evaluate the MuRE interaction function from [balazevic2019b]_.

    .. math ::
        -\|Rh + r - t\| + b_h + b_t

    :param h: shape: (`*batch_dims`, dim)
        The head representations.
    :param b_h: shape: batch_dims
        The head entity bias.
    :param r_vec: shape: (`*batch_dims`, dim)
        The relation vector.
    :param r_mat: shape: (`*batch_dims`, dim,)
        The diagonal relation matrix.
    :param t: shape: (`*batch_dims`, dim)
        The tail representations.
    :param b_t: shape: batch_dims
        The tail entity bias.
    :param p:
        The parameter p for selecting the norm, cf. :func:`torch.linalg.vector_norm`.
    :param power_norm:
        Whether to return the powered norm instead.

    :return: shape: batch_dims
        The scores.
    """
    return (
        negative_norm_of_sum(
            h * r_mat,
            r_vec,
            -t,
            p=p,
            power_norm=power_norm,
        )
        + b_h
        + b_t
    )


def um_interaction(
    h: FloatTensor,
    t: FloatTensor,
    p: int,
    power_norm: bool = True,
) -> FloatTensor:
    """Evaluate the SimplE interaction function.

    :param h: shape: (`*batch_dims`, dim)
        The head representations.
    :param t: shape: (`*batch_dims`, dim)
        The tail representations.
    :param p:
        The parameter p for selecting the norm.
    :param power_norm:
        Whether to return the powered norm instead.

    :return: shape: batch_dims
        The scores.
    """
    return negative_norm(h - t, p=p, power_norm=power_norm)


def pair_re_interaction(
    h: FloatTensor,
    t: FloatTensor,
    r_h: FloatTensor,
    r_t: FloatTensor,
    p: int | str = 2,
    power_norm: bool = True,
) -> FloatTensor:
    r"""Evaluate the PairRE interaction function.

    .. math ::
        -\|h \odot r_h - t \odot r_t \|

    :param h: shape: (`*batch_dims`, dim)
        The head representations.
    :param t: shape: (`*batch_dims`, dim)
        The tail representations.
    :param r_h: shape: (`*batch_dims`, dim)
        The head part of the relation representations.
    :param r_t: shape: (`*batch_dims`, dim)
        The tail part of the relation representations.
    :param p:
        The parameter p for selecting the norm.
    :param power_norm:
        Whether to return the powered norm instead.

    :return: shape: batch_dims
        The scores.
    """
    return negative_norm_of_sum(
        h * r_h,
        -t * r_t,
        p=p,
        power_norm=power_norm,
    )


def quat_e_interaction(
    h: FloatTensor,
    r: FloatTensor,
    t: FloatTensor,
    table: FloatTensor,
):
    """Evaluate the interaction function of QuatE for given embeddings.

    The embeddings have to be in a broadcastable shape.

    :param h: shape: (`*batch_dims`, dim, 4)
        The head representations.
    :param r: shape: (`*batch_dims`, dim, 4)
        The head representations.
    :param t: shape: (`*batch_dims`, dim, 4)
        The tail representations.
    :param table:
        the quaternion multiplication table.

    :return: shape: (...)
        The scores.
    """
    # TODO: this sign is in the official code, too, but why do we need it?
    return -einsum("...di, ...dj, ...dk, ijk -> ...", h, r, t, table)


def cross_e_interaction(
    h: FloatTensor,
    r: FloatTensor,
    c_r: FloatTensor,
    t: FloatTensor,
    bias: FloatTensor,
    activation: nn.Module,
    dropout: nn.Dropout | None = None,
) -> FloatTensor:
    r"""
    Evaluate the interaction function of CrossE for the given representations from [zhang2019b]_.

    .. math ::
        Dropout(Activation(c_r \odot h + c_r \odot h \odot r + b))^T t)

    .. note ::
        The representations have to be in a broadcastable shape.

    .. note ::
        The CrossE paper described an additional sigmoid activation as part of the interaction function. Since using a
        log-likelihood loss can cause numerical problems (due to explicitly calling sigmoid before log), we do not
        apply this in our implementation but rather opt for the numerically stable variant. However, the model itself
        has an option ``predict_with_sigmoid``, which can be used to enforce application of sigmoid during inference.
        This can also have an impact of rank-based evaluation, since limited numerical precision can lead to exactly
        equal scores for multiple choices. The definition of a rank is not unambiguous in such case, and there exist
        multiple competing variants how to break the ties. More information on this can be found in the documentation of
        rank-based evaluation.

    :param h: shape: (`*batch_dims`, dim)
        The head representations.
    :param r: shape: (`*batch_dims`, dim)
        The relation representations.
    :param c_r: shape: (`*batch_dims`, dim)
        The relation-specific interaction vector.
    :param t: shape: (`*batch_dims`, dim)
        The tail representations.
    :param bias: shape: (dim,)
        The combination bias.
    :param activation:
        The combination activation. Should be :class:`torch.nn.Tanh` for consistency with the CrossE paper.
    :param dropout:
        Dropout applied after the combination.

    :return: shape: batch_dims
        The scores.

    .. seealso:: https://github.com/wencolani/CrossE
    """
    # head interaction
    h = c_r * h
    # relation interaction (notice that h has been updated)
    r = h * r
    # combination
    x = activation(h + r + bias.view(*make_ones_like(h.shape[:-1]), -1))
    if dropout is not None:
        x = dropout(x)
    # similarity
    return (x * t).sum(dim=-1)


def cp_interaction(
    h: FloatTensor,
    r: FloatTensor,
    t: FloatTensor,
) -> FloatTensor:
    """Evaluate the Canonical Tensor Decomposition interaction function.

    :param h: shape: (`*batch_dims`, rank, dim)
        The head representations.
    :param r: shape: (`*batch_dims`, rank, dim)
        The relation representations.
    :param t: shape: (`*batch_dims`, rank, dim)
        The tail representations.

    :return: shape: batch_dims
        The scores.
    """
    return (h * r * t).sum(dim=(-2, -1))


def triple_re_interaction(
    # head
    h: FloatTensor,
    # relation
    r_head: FloatTensor,
    r_mid: FloatTensor,
    r_tail: FloatTensor,
    # tail
    t: FloatTensor,
    # version 2: relation factor offset
    u: float | None = None,
    # extension: negative (power) norm
    p: int = 2,
    power_norm: bool = False,
) -> FloatTensor:
    r"""Evaluate the TripleRE interaction function.

    .. seealso ::
        :class:`pykeen.nn.modules.TripleREInteraction` for the stateful interaction module

    :param h: shape: (`*batch_dims`, rank, dim)
        The head representations.
    :param r_head: shape: (`*batch_dims`, rank, dim)
        The relation-specific head multiplicator representations.
    :param r_mid: shape: (`*batch_dims`, rank, dim)
        The relation representations.
    :param r_tail: shape: (`*batch_dims`, rank, dim)
        The relation-specific tail multiplicator representations.
    :param t: shape: (`*batch_dims`, rank, dim)
        The tail representations.
    :param u:
        the relation factor offset. If u is not None or 0, this corresponds to TripleREv2.
    :param p:
        The p for the norm. cf. :func:`torch.linalg.vector_norm`.
    :param power_norm:
        Whether to return the powered norm.

    :return: shape: batch_dims
        The scores.
    """
    # note: normalization should be done from the representations
    # cf. https://github.com/LongYu-360/TripleRE-Add-NodePiece/blob/994216dcb1d718318384368dd0135477f852c6a4/TripleRE%2BNodepiece/ogb_wikikg2/model.py#L317-L328  # noqa: E501
    # version 2
    if u is not None:
        # r_head = r_head + u * torch.ones_like(r_head)
        # r_tail = r_tail + u * torch.ones_like(r_tail)
        r_head = r_head + u
        r_tail = r_tail + u

    return negative_norm_of_sum(
        h * r_head,
        -t * r_tail,
        r_mid,
        p=p,
        power_norm=power_norm,
    )


def transformer_interaction(
    h: FloatTensor,
    r: FloatTensor,
    t: FloatTensor,
    transformer: nn.TransformerEncoder,
    position_embeddings: FloatTensor,
    final: nn.Module,
) -> FloatTensor:
    r"""Evaluate the Transformer interaction function, as described in [galkin2020]_..

    .. math ::

        \textit{score}(h, r, t) =
            \textit{Linear}(\textit{SumPooling}(\textit{Transformer}([h + pe[0]; r + pe[1]])))^T t

    :param h: shape: (`*batch_dims`, dim)
        The head representations.
    :param r: shape: (`*batch_dims`, dim)
        The relation representations.
    :param t: shape: (`*batch_dims`, dim)
        The tail representations.
    :param transformer:
        the transformer encoder
    :param position_embeddings: shape: (2, dim)
        the positional embeddings, one for head and one for relation
    :param final:
        the final (linear) transformation

    :return:
        The scores.
    """
    # stack h & r (+ broadcast) => shape: (2, *batch_dims, dim)
    x = torch.stack(broadcast_tensors(h, r), dim=0)

    # remember shape for output, but reshape for transformer
    hr_shape = x.shape
    x = x.view(2, -1, hr_shape[-1])

    # get position embeddings, shape: (seq_len, dim)
    # Now we are position-dependent w.r.t qualifier pairs.
    x = x + position_embeddings.unsqueeze(dim=1)

    # seq_length, batch_size, dim
    x = transformer(src=x)

    # Pool output
    x = x.sum(dim=0)

    # output shape: (batch_size, dim)
    x = final(x)

    # reshape
    x = x.view(*hr_shape[1:-1], x.shape[-1])

    return (x * t).sum(dim=-1)


def multilinear_tucker_interaction(
    h: FloatTensor,
    r: FloatTensor,
    t: FloatTensor,
    core_tensor: FloatTensor,
) -> FloatTensor:
    r"""Evaluate the (original) multi-linear TuckEr interaction function.

    .. math ::

        score(h, r, t) = \sum W_{ijk} h_i r_j t_k

    :param h: shape: (`*batch_dims`, d_e)
        The head representations.
    :param r: shape: (`*batch_dims`, d_r)
        The relation representations.
    :param t: shape: (`*batch_dims`, d_e)
        The tail representations.
    :param core_tensor: shape: (d_h, d_r, d_t)
        The core tensor.

    :return: shape: batch_dims
        The scores.
    """
    return einsum("ijk,...i,...j,...k->...", core_tensor, h, r, t)


def linea_re_interaction(
    # head
    h: FloatTensor,
    # relation
    r_head: FloatTensor,
    r_mid: FloatTensor,
    r_tail: FloatTensor,
    # tail
    t: FloatTensor,
    # extension: negative (power) norm
    p: int = 2,
    power_norm: bool = False,
) -> FloatTensor:
    """Evaluate the LineaRE interaction function.

    .. note ::
        the interaction is equivalent to TripleRE interaction without the `u` term.

    :param h: shape: (`*batch_dims`, rank, dim)
        The head representations.
    :param r_head: shape: (`*batch_dims`, rank, dim)
        The relation-specific head multiplicator representations.
    :param r_mid: shape: (`*batch_dims`, rank, dim)
        The relation representations.
    :param r_tail: shape: (`*batch_dims`, rank, dim)
        The relation-specific tail multiplicator representations.
    :param t: shape: (`*batch_dims`, rank, dim)
        The tail representations.
    :param p:
        The p for the norm. cf. :func:`negative_norm_of_sum`.
    :param power_norm:
        Whether to return the powered norm. cf. :func:`negative_norm_of_sum`.

    :return: shape: batch_dims
        The scores.
    """
    return triple_re_interaction(
        h=h, r_head=r_head, r_mid=r_mid, r_tail=r_tail, t=t, u=None, p=p, power_norm=power_norm
    )<|MERGE_RESOLUTION|>--- conflicted
+++ resolved
@@ -68,94 +68,6 @@
     return output_dropout(x)
 
 
-<<<<<<< HEAD
-=======
-def _add_cuda_warning(func):
-    # docstr-coverage: excused `wrapped`
-    @functools.wraps(func)
-    def wrapped(*args, **kwargs):
-        try:
-            return func(*args, **kwargs)
-        except RuntimeError as e:
-            if not is_cudnn_error(e):
-                raise e
-            raise RuntimeError(
-                "\nThis code crash might have been caused by a CUDA bug, see "
-                "https://github.com/allenai/allennlp/issues/2888, "
-                "which causes the code to crash during evaluation mode.\n"
-                "To avoid this error, the batch size has to be reduced.",
-            ) from e
-
-    return wrapped
-
-
-@_add_cuda_warning
-def conve_interaction(
-    h: FloatTensor,
-    r: FloatTensor,
-    t: FloatTensor,
-    t_bias: FloatTensor,
-    input_channels: int,
-    embedding_height: int,
-    embedding_width: int,
-    hr2d: nn.Module,
-    hr1d: nn.Module,
-) -> FloatTensor:
-    """Evaluate the ConvE interaction function.
-
-    :param h: shape: (`*batch_dims`, dim)
-        The head representations.
-    :param r: shape: (`*batch_dims`, dim)
-        The relation representations.
-    :param t: shape: (`*batch_dims`, dim)
-        The tail representations.
-    :param t_bias: shape: (`*batch_dims`)
-        The tail entity bias.
-    :param input_channels:
-        The number of input channels.
-    :param embedding_height:
-        The height of the reshaped embedding.
-    :param embedding_width:
-        The width of the reshaped embedding.
-    :param hr2d:
-        The first module, transforming the 2D stacked head-relation "image".
-    :param hr1d:
-        The second module, transforming the 1D flattened output of the 2D module.
-
-    :return: shape: batch_dims
-        The scores.
-    """
-    # repeat if necessary, and concat head and relation
-    # shape: -1, num_input_channels, 2*height, width
-    x = torch.cat(
-        torch.broadcast_tensors(
-            h.view(*h.shape[:-1], input_channels, embedding_height, embedding_width),
-            r.view(*r.shape[:-1], input_channels, embedding_height, embedding_width),
-        ),
-        dim=-2,
-    )
-    prefix_shape = x.shape[:-3]
-    x = x.view(-1, input_channels, 2 * embedding_height, embedding_width)
-
-    # shape: -1, num_input_channels, 2*height, width
-    x = hr2d(x)
-
-    # -1, num_output_channels * (2 * height - kernel_height + 1) * (width - kernel_width + 1)
-    x = x.view(-1, numpy.prod(x.shape[-3:]))
-    x = hr1d(x)
-
-    # reshape: (-1, dim) -> (*batch_dims, dim)
-    x = x.view(*prefix_shape, h.shape[-1])
-
-    # For efficient calculation, each of the convolved [h, r] rows has only to be multiplied with one t row
-    # output_shape: batch_dims
-    x = einsum("...d, ...d -> ...", x, t)
-
-    # add bias term
-    return x + t_bias
-
-
->>>>>>> 2acbb9d1
 def convkb_interaction(
     h: FloatTensor,
     r: FloatTensor,

# -*- coding: utf-8 -*-

"""Functional forms of interaction methods.

The functional forms always assume the general form of the interaction function, where head, relation and tail
representations are provided in shape (batch_size, num_heads, 1, 1, ``*``), (batch_size, 1, num_relations, 1, ``*``),
and (batch_size, 1, 1, num_tails, ``*``), and return a score tensor of shape
(batch_size, num_heads, num_relations, num_tails).
"""

from __future__ import annotations

import functools
from typing import Optional, Sequence, Tuple, Union

import numpy
import torch
from torch import nn

from .compute_kernel import batched_complex, batched_dot
from .sim import KG2E_SIMILARITIES
from ..moves import irfft, rfft
from ..typing import GaussianDistribution, Sign
from ..utils import (
    boxe_kg_arity_position_score,
    broadcast_cat,
    clamp_norm,
    compute_box,
    estimate_cost_of_sequence,
    extended_einsum,
    is_cudnn_error,
    negative_norm,
    negative_norm_of_sum,
    project_entity,
    tensor_product,
    tensor_sum,
    view_complex,
)

__all__ = [
    "auto_sf_interaction",
    "boxe_interaction",
    "complex_interaction",
    "conve_interaction",
    "convkb_interaction",
    "cp_interaction",
    "cross_e_interaction",
    "dist_ma_interaction",
    "distmult_interaction",
    "ermlp_interaction",
    "ermlpe_interaction",
    "hole_interaction",
    "kg2e_interaction",
    "mure_interaction",
    "ntn_interaction",
    "pair_re_interaction",
    "proje_interaction",
    "rescal_interaction",
    "rotate_interaction",
    "simple_interaction",
    "structured_embedding_interaction",
    "transd_interaction",
    "transe_interaction",
    "transf_interaction",
    "transh_interaction",
    "transr_interaction",
    "triple_re_interaction",
    "tucker_interaction",
    "unstructured_model_interaction",
]


def _extract_sizes(
    h: torch.Tensor,
    r: torch.Tensor,
    t: torch.Tensor,
) -> Tuple[int, int, int, int, int]:
    """Extract size dimensions from head/relation/tail representations."""
    num_heads, num_relations, num_tails = [xx.shape[i] for i, xx in enumerate((h, r, t), start=1)]
    d_e = h.shape[-1]
    d_r = r.shape[-1]
    return num_heads, num_relations, num_tails, d_e, d_r


def _apply_optional_bn_to_tensor(
    x: torch.FloatTensor,
    output_dropout: nn.Dropout,
    batch_norm: Optional[nn.BatchNorm1d] = None,
) -> torch.FloatTensor:
    """Apply optional batch normalization and dropout layer. Supports multiple batch dimensions."""
    if batch_norm is not None:
        shape = x.shape
        x = x.reshape(-1, shape[-1])
        x = batch_norm(x)
        x = x.view(*shape)
    return output_dropout(x)


def _add_cuda_warning(func):
    @functools.wraps(func)
    def wrapped(*args, **kwargs):
        try:
            return func(*args, **kwargs)
        except RuntimeError as e:
            if not is_cudnn_error(e):
                raise e
            raise RuntimeError(
                "\nThis code crash might have been caused by a CUDA bug, see "
                "https://github.com/allenai/allennlp/issues/2888, "
                "which causes the code to crash during evaluation mode.\n"
                "To avoid this error, the batch size has to be reduced.",
            ) from e

    return wrapped


def complex_interaction(
    h: torch.FloatTensor,
    r: torch.FloatTensor,
    t: torch.FloatTensor,
) -> torch.FloatTensor:
    r"""Evaluate the ComplEx interaction function.

    .. math ::
        Re(\langle h, r, conj(t) \rangle)

    :param h: shape: (batch_size, num_heads, 1, 1, `2*dim`)
        The complex head representations.
    :param r: shape: (batch_size, 1, num_relations, 1, 2*dim)
        The complex relation representations.
    :param t: shape: (batch_size, 1, 1, num_tails, 2*dim)
        The complex tail representations.

    :return: shape: (batch_size, num_heads, num_relations, num_tails)
        The scores.
    """
    return batched_complex(h, r, t)


@_add_cuda_warning
def conve_interaction(
    h: torch.FloatTensor,
    r: torch.FloatTensor,
    t: torch.FloatTensor,
    t_bias: torch.FloatTensor,
    input_channels: int,
    embedding_height: int,
    embedding_width: int,
    hr2d: nn.Module,
    hr1d: nn.Module,
) -> torch.FloatTensor:
    """Evaluate the ConvE interaction function.

    :param h: shape: (batch_size, num_heads, 1, 1, dim)
        The head representations.
    :param r: shape: (batch_size, 1, num_relations, 1, dim)
        The relation representations.
    :param t: shape: (batch_size, 1, 1, num_tails, dim)
        The tail representations.
    :param t_bias: shape: (batch_size, 1, 1, num_tails, 1)
        The tail entity bias.
    :param input_channels:
        The number of input channels.
    :param embedding_height:
        The height of the reshaped embedding.
    :param embedding_width:
        The width of the reshaped embedding.
    :param hr2d:
        The first module, transforming the 2D stacked head-relation "image".
    :param hr1d:
        The second module, transforming the 1D flattened output of the 2D module.

    :return: shape: (batch_size, num_heads, num_relations, num_tails)
        The scores.
    """
    # repeat if necessary, and concat head and relation, batch_size', num_input_channels, 2*height, width
    # with batch_size' = batch_size * num_heads * num_relations
    x = broadcast_cat(
        [
            h.view(*h.shape[:-1], input_channels, embedding_height, embedding_width),
            r.view(*r.shape[:-1], input_channels, embedding_height, embedding_width),
        ],
        dim=-2,
    ).view(-1, input_channels, 2 * embedding_height, embedding_width)

    # batch_size', num_input_channels, 2*height, width
    x = hr2d(x)

    # batch_size', num_output_channels * (2 * height - kernel_height + 1) * (width - kernel_width + 1)
    x = x.view(-1, numpy.prod(x.shape[-3:]))
    x = hr1d(x)

    # reshape: (batch_size', embedding_dim) -> (b, h, r, 1, d)
    x = x.view(-1, h.shape[1], r.shape[2], 1, h.shape[-1])

    # For efficient calculation, each of the convolved [h, r] rows has only to be multiplied with one t row
    # output_shape: (batch_size, num_heads, num_relations, num_tails)
    t = t.transpose(-1, -2)
    x = (x @ t).squeeze(dim=-2)

    # add bias term
    return x + t_bias.squeeze(dim=-1)


def convkb_interaction(
    h: torch.FloatTensor,
    r: torch.FloatTensor,
    t: torch.FloatTensor,
    conv: nn.Conv2d,
    activation: nn.Module,
    hidden_dropout: nn.Dropout,
    linear: nn.Linear,
) -> torch.FloatTensor:
    r"""Evaluate the ConvKB interaction function.

    .. math::
        W_L drop(act(W_C \ast ([h; r; t]) + b_C)) + b_L

    :param h: shape: (batch_size, num_heads, 1, 1, dim)
        The head representations.
    :param r: shape: (batch_size, 1, num_relations, 1, dim)
        The relation representations.
    :param t: shape: (batch_size, 1, 1, num_tails, dim)
        The tail representations.
    :param conv:
        The 3x1 convolution.
    :param activation:
        The activation function.
    :param hidden_dropout:
        The dropout layer applied to the hidden activations.
    :param linear:
        The final linear layer.

    :return: shape: (batch_size, num_heads, num_relations, num_tails)
        The scores.
    """
    # decompose convolution for faster computation in 1-n case
    num_filters = conv.weight.shape[0]
    assert conv.weight.shape == (num_filters, 1, 1, 3)

    # compute conv(stack(h, r, t))
    # prepare input shapes for broadcasting
    # (b, h, r, t, 1, d)
    h = h.unsqueeze(dim=-2)
    r = r.unsqueeze(dim=-2)
    t = t.unsqueeze(dim=-2)

    # conv.weight.shape = (C_out, C_in, kernel_size[0], kernel_size[1])
    # here, kernel_size = (1, 3), C_in = 1, C_out = num_filters
    # -> conv_head, conv_rel, conv_tail shapes: (num_filters,)
    # reshape to (1, 1, 1, 1, f, 1)
    conv_head, conv_rel, conv_tail, conv_bias = [
        c.view(1, 1, 1, 1, num_filters, 1) for c in list(conv.weight[:, 0, 0, :].t()) + [conv.bias]
    ]

    # convolve -> output.shape: (*, embedding_dim, num_filters)
    h = conv_head @ h
    r = conv_rel @ r
    t = conv_tail @ t

    x = tensor_sum(conv_bias, h, r, t)
    x = activation(x)

    # Apply dropout, cf. https://github.com/daiquocnguyen/ConvKB/blob/master/model.py#L54-L56
    x = hidden_dropout(x)

    # Linear layer for final scores; use flattened representations, shape: (b, h, r, t, d * f)
    x = x.view(*x.shape[:-2], -1)
    x = linear(x)
    return x.squeeze(dim=-1)


def distmult_interaction(
    h: torch.FloatTensor,
    r: torch.FloatTensor,
    t: torch.FloatTensor,
) -> torch.FloatTensor:
    """Evaluate the DistMult interaction function.

    :param h: shape: (batch_size, num_heads, 1, 1, dim)
        The head representations.
    :param r: shape: (batch_size, 1, num_relations, 1, dim)
        The relation representations.
    :param t: shape: (batch_size, 1, 1, num_tails, dim)
        The tail representations.

    :return: shape: (batch_size, num_heads, num_relations, num_tails)
        The scores.
    """
    return tensor_product(h, r, t).sum(dim=-1)


def dist_ma_interaction(
    h: torch.FloatTensor,
    r: torch.FloatTensor,
    t: torch.FloatTensor,
) -> torch.FloatTensor:
    r"""Evaluate the DistMA interaction function from [shi2019]_.

    .. math ::
        \langle h, r\rangle + \langle r, t\rangle + \langle h, t\rangle

    :param h: shape: (batch_size, num_heads, 1, 1, dim)
        The head representations.
    :param r: shape: (batch_size, 1, num_relations, 1, dim)
        The relation representations.
    :param t: shape: (batch_size, 1, 1, num_tails, dim)
        The tail representations.

    :return: shape: (batch_size, num_heads, num_relations, num_tails)
        The scores.
    """
    return batched_dot(h, r) + batched_dot(r, t) + batched_dot(h, t)


def ermlp_interaction(
    h: torch.FloatTensor,
    r: torch.FloatTensor,
    t: torch.FloatTensor,
    hidden: nn.Linear,
    activation: nn.Module,
    final: nn.Linear,
) -> torch.FloatTensor:
    r"""Evaluate the ER-MLP interaction function.

    :param h: shape: (batch_size, num_heads, 1, 1, dim)
        The head representations.
    :param r: shape: (batch_size, 1, num_relations, 1, dim)
        The relation representations.
    :param t: shape: (batch_size, 1, 1, num_tails, dim)
        The tail representations.
    :param hidden:
        The first linear layer.
    :param activation:
        The activation function of the hidden layer.
    :param final:
        The second linear layer.

    :return: shape: (batch_size, num_heads, num_relations, num_tails)
        The scores.
    """
    # same shape
    if h.shape == r.shape and h.shape == t.shape:
        return final(
            activation(hidden(torch.cat([h, r, t], dim=-1).view(-1, 3 * h.shape[-1]))),
        ).view(*h.shape[:-1])

    hidden_dim = hidden.weight.shape[0]
    # split, shape: (embedding_dim, hidden_dim)
    head_to_hidden, rel_to_hidden, tail_to_hidden = hidden.weight.t().split(h.shape[-1])
    bias = hidden.bias.view(1, 1, 1, 1, -1)
    h = h @ head_to_hidden.view(1, 1, 1, h.shape[-1], hidden_dim)
    r = r @ rel_to_hidden.view(1, 1, 1, r.shape[-1], hidden_dim)
    t = t @ tail_to_hidden.view(1, 1, 1, t.shape[-1], hidden_dim)
    return final(activation(tensor_sum(bias, h, r, t))).squeeze(dim=-1)


def ermlpe_interaction(
    h: torch.FloatTensor,
    r: torch.FloatTensor,
    t: torch.FloatTensor,
    mlp: nn.Module,
) -> torch.FloatTensor:
    r"""Evaluate the ER-MLPE interaction function.

    :param h: shape: (batch_size, num_heads, 1, 1, dim)
        The head representations.
    :param r: shape: (batch_size, 1, num_relations, 1, dim)
        The relation representations.
    :param t: shape: (batch_size, 1, 1, num_tails, dim)
        The tail representations.
    :param mlp:
        The MLP.

    :return: shape: (batch_size, num_heads, num_relations, num_tails)
        The scores.
    """
    # repeat if necessary, and concat head and relation, (batch_size, num_heads, num_relations, 1, 2 * embedding_dim)
    x = broadcast_cat([h, r], dim=-1)

    # Predict t embedding, shape: (b, h, r, 1, d)
    shape = x.shape
    x = mlp(x.view(-1, shape[-1])).view(*shape[:-1], -1)

    # transpose t, (b, 1, 1, d, t)
    t = t.transpose(-2, -1)

    # dot product, (b, h, r, 1, t)
    return (x @ t).squeeze(dim=-2)


def hole_interaction(
    h: torch.FloatTensor,
    r: torch.FloatTensor,
    t: torch.FloatTensor,
) -> torch.FloatTensor:  # noqa: D102
    """Evaluate the HolE interaction function.

    :param h: shape: (batch_size, num_heads, 1, 1, dim)
        The head representations.
    :param r: shape: (batch_size, 1, num_relations, 1, dim)
        The relation representations.
    :param t: shape: (batch_size, 1, 1, num_tails, dim)
        The tail representations.

    :return: shape: (batch_size, num_heads, num_relations, num_tails)
        The scores.
    """
    # composite: (b, h, 1, t, d)
    composite = circular_correlation(h, t)

    # transpose composite: (b, h, 1, d, t)
    composite = composite.transpose(-2, -1)

    # inner product with relation embedding
    return (r @ composite).squeeze(dim=-2)


def circular_correlation(
    a: torch.FloatTensor,
    b: torch.FloatTensor,
) -> torch.FloatTensor:
    """
    Compute the circular correlation between to vectors.

    .. note ::
        The implementation uses FFT.

    :param a: shape: s_1
        The tensor with the first vectors.
    :param b:
        The tensor with the second vectors.

    :return:
        The circular correlation between the vectors.
    """
    # Circular correlation of entity embeddings
    a_fft = rfft(a, dim=-1)
    b_fft = rfft(b, dim=-1)
    # complex conjugate
    a_fft = torch.conj(a_fft)
    # Hadamard product in frequency domain
    p_fft = a_fft * b_fft
    # inverse real FFT
    return irfft(p_fft, n=a.shape[-1], dim=-1)


def kg2e_interaction(
    h_mean: torch.FloatTensor,
    h_var: torch.FloatTensor,
    r_mean: torch.FloatTensor,
    r_var: torch.FloatTensor,
    t_mean: torch.FloatTensor,
    t_var: torch.FloatTensor,
    similarity: str = "KL",
    exact: bool = True,
) -> torch.FloatTensor:
    """Evaluate the KG2E interaction function.

    :param h_mean: shape: (batch_size, num_heads, 1, 1, d)
        The head entity distribution mean.
    :param h_var: shape: (batch_size, num_heads, 1, 1, d)
        The head entity distribution variance.
    :param r_mean: shape: (batch_size, 1, num_relations, 1, d)
        The relation distribution mean.
    :param r_var: shape: (batch_size, 1, num_relations, 1, d)
        The relation distribution variance.
    :param t_mean: shape: (batch_size, 1, 1, num_tails, d)
        The tail entity distribution mean.
    :param t_var: shape: (batch_size, 1, 1, num_tails, d)
        The tail entity distribution variance.
    :param similarity:
        The similarity measures for gaussian distributions. From {"KL", "EL"}.
    :param exact:
        Whether to leave out constants to accelerate similarity computation.

    :return: shape: (batch_size, num_heads, num_relations, num_tails)
        The scores.
    """
    return KG2E_SIMILARITIES[similarity](
        h=GaussianDistribution(mean=h_mean, diagonal_covariance=h_var),
        r=GaussianDistribution(mean=r_mean, diagonal_covariance=r_var),
        t=GaussianDistribution(mean=t_mean, diagonal_covariance=t_var),
        exact=exact,
    )


def ntn_interaction(
    h: torch.FloatTensor,
    t: torch.FloatTensor,
    w: torch.FloatTensor,
    vh: torch.FloatTensor,
    vt: torch.FloatTensor,
    b: torch.FloatTensor,
    u: torch.FloatTensor,
    activation: nn.Module,
) -> torch.FloatTensor:
    r"""Evaluate the NTN interaction function.

    .. math::

        f(h,r,t) = u_r^T act(h W_r t + V_r h + V_r' t + b_r)

    :param h: shape: (batch_size, num_heads, 1, 1, dim)
        The head representations.
    :param w: shape: (batch_size, 1, num_relations, 1, k, dim, dim)
        The relation specific transformation matrix W_r.
    :param vh: shape: (batch_size, 1, num_relations, 1, k, dim)
        The head transformation matrix V_h.
    :param vt: shape: (batch_size, 1, num_relations, 1, k, dim)
        The tail transformation matrix V_h.
    :param b: shape: (batch_size, 1, num_relations, 1, k)
        The relation specific offset b_r.
    :param u: shape: (batch_size, 1, num_relations, 1, k)
        The relation specific final linear transformation b_r.
    :param t: shape: (batch_size, 1, 1, num_tails, dim)
        The tail representations.
    :param activation:
        The activation function.

    :return: shape: (batch_size, num_heads, num_relations, num_tails)
        The scores.
    """
    x = activation(
        tensor_sum(
            extended_einsum("bhrtd,bhrtkde,bhrte->bhrtk", h, w, t),
            (vh @ h.unsqueeze(dim=-1)).squeeze(dim=-1),
            (vt @ t.unsqueeze(dim=-1)).squeeze(dim=-1),
            b,
        )
    )
    u = u.transpose(-2, -1)
    return (x @ u).squeeze(dim=-1)


def proje_interaction(
    h: torch.FloatTensor,
    r: torch.FloatTensor,
    t: torch.FloatTensor,
    d_e: torch.FloatTensor,
    d_r: torch.FloatTensor,
    b_c: torch.FloatTensor,
    b_p: torch.FloatTensor,
    activation: nn.Module,
) -> torch.FloatTensor:
    r"""Evaluate the ProjE interaction function.

    .. math::

        f(h, r, t) = g(t z(D_e h + D_r r + b_c) + b_p)

    :param h: shape: (batch_size, num_heads, 1, 1, dim)
        The head representations.
    :param r: shape: (batch_size, 1, num_relations, 1, dim)
        The relation representations.
    :param t: shape: (batch_size, 1, 1, num_tails, dim)
        The tail representations.
    :param d_e: shape: (dim,)
        Global entity projection.
    :param d_r: shape: (dim,)
        Global relation projection.
    :param b_c: shape: (dim,)
        Global combination bias.
    :param b_p: shape: (1,)
        Final score bias
    :param activation:
        The activation function.

    :return: shape: (batch_size, num_heads, num_relations, num_tails)
        The scores.
    """
    num_heads, num_relations, num_tails, dim, _ = _extract_sizes(h, r, t)
    # global projections
    h = h * d_e.view(1, 1, 1, 1, dim)
    r = r * d_r.view(1, 1, 1, 1, dim)
    # combination, shape: (b, h, r, 1, d)
    x = tensor_sum(h, r, b_c)
    x = activation(x)  # shape: (b, h, r, 1, d)
    # dot product with t, shape: (b, h, r, t)
    t = t.transpose(-2, -1)  # shape: (b, 1, 1, d, t)
    return (x @ t).squeeze(dim=-2) + b_p


def rescal_interaction(
    h: torch.FloatTensor,
    r: torch.FloatTensor,
    t: torch.FloatTensor,
) -> torch.FloatTensor:
    """Evaluate the RESCAL interaction function.

    :param h: shape: (batch_size, num_heads, 1, 1, dim)
        The head representations.
    :param r: shape: (batch_size, 1, num_relations, 1, dim, dim)
        The relation representations.
    :param t: shape: (batch_size, 1, 1, num_tails, dim)
        The tail representations.

    :return: shape: (batch_size, num_heads, num_relations, num_tails)
        The scores.
    """
    return extended_einsum("bhrtd,bhrtde,bhrte->bhrt", h, r, t)


def rotate_interaction(
    h: torch.FloatTensor,
    r: torch.FloatTensor,
    t: torch.FloatTensor,
) -> torch.FloatTensor:
    """Evaluate the RotatE interaction function.

    :param h: shape: (batch_size, num_heads, 1, 1, 2*dim)
        The head representations.
    :param r: shape: (batch_size, 1, num_relations, 1, 2*dim)
        The relation representations.
    :param t: shape: (batch_size, 1, 1, num_tails, 2*dim)
        The tail representations.

    :return: shape: (batch_size, num_heads, num_relations, num_tails)
        The scores.
    """
    # r expresses a rotation in complex plane.
    h, r, t = [view_complex(x) for x in (h, r, t)]
    if estimate_cost_of_sequence(h.shape, r.shape) < estimate_cost_of_sequence(r.shape, t.shape):
        # rotate head by relation (=Hadamard product in complex space)
        h = h * r
    else:
        # rotate tail by inverse of relation
        # The inverse rotation is expressed by the complex conjugate of r.
        # The score is computed as the distance of the relation-rotated head to the tail.
        # Equivalently, we can rotate the tail by the inverse relation, and measure the distance to the head, i.e.
        # |h * r - t| = |h - conj(r) * t|
        t = t * torch.conj(r)

    # Workaround until https://github.com/pytorch/pytorch/issues/30704 is fixed
    return negative_norm(h - t, p=2, power_norm=False)


def simple_interaction(
    h: torch.FloatTensor,
    r: torch.FloatTensor,
    t: torch.FloatTensor,
    h_inv: torch.FloatTensor,
    r_inv: torch.FloatTensor,
    t_inv: torch.FloatTensor,
    clamp: Optional[Tuple[float, float]] = None,
) -> torch.FloatTensor:
    """Evaluate the SimplE interaction function.

    :param h: shape: (batch_size, num_heads, 1, 1, dim)
        The head representations.
    :param r: shape: (batch_size, 1, num_relations, 1, dim, dim)
        The relation representations.
    :param t: shape: (batch_size, 1, 1, num_tails, dim)
        The tail representations.
    :param h_inv: shape: (batch_size, num_heads, 1, 1, dim)
        The inverse head representations.
    :param r_inv: shape: (batch_size, 1, num_relations, 1, dim, dim)
        The relation representations.
    :param t_inv: shape: (batch_size, 1, 1, num_tails, dim)
        The tail representations.
    :param clamp:
        Clamp the scores to the given range.

    :return: shape: (batch_size, num_heads, num_relations, num_tails)
        The scores.
    """
    scores = 0.5 * (distmult_interaction(h=h, r=r, t=t) + distmult_interaction(h=h_inv, r=r_inv, t=t_inv))
    # Note: In the code in their repository, the score is clamped to [-20, 20].
    #       That is not mentioned in the paper, so it is made optional here.
    if clamp:
        min_, max_ = clamp
        scores = scores.clamp(min=min_, max=max_)
    return scores


def structured_embedding_interaction(
    h: torch.FloatTensor,
    r_h: torch.FloatTensor,
    r_t: torch.FloatTensor,
    t: torch.FloatTensor,
    p: int,
    power_norm: bool = False,
) -> torch.FloatTensor:
    r"""Evaluate the Structured Embedding interaction function.

    .. math ::
        f(h, r, t) = -\|R_h h - R_t t\|

    :param h: shape: (batch_size, num_heads, 1, 1, dim)
        The head representations.
    :param r_h: shape: (batch_size, 1, num_relations, 1, rel_dim, dim)
        The relation-specific head projection.
    :param r_t: shape: (batch_size, 1, num_relations, 1, rel_dim, dim)
        The relation-specific tail projection.
    :param t: shape: (batch_size, 1, 1, num_tails, dim)
        The tail representations.
    :param p:
        The p for the norm. cf. :func:`torch.linalg.vector_norm`.
    :param power_norm:
        Whether to return the powered norm.

    :return: shape: (batch_size, num_heads, num_relations, num_tails)
        The scores.
    """
    return negative_norm(
        (r_h @ h.unsqueeze(dim=-1) - r_t @ t.unsqueeze(dim=-1)).squeeze(dim=-1),
        p=p,
        power_norm=power_norm,
    )


def toruse_interaction(
    h: torch.FloatTensor,
    r: torch.FloatTensor,
    t: torch.FloatTensor,
    p: Union[int, str] = 2,
    power_norm: bool = False,
) -> torch.FloatTensor:
    """Evaluate the TorusE interaction function from [ebisu2018].

    .. note ::
        This only implements the two L_p norm based variants.

    :param h: shape: (batch_size, num_heads, 1, 1, dim)
        The head representations.
    :param r: shape: (batch_size, 1, num_relations, 1, dim)
        The relation representations.
    :param t: shape: (batch_size, 1, 1, num_tails, dim)
        The tail representations.
    :param p:
        The p for the norm.
    :param power_norm:
        Whether to return the powered norm.

    :return: shape: (batch_size, num_heads, num_relations, num_tails)
        The scores.
    """
    d = tensor_sum(h, r, -t)
    d = d - torch.floor(d)
    d = torch.minimum(d, 1.0 - d)
    return negative_norm(d, p=p, power_norm=power_norm)


def transd_interaction(
    h: torch.FloatTensor,
    r: torch.FloatTensor,
    t: torch.FloatTensor,
    h_p: torch.FloatTensor,
    r_p: torch.FloatTensor,
    t_p: torch.FloatTensor,
    p: int,
    power_norm: bool = False,
) -> torch.FloatTensor:
    """Evaluate the TransD interaction function.

    :param h: shape: (batch_size, num_heads, 1, 1, d_e)
        The head representations.
    :param r: shape: (batch_size, 1, num_relations, 1, d_r)
        The relation representations.
    :param t: shape: (batch_size, 1, 1, num_tails, d_e)
        The tail representations.
    :param h_p: shape: (batch_size, num_heads, 1, 1, d_e)
        The head projections.
    :param r_p: shape: (batch_size, 1, num_relations, 1, d_r)
        The relation projections.
    :param t_p: shape: (batch_size, 1, 1, num_tails, d_e)
        The tail projections.
    :param p:
        The parameter p for selecting the norm.
    :param power_norm:
        Whether to return the powered norm instead.

    :return: shape: (batch_size, num_heads, num_relations, num_tails)
        The scores.
    """
    # Project entities
    h_bot = project_entity(
        e=h,
        e_p=h_p,
        r_p=r_p,
    )
    t_bot = project_entity(
        e=t,
        e_p=t_p,
        r_p=r_p,
    )
    return negative_norm_of_sum(h_bot, r, -t_bot, p=p, power_norm=power_norm)


def transe_interaction(
    h: torch.FloatTensor,
    r: torch.FloatTensor,
    t: torch.FloatTensor,
    p: Union[int, str] = 2,
    power_norm: bool = False,
) -> torch.FloatTensor:
    """Evaluate the TransE interaction function.

    :param h: shape: (batch_size, num_heads, 1, 1, dim)
        The head representations.
    :param r: shape: (batch_size, 1, num_relations, 1, dim)
        The relation representations.
    :param t: shape: (batch_size, 1, 1, num_tails, dim)
        The tail representations.
    :param p:
        The p for the norm.
    :param power_norm:
        Whether to return the powered norm.

    :return: shape: (batch_size, num_heads, num_relations, num_tails)
        The scores.
    """
    return negative_norm_of_sum(h, r, -t, p=p, power_norm=power_norm)


def transf_interaction(
    h: torch.FloatTensor,
    r: torch.FloatTensor,
    t: torch.FloatTensor,
) -> torch.FloatTensor:
    """Evaluate the TransF interaction function.

    :param h: shape: (batch_size, num_heads, 1, 1, dim)
        The head representations.
    :param r: shape: (batch_size, 1, num_relations, 1, dim)
        The relation representations.
    :param t: shape: (batch_size, 1, 1, num_tails, dim)
        The tail representations.

    :return: shape: (batch_size, num_heads, num_relations, num_tails)
        The scores.
    """
    return batched_dot(h + r, t) + batched_dot(h, t - r)


def transh_interaction(
    h: torch.FloatTensor,
    w_r: torch.FloatTensor,
    d_r: torch.FloatTensor,
    t: torch.FloatTensor,
    p: int,
    power_norm: bool = False,
) -> torch.FloatTensor:
    """Evaluate the DistMult interaction function.

    :param h: shape: (batch_size, num_heads, 1, 1, dim)
        The head representations.
    :param w_r: shape: (batch_size, 1, num_relations, 1, dim)
        The relation normal vector representations.
    :param d_r: shape: (batch_size, 1, num_relations, 1, dim)
        The relation difference vector representations.
    :param t: shape: (batch_size, 1, 1, num_tails, dim)
        The tail representations.
    :param p:
        The p for the norm. cf. :func:`torch.linalg.vector_norm`.
    :param power_norm:
        Whether to return $|x-y|_p^p$.

    :return: shape: (batch_size, num_heads, num_relations, num_tails)
        The scores.
    """
    return negative_norm_of_sum(
        # h projection to hyperplane
        h,
        -(h * w_r).sum(dim=-1, keepdims=True) * w_r,
        # r
        d_r,
        # -t projection to hyperplane
        -t,
        (t * w_r).sum(dim=-1, keepdims=True) * w_r,
        p=p,
        power_norm=power_norm,
    )


def transr_interaction(
    h: torch.FloatTensor,
    r: torch.FloatTensor,
    t: torch.FloatTensor,
    m_r: torch.FloatTensor,
    p: int,
    power_norm: bool = True,
) -> torch.FloatTensor:
    """Evaluate the TransR interaction function.

    :param h: shape: (batch_size, num_heads, 1, 1, d_e)
        Head embeddings.
    :param r: shape: (batch_size, 1, num_relations, 1, d_r)
        Relation embeddings.
    :param m_r: shape: (batch_size, 1, num_relations, 1, d_e, d_r)
        The relation specific linear transformations.
    :param t: shape: (batch_size, 1, 1, num_tails, d_e)
        Tail embeddings.
    :param p:
        The parameter p for selecting the norm.
    :param power_norm:
        Whether to return the powered norm instead.

    :return: shape: (batch_size, num_heads, num_relations, num_tails)
        The scores.
    """
    # project to relation specific subspace and ensure constraints
    h_bot = clamp_norm((h.unsqueeze(dim=-2) @ m_r), p=2, dim=-1, maxnorm=1.0).squeeze(dim=-2)
    t_bot = clamp_norm((t.unsqueeze(dim=-2) @ m_r), p=2, dim=-1, maxnorm=1.0).squeeze(dim=-2)
    return negative_norm_of_sum(h_bot, r, -t_bot, p=p, power_norm=power_norm)


def tucker_interaction(
    h: torch.FloatTensor,
    r: torch.FloatTensor,
    t: torch.FloatTensor,
    core_tensor: torch.FloatTensor,
    do_h: nn.Dropout,
    do_r: nn.Dropout,
    do_hr: nn.Dropout,
    bn_h: Optional[nn.BatchNorm1d],
    bn_hr: Optional[nn.BatchNorm1d],
) -> torch.FloatTensor:
    r"""Evaluate the TuckEr interaction function.

    Compute scoring function W x_1 h x_2 r x_3 t as in the official implementation, i.e. as

    .. math ::

        DO_{hr}(BN_{hr}(DO_h(BN_h(h)) x_1 DO_r(W x_2 r))) x_3 t

    where BN denotes BatchNorm and DO denotes Dropout

    :param h: shape: (batch_size, num_heads, 1, 1, d_e)
        The head representations.
    :param r: shape: (batch_size, 1, num_relations, 1, d_r)
        The relation representations.
    :param t: shape: (batch_size, 1, 1, num_tails, d_e)
        The tail representations.
    :param core_tensor: shape: (d_e, d_r, d_e)
        The core tensor.
    :param do_h:
        The dropout layer for the head representations.
    :param do_r:
        The first hidden dropout.
    :param do_hr:
        The second hidden dropout.
    :param bn_h:
        The first batch normalization layer.
    :param bn_hr:
        The second batch normalization layer.

    :return: shape: (batch_size, num_heads, num_relations, num_tails)
        The scores.
    """
    return extended_einsum(
        # x_3 contraction
        "bhrtk,bhrtk->bhrt",
        _apply_optional_bn_to_tensor(
            x=extended_einsum(
                # x_1 contraction
                "bhrtik,bhrti->bhrtk",
                _apply_optional_bn_to_tensor(
                    x=extended_einsum(
                        # x_2 contraction
                        "ijk,bhrtj->bhrtik",
                        core_tensor,
                        r,
                    ),
                    output_dropout=do_r,
                ),
                _apply_optional_bn_to_tensor(
                    x=h,
                    batch_norm=bn_h,
                    output_dropout=do_h,
                ),
            ),
            batch_norm=bn_hr,
            output_dropout=do_hr,
        ),
        t,
    )


def mure_interaction(
    h: torch.FloatTensor,
    b_h: torch.FloatTensor,
    r_vec: torch.FloatTensor,
    r_mat: torch.FloatTensor,
    t: torch.FloatTensor,
    b_t: torch.FloatTensor,
    p: Union[int, float, str] = 2,
    power_norm: bool = False,
) -> torch.FloatTensor:
    r"""Evaluate the MuRE interaction function from [balazevic2019b]_.

    .. math ::
        -\|Rh + r - t\| + b_h + b_t

    :param h: shape: (batch_size, num_heads, 1, 1, dim)
        The head representations.
    :param b_h: shape: (batch_size, num_heads, 1, 1)
        The head entity bias.
    :param r_vec: shape: (batch_size, 1, num_relations, 1, dim)
        The relation vector.
    :param r_mat: shape: (batch_size, 1, num_relations, 1, dim,)
        The diagonal relation matrix.
    :param t: shape: (batch_size, 1, 1, num_tails, dim)
        The tail representations.
    :param b_t: shape: (batch_size, 1, 1, num_tails)
        The tail entity bias.
    :param p:
        The parameter p for selecting the norm, cf. :func:`torch.linalg.vector_norm`.
    :param power_norm:
        Whether to return the powered norm instead.

    :return: shape: (batch_size, num_heads, num_relations, num_tails)
        The scores.
    """
    return (
        negative_norm_of_sum(
            h * r_mat,
            r_vec,
            -t,
            p=p,
            power_norm=power_norm,
        )
        + b_h
        + b_t
    )


def unstructured_model_interaction(
    h: torch.FloatTensor,
    t: torch.FloatTensor,
    p: int,
    power_norm: bool = True,
) -> torch.FloatTensor:
    """Evaluate the SimplE interaction function.

    :param h: shape: (batch_size, num_heads, 1, 1, dim)
        The head representations.
    :param t: shape: (batch_size, 1, 1, num_tails, dim)
        The tail representations.
    :param p:
        The parameter p for selecting the norm.
    :param power_norm:
        Whether to return the powered norm instead.

    :return: shape: (batch_size, num_heads, num_relations, num_tails)
        The scores.
    """
    return negative_norm(h - t, p=p, power_norm=power_norm)


def pair_re_interaction(
    h: torch.FloatTensor,
    t: torch.FloatTensor,
    r_h: torch.FloatTensor,
    r_t: torch.FloatTensor,
    p: Union[int, str] = 2,
    power_norm: bool = True,
) -> torch.FloatTensor:
    r"""Evaluate the PairRE interaction function.

    .. math ::
        -\|h \odot r_h - t \odot r_t \|

    :param h: shape: (batch_size, num_heads, 1, 1, dim)
        The head representations.
    :param t: shape: (batch_size, 1, 1, num_tails, dim)
        The tail representations.
    :param r_h: shape: (batch_size, 1, num_relations, 1, dim)
        The head part of the relation representations.
    :param r_t: shape: (batch_size, 1, num_relations, 1, dim)
        The tail part of the relation representations.
    :param p:
        The parameter p for selecting the norm.
    :param power_norm:
        Whether to return the powered norm instead.

    :return: shape: (batch_size, num_heads, num_relations, num_tails)
        The scores.
    """
    return negative_norm_of_sum(
        h * r_h,
        -t * r_t,
        p=p,
        power_norm=power_norm,
    )


def _rotate_quaternion(qa: torch.FloatTensor, qb: torch.FloatTensor) -> torch.FloatTensor:
    # Rotate (=Hamilton product in quaternion space).
    return torch.cat(
        [
            qa[0] * qb[0] - qa[1] * qb[1] - qa[2] * qb[2] - qa[3] * qb[3],
            qa[0] * qb[1] + qa[1] * qb[0] + qa[2] * qb[3] - qa[3] * qb[2],
            qa[0] * qb[2] - qa[1] * qb[3] + qa[2] * qb[0] + qa[3] * qb[1],
            qa[0] * qb[3] + qa[1] * qb[2] - qa[2] * qb[1] + qa[3] * qb[0],
        ],
        dim=-1,
    )


def _split_quaternion(x: torch.FloatTensor) -> torch.FloatTensor:
    return torch.chunk(x, chunks=4, dim=-1)


def quat_e_interaction(
    h: torch.FloatTensor,
    r: torch.FloatTensor,
    t: torch.FloatTensor,
):
    """Evaluate the interaction function of QuatE for given embeddings.

    The embeddings have to be in a broadcastable shape.

    .. note ::
        dim has to be divisible by 4.

    :param h: shape: (batch_size, num_heads, 1, 1, dim)
        The head representations.
    :param r: shape: (batch_size, 1, num_relations, 1, dim)
        The head representations.
    :param t: shape: (batch_size, 1, 1, num_tails, dim)
        The tail representations.

    :return: shape: (...)
        The scores.
    """
    return -(
        # Rotation in quaternion space
        _rotate_quaternion(
            _split_quaternion(h),
            _split_quaternion(r),
        )
        * t
    ).sum(dim=-1)


def cross_e_interaction(
    h: torch.FloatTensor,
    r: torch.FloatTensor,
    c_r: torch.FloatTensor,
    t: torch.FloatTensor,
    bias: torch.FloatTensor,
    activation: nn.Module,
    dropout: Optional[nn.Dropout] = None,
) -> torch.FloatTensor:
    r"""
    Evaluate the interaction function of CrossE for the given representations from [zhang2019b]_.

    .. math ::
        Dropout(Activation(c_r \odot h + c_r \odot h \odot r + b))^T t)

    .. note ::
        The representations have to be in a broadcastable shape.

    .. note ::
        The CrossE paper described an additional sigmoid activation as part of the interaction function. Since using a
        log-likelihood loss can cause numerical problems (due to explicitly calling sigmoid before log), we do not
        apply this in our implementation but rather opt for the numerically stable variant. However, the model itself
        has an option ``predict_with_sigmoid``, which can be used to enforce application of sigmoid during inference.
        This can also have an impact of rank-based evaluation, since limited numerical precision can lead to exactly
        equal scores for multiple choices. The definition of a rank is not unambiguous in such case, and there exist
        multiple competing variants how to break the ties. More information on this can be found in the documentation of
        rank-based evaluation.

    :param h: shape: (batch_size, num_heads, 1, 1, dim)
        The head representations.
    :param r: shape: (batch_size, 1, num_relations, 1, dim)
        The relation representations.
    :param c_r: shape: (batch_size, 1, num_relations, 1, dim)
        The relation-specific interaction vector.
    :param t: shape: (batch_size, 1, 1, num_tails, dim)
        The tail representations.
    :param bias: shape: (1, 1, 1, 1, dim)
        The combination bias.
    :param activation:
        The combination activation. Should be :class:`torch.nn.Tanh` for consistency with the CrossE paper.
    :param dropout:
        Dropout applied after the combination.

    :return: shape: (batch_size, num_heads, num_relations, num_tails)
        The scores.

    .. seealso:: https://github.com/wencolani/CrossE
    """
    # head interaction
    h = c_r * h
    # relation interaction (notice that h has been updated)
    r = h * r
    # combination
    x = activation(h + r + bias)
    if dropout is not None:
        x = dropout(x)
    # similarity
    return (x * t).sum(dim=-1)


def boxe_interaction(
    # head
    h_pos: torch.FloatTensor,
    h_bump: torch.FloatTensor,
    # relation box: head
    rh_base: torch.FloatTensor,
    rh_delta: torch.FloatTensor,
    rh_size: torch.FloatTensor,
    # relation box: tail
    rt_base: torch.FloatTensor,
    rt_delta: torch.FloatTensor,
    rt_size: torch.FloatTensor,
    # tail
    t_pos: torch.FloatTensor,
    t_bump: torch.FloatTensor,
    # power norm
    tanh_map: bool = True,
    p: int = 2,
    power_norm: bool = False,
) -> torch.FloatTensor:
    """
    Evalute the BoxE interaction function from [abboud2020]_.

    Entities are described via position and bump. Relations are described as a pair of boxes, where each box is
    parametrized as triple (base, delta, size), where # TODO

    .. note ::
        this interaction relies on Abboud's point-to-box distance
        :func:`pykeen.utils.point_to_box_distance`.

    :param h_pos: shape: (batch_size, num_heads, 1, 1, d)
        the head entity position
    :param h_bump: shape: (batch_size, num_heads, 1, 1, d)
        the head entity bump

    :param rh_base: shape: (batch_size, 1, num_relations, 1, d)
        the relation-specific head box base position
    :param rh_delta: shape: (batch_size, 1, num_relations, 1, d)
        # the relation-specific head box base shape (normalized to have a volume of 1):
    :param rh_size: shape: (batch_size, 1, num_relations, 1, 1)
        the relation-specific head box size (a scalar)
    :param rt_base: shape: (batch_size, 1, num_relations, 1, d)
        the relation-specific tail box base position
    :param rt_delta: shape: (batch_size, 1, num_relations, 1, d)
        # the relation-specific tail box base shape (normalized to have a volume of 1):
    :param rt_size: shape: (batch_size, 1, num_relations, 1, d)
        the relation-specific tail box size

    :param t_pos: shape: (batch_size, 1, 1, num_tails, d)
        the tail entity position
    :param t_bump: shape: (batch_size, 1, 1, num_tails, d)
        the tail entity bump

    :param tanh_map:
        whether to apply the tanh mapping
    :param p:
        the order of the norm to apply
    :param power_norm:
        whether to use the p-th power of the p-norm instead

    :return: shape: (batch_size, num_heads, num_relations, num_tails)
        The scores.
    """
    return sum(
        boxe_kg_arity_position_score(
            entity_pos=entity_pos,
            other_entity_bump=other_entity_pos,
            relation_box=compute_box(base=base, delta=delta, size=size),
            tanh_map=tanh_map,
            p=p,
            power_norm=power_norm,
        )
        for entity_pos, other_entity_pos, base, delta, size in (
            (h_pos, t_bump, rh_base, rh_delta, rh_size),
            (t_pos, h_bump, rt_base, rt_delta, rt_size),
        )
    )


def cp_interaction(
    h: torch.FloatTensor,
    r: torch.FloatTensor,
    t: torch.FloatTensor,
) -> torch.FloatTensor:
    """Evaluate the Canonical Tensor Decomposition interaction function.

    :param h: shape: (batch_size, num_heads, 1, 1, rank, dim)
        The head representations.
    :param r: shape: (batch_size, 1, num_relations, 1, rank, dim)
        The relation representations.
    :param t: shape: (batch_size, 1, 1, num_tails, rank, dim)
        The tail representations.

    :return: shape: (batch_size, num_heads, num_relations, num_tails)
        The scores.
    """
    return extended_einsum(
        "bhrtkd,bhrtkd,bhrtkd->bhrt",
        h,
        r,
        t,
    )


<<<<<<< HEAD
def auto_sf_interaction(
    h: Sequence[torch.FloatTensor],
    r: Sequence[torch.FloatTensor],
    t: Sequence[torch.FloatTensor],
    coefficients: Sequence[Tuple[int, int, int, Sign]],
) -> torch.FloatTensor:
    r"""Evaluate an AutoSF-style interaction function as described by [zhang2020]_.

    This interaction functions are a parametrized way to express bi-linear models
    with block structure. It divides the entity and relation representations into blocks,
    and expresse the interaction as a sequence of 4-tuples $(i_h, i_r, i_t, s)$,
    where $i_h, i_r, i_t$ index a _block_ of the head, relation, or tail representation,
    and $s \in {-1, 1}$ is the sign.

    The interaction function is then given as

    .. math ::
        \sum_{(i_h, i_r, i_t, s) \in \mathcal{C}} s \cdot \langle h[i_h], r[i_r], t[i_t] \rangle

    where $\langle \cdot, \cdot, \cdot \rangle$ denotes the tri-linear dot product.

    This parametrization allows to express several well-known interaction functions, e.g.

    - DistMult: one block, $\mathcal{C} = \{(0, 0, 0, 1)\}$
    - ComplEx: two blocks, $\mathcal{C} = \{(0, 0, 0, 1), (0, 1, 1, 1), (1, 0, 1, -1), (1, 0, 1, 1)\}$
    - SimplE: two blocks: $\mathcal{C} = \{(0, 0, 1, 1), (1, 1, 0, 1)\}$

    :param h: each shape: (batch_size, num_heads, 1, 1, rank, dim)
        The list of head representations.
    :param r: each shape: (batch_size, 1, num_relations, 1, rank, dim)
        The list of relation representations.
    :param t: each shape: (batch_size, 1, 1, num_tails, rank, dim)
        The list of tail representations.
    :param coefficients:
        the coefficients, in format:
        (
            head_representation_index,
            relation_representation_index,
            tail_representation_index,
            sign,
        )
    """
    return sum(sign * (h[hi] * r[ri] * t[ti]).sum(dim=-1) for hi, ri, ti, sign in coefficients)
=======
def triple_re_interaction(
    # head
    h: torch.FloatTensor,
    # relation
    r_head: torch.FloatTensor,
    r_mid: torch.FloatTensor,
    r_tail: torch.FloatTensor,
    # tail
    t: torch.FloatTensor,
    # version 2: relation factor offset
    u: Optional[float] = None,
    # extension: negative (power) norm
    p: int = 2,
    power_norm: bool = False,
) -> torch.FloatTensor:
    r"""Evaluate the TripleRE interaction function.

    .. math ::
        score(h, (r_h, r, r_t), t) = h * (r_h + u) - t * (r_t + u) + r

    .. note ::

        For equivalence to the paper version, `h` and `t` should be normalized to unit
        Euclidean length, and `p` and `power_norm` be kept at their default values.

    :param h: shape: (batch_size, num_heads, 1, 1, rank, dim)
        The head representations.
    :param r_head: shape: (batch_size, 1, num_relations, 1, rank, dim)
        The relation-specific head multiplicator representations.
    :param r_mid: shape: (batch_size, 1, num_relations, 1, rank, dim)
        The relation representations.
    :param r_tail: shape: (batch_size, 1, num_relations, 1, rank, dim)
        The relation-specific tail multiplicator representations.
    :param t: shape: (batch_size, 1, 1, num_tails, rank, dim)
        The tail representations.
    :param u:
        the relation factor offset. If u is not None or 0, this corresponds to TripleREv2.
    :param p:
        The p for the norm. cf. :func:`torch.linalg.vector_norm`.
    :param power_norm:
        Whether to return the powered norm.

    :return: shape: (batch_size, num_heads, num_relations, num_tails)
        The scores.
    """
    # note: normalization should be done from the representations
    # cf. https://github.com/LongYu-360/TripleRE-Add-NodePiece/blob/994216dcb1d718318384368dd0135477f852c6a4/TripleRE%2BNodepiece/ogb_wikikg2/model.py#L317-L328  # noqa: E501
    # version 2
    if u is not None:
        # r_head = r_head + u * torch.ones_like(r_head)
        # r_tail = r_tail + u * torch.ones_like(r_tail)
        r_head = r_head + u
        r_tail = r_tail + u

    return negative_norm_of_sum(
        h * r_head,
        -t * r_tail,
        r_mid,
        p=p,
        power_norm=power_norm,
    )
>>>>>>> 8466c5ba
<|MERGE_RESOLUTION|>--- conflicted
+++ resolved
@@ -1298,7 +1298,69 @@
     )
 
 
-<<<<<<< HEAD
+def triple_re_interaction(
+    # head
+    h: torch.FloatTensor,
+    # relation
+    r_head: torch.FloatTensor,
+    r_mid: torch.FloatTensor,
+    r_tail: torch.FloatTensor,
+    # tail
+    t: torch.FloatTensor,
+    # version 2: relation factor offset
+    u: Optional[float] = None,
+    # extension: negative (power) norm
+    p: int = 2,
+    power_norm: bool = False,
+) -> torch.FloatTensor:
+    r"""Evaluate the TripleRE interaction function.
+
+    .. math ::
+        score(h, (r_h, r, r_t), t) = h * (r_h + u) - t * (r_t + u) + r
+
+    .. note ::
+
+        For equivalence to the paper version, `h` and `t` should be normalized to unit
+        Euclidean length, and `p` and `power_norm` be kept at their default values.
+
+    :param h: shape: (batch_size, num_heads, 1, 1, rank, dim)
+        The head representations.
+    :param r_head: shape: (batch_size, 1, num_relations, 1, rank, dim)
+        The relation-specific head multiplicator representations.
+    :param r_mid: shape: (batch_size, 1, num_relations, 1, rank, dim)
+        The relation representations.
+    :param r_tail: shape: (batch_size, 1, num_relations, 1, rank, dim)
+        The relation-specific tail multiplicator representations.
+    :param t: shape: (batch_size, 1, 1, num_tails, rank, dim)
+        The tail representations.
+    :param u:
+        the relation factor offset. If u is not None or 0, this corresponds to TripleREv2.
+    :param p:
+        The p for the norm. cf. :func:`torch.linalg.vector_norm`.
+    :param power_norm:
+        Whether to return the powered norm.
+
+    :return: shape: (batch_size, num_heads, num_relations, num_tails)
+        The scores.
+    """
+    # note: normalization should be done from the representations
+    # cf. https://github.com/LongYu-360/TripleRE-Add-NodePiece/blob/994216dcb1d718318384368dd0135477f852c6a4/TripleRE%2BNodepiece/ogb_wikikg2/model.py#L317-L328  # noqa: E501
+    # version 2
+    if u is not None:
+        # r_head = r_head + u * torch.ones_like(r_head)
+        # r_tail = r_tail + u * torch.ones_like(r_tail)
+        r_head = r_head + u
+        r_tail = r_tail + u
+
+    return negative_norm_of_sum(
+        h * r_head,
+        -t * r_tail,
+        r_mid,
+        p=p,
+        power_norm=power_norm,
+    )
+
+
 def auto_sf_interaction(
     h: Sequence[torch.FloatTensor],
     r: Sequence[torch.FloatTensor],
@@ -1341,67 +1403,4 @@
             sign,
         )
     """
-    return sum(sign * (h[hi] * r[ri] * t[ti]).sum(dim=-1) for hi, ri, ti, sign in coefficients)
-=======
-def triple_re_interaction(
-    # head
-    h: torch.FloatTensor,
-    # relation
-    r_head: torch.FloatTensor,
-    r_mid: torch.FloatTensor,
-    r_tail: torch.FloatTensor,
-    # tail
-    t: torch.FloatTensor,
-    # version 2: relation factor offset
-    u: Optional[float] = None,
-    # extension: negative (power) norm
-    p: int = 2,
-    power_norm: bool = False,
-) -> torch.FloatTensor:
-    r"""Evaluate the TripleRE interaction function.
-
-    .. math ::
-        score(h, (r_h, r, r_t), t) = h * (r_h + u) - t * (r_t + u) + r
-
-    .. note ::
-
-        For equivalence to the paper version, `h` and `t` should be normalized to unit
-        Euclidean length, and `p` and `power_norm` be kept at their default values.
-
-    :param h: shape: (batch_size, num_heads, 1, 1, rank, dim)
-        The head representations.
-    :param r_head: shape: (batch_size, 1, num_relations, 1, rank, dim)
-        The relation-specific head multiplicator representations.
-    :param r_mid: shape: (batch_size, 1, num_relations, 1, rank, dim)
-        The relation representations.
-    :param r_tail: shape: (batch_size, 1, num_relations, 1, rank, dim)
-        The relation-specific tail multiplicator representations.
-    :param t: shape: (batch_size, 1, 1, num_tails, rank, dim)
-        The tail representations.
-    :param u:
-        the relation factor offset. If u is not None or 0, this corresponds to TripleREv2.
-    :param p:
-        The p for the norm. cf. :func:`torch.linalg.vector_norm`.
-    :param power_norm:
-        Whether to return the powered norm.
-
-    :return: shape: (batch_size, num_heads, num_relations, num_tails)
-        The scores.
-    """
-    # note: normalization should be done from the representations
-    # cf. https://github.com/LongYu-360/TripleRE-Add-NodePiece/blob/994216dcb1d718318384368dd0135477f852c6a4/TripleRE%2BNodepiece/ogb_wikikg2/model.py#L317-L328  # noqa: E501
-    # version 2
-    if u is not None:
-        # r_head = r_head + u * torch.ones_like(r_head)
-        # r_tail = r_tail + u * torch.ones_like(r_tail)
-        r_head = r_head + u
-        r_tail = r_tail + u
-
-    return negative_norm_of_sum(
-        h * r_head,
-        -t * r_tail,
-        r_mid,
-        p=p,
-        power_norm=power_norm,
-    )
->>>>>>> 8466c5ba
+    return sum(sign * (h[hi] * r[ri] * t[ti]).sum(dim=-1) for hi, ri, ti, sign in coefficients)
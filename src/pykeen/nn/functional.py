--- conflicted
+++ resolved
@@ -23,18 +23,6 @@
 )
 
 __all__ = [
-<<<<<<< HEAD
-    "conve_interaction",
-    "convkb_interaction",
-    "cp_interaction",
-    "cross_e_interaction",
-    "dist_ma_interaction",
-    "distmult_interaction",
-    "ermlp_interaction",
-    "ermlpe_interaction",
-=======
-    "hole_interaction",
->>>>>>> 5e137fbc
     "kg2e_interaction",
     "multilinear_tucker_interaction",
     "mure_interaction",
@@ -69,272 +57,6 @@
         x = batch_norm(x)
         x = x.view(*shape)
     return output_dropout(x)
-
-
-<<<<<<< HEAD
-def _add_cuda_warning(func):
-    # docstr-coverage: excused `wrapped`
-    @functools.wraps(func)
-    def wrapped(*args, **kwargs):
-        try:
-            return func(*args, **kwargs)
-        except RuntimeError as e:
-            if not is_cudnn_error(e):
-                raise e
-            raise RuntimeError(
-                "\nThis code crash might have been caused by a CUDA bug, see "
-                "https://github.com/allenai/allennlp/issues/2888, "
-                "which causes the code to crash during evaluation mode.\n"
-                "To avoid this error, the batch size has to be reduced.",
-            ) from e
-
-    return wrapped
-
-
-@_add_cuda_warning
-def conve_interaction(
-    h: torch.FloatTensor,
-    r: torch.FloatTensor,
-    t: torch.FloatTensor,
-    t_bias: torch.FloatTensor,
-    input_channels: int,
-    embedding_height: int,
-    embedding_width: int,
-    hr2d: nn.Module,
-    hr1d: nn.Module,
-) -> torch.FloatTensor:
-    """Evaluate the ConvE interaction function.
-
-    :param h: shape: (`*batch_dims`, dim)
-        The head representations.
-    :param r: shape: (`*batch_dims`, dim)
-        The relation representations.
-    :param t: shape: (`*batch_dims`, dim)
-        The tail representations.
-    :param t_bias: shape: (`*batch_dims`)
-        The tail entity bias.
-    :param input_channels:
-        The number of input channels.
-    :param embedding_height:
-        The height of the reshaped embedding.
-    :param embedding_width:
-        The width of the reshaped embedding.
-    :param hr2d:
-        The first module, transforming the 2D stacked head-relation "image".
-    :param hr1d:
-        The second module, transforming the 1D flattened output of the 2D module.
-
-    :return: shape: batch_dims
-        The scores.
-    """
-    # repeat if necessary, and concat head and relation
-    # shape: -1, num_input_channels, 2*height, width
-    x = torch.cat(
-        torch.broadcast_tensors(
-            h.view(*h.shape[:-1], input_channels, embedding_height, embedding_width),
-            r.view(*r.shape[:-1], input_channels, embedding_height, embedding_width),
-        ),
-        dim=-2,
-    )
-    prefix_shape = x.shape[:-3]
-    x = x.view(-1, input_channels, 2 * embedding_height, embedding_width)
-
-    # shape: -1, num_input_channels, 2*height, width
-    x = hr2d(x)
-
-    # -1, num_output_channels * (2 * height - kernel_height + 1) * (width - kernel_width + 1)
-    x = x.view(-1, numpy.prod(x.shape[-3:]))
-    x = hr1d(x)
-
-    # reshape: (-1, dim) -> (*batch_dims, dim)
-    x = x.view(*prefix_shape, h.shape[-1])
-
-    # For efficient calculation, each of the convolved [h, r] rows has only to be multiplied with one t row
-    # output_shape: batch_dims
-    x = einsum("...d, ...d -> ...", x, t)
-
-    # add bias term
-    return x + t_bias
-
-
-def convkb_interaction(
-    h: torch.FloatTensor,
-    r: torch.FloatTensor,
-    t: torch.FloatTensor,
-    conv: nn.Conv2d,
-    activation: nn.Module,
-    hidden_dropout: nn.Dropout,
-    linear: nn.Linear,
-) -> torch.FloatTensor:
-    r"""Evaluate the ConvKB interaction function.
-
-    .. math::
-        W_L drop(act(W_C \ast ([h; r; t]) + b_C)) + b_L
-
-    :param h: shape: (`*batch_dims`, dim)
-        The head representations.
-    :param r: shape: (`*batch_dims`, dim)
-        The relation representations.
-    :param t: shape: (`*batch_dims`, dim)
-        The tail representations.
-    :param conv:
-        The 3x1 convolution.
-    :param activation:
-        The activation function.
-    :param hidden_dropout:
-        The dropout layer applied to the hidden activations.
-    :param linear:
-        The final linear layer.
-
-    :return: shape: batch_dims
-        The scores.
-    """
-    # cat into shape (..., 1, d, 3)
-    x = torch.stack(torch.broadcast_tensors(h, r, t), dim=-1).unsqueeze(dim=-3)
-    s = x.shape
-    x = x.view(-1, *s[-3:])
-    x = conv(x)
-    x = x.view(*s[:-3], -1)
-    x = activation(x)
-
-    # Apply dropout, cf. https://github.com/daiquocnguyen/ConvKB/blob/master/model.py#L54-L56
-    x = hidden_dropout(x)
-
-    # Linear layer for final scores; use flattened representations, shape: (*batch_dims, d * f)
-    x = linear(x)
-    return x.squeeze(dim=-1)
-
-
-def distmult_interaction(
-    h: torch.FloatTensor,
-    r: torch.FloatTensor,
-    t: torch.FloatTensor,
-) -> torch.FloatTensor:
-    """Evaluate the DistMult interaction function.
-
-    :param h: shape: (`*batch_dims`, dim)
-        The head representations.
-    :param r: shape: (`*batch_dims`, dim)
-        The relation representations.
-    :param t: shape: (`*batch_dims`, dim)
-        The tail representations.
-
-    :return: shape: batch_dims
-        The scores.
-    """
-    return tensor_product(h, r, t).sum(dim=-1)
-
-
-def dist_ma_interaction(
-    h: torch.FloatTensor,
-    r: torch.FloatTensor,
-    t: torch.FloatTensor,
-) -> torch.FloatTensor:
-    r"""Evaluate the DistMA interaction function from [shi2019]_.
-
-    .. math ::
-        \langle h, r\rangle + \langle r, t\rangle + \langle h, t\rangle
-=======
-def hole_interaction(
-    h: FloatTensor,
-    r: FloatTensor,
-    t: FloatTensor,
-) -> FloatTensor:
-    """Evaluate the HolE interaction function.
->>>>>>> 5e137fbc
-
-    :param h: shape: (`*batch_dims`, dim)
-        The head representations.
-    :param r: shape: (`*batch_dims`, dim)
-        The relation representations.
-    :param t: shape: (`*batch_dims`, dim)
-        The tail representations.
-
-    :return: shape: batch_dims
-        The scores.
-    """
-<<<<<<< HEAD
-    return batched_dot(h, r) + batched_dot(r, t) + batched_dot(h, t)
-
-
-def ermlp_interaction(
-    h: torch.FloatTensor,
-    r: torch.FloatTensor,
-    t: torch.FloatTensor,
-    hidden: nn.Linear,
-    activation: nn.Module,
-    final: nn.Linear,
-) -> torch.FloatTensor:
-    r"""Evaluate the ER-MLP interaction function.
-
-    :param h: shape: (`*batch_dims`, dim)
-        The head representations.
-    :param r: shape: (`*batch_dims`, dim)
-        The relation representations.
-    :param t: shape: (`*batch_dims`, dim)
-        The tail representations.
-    :param hidden:
-        The first linear layer.
-    :param activation:
-        The activation function of the hidden layer.
-    :param final:
-        The second linear layer.
-
-    :return: shape: batch_dims
-        The scores.
-    """
-    # shortcut for same shape
-    if h.shape == r.shape and h.shape == t.shape:
-        x = hidden(torch.cat([h, r, t], dim=-1))
-    else:
-        # split weight into head-/relation-/tail-specific sub-matrices
-        *prefix, dim = h.shape
-        x = tensor_sum(
-            hidden.bias.view(*make_ones_like(prefix), -1),
-            *(
-                einsum("...i, ji -> ...j", xx, weight)
-                for xx, weight in zip([h, r, t], hidden.weight.split(split_size=dim, dim=-1))
-            ),
-        )
-    return final(activation(x)).squeeze(dim=-1)
-
-
-def ermlpe_interaction(
-    h: torch.FloatTensor,
-    r: torch.FloatTensor,
-    t: torch.FloatTensor,
-    mlp: nn.Module,
-) -> torch.FloatTensor:
-    r"""Evaluate the ER-MLPE interaction function.
-
-    :param h: shape: (`*batch_dims`, dim)
-        The head representations.
-    :param r: shape: (`*batch_dims`, dim)
-        The relation representations.
-    :param t: shape: (`*batch_dims`, dim)
-        The tail representations.
-    :param mlp:
-        The MLP.
-
-    :return: shape: batch_dims
-        The scores.
-    """
-    # repeat if necessary, and concat head and relation, (batch_size, num_heads, num_relations, 1, 2 * embedding_dim)
-    x = torch.cat(torch.broadcast_tensors(h, r), dim=-1)
-
-    # Predict t embedding, shape: (*batch_dims, d)
-    *batch_dims, dim = x.shape
-    x = mlp(x.view(-1, dim)).view(*batch_dims, -1)
-
-    # dot product
-    return einsum("...d,...d->...", x, t)
-=======
-    # composite: (*batch_dims, d)
-    composite = circular_correlation(h, t)
-
-    # inner product with relation embedding
-    return (r * composite).sum(dim=-1)
->>>>>>> 5e137fbc
 
 
 def circular_correlation(

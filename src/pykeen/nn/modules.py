--- conflicted
+++ resolved
@@ -1144,13 +1144,6 @@
         return dict(h=h, r_h=r[0], r_t=r[1], t=t)
 
 
-<<<<<<< HEAD
-interaction_resolver = Resolver.from_subclasses(
-    Interaction,  # type: ignore
-    skip={TranslationalInteraction, FunctionalInteraction},
-    suffix=Interaction.__name__,
-)
-=======
 class MonotonicAffineTransformationInteraction(
     Interaction[
         HeadRepresentation,
@@ -1232,4 +1225,10 @@
         t: TailRepresentation,
     ) -> torch.FloatTensor:  # noqa: D102
         return self.log_scale.exp() * self.base(h=h, r=r, t=t) + self.bias
->>>>>>> 0722c087
+
+
+interaction_resolver = Resolver.from_subclasses(
+    Interaction,  # type: ignore
+    skip={TranslationalInteraction, FunctionalInteraction, MonotonicAffineTransformationInteraction},
+    suffix=Interaction.__name__,
+)
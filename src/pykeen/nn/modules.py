"""Stateful interaction functions."""

from __future__ import annotations

import dataclasses
import itertools as itt
import logging
import math
from abc import ABC, abstractmethod
from collections import Counter
<<<<<<< HEAD
from collections.abc import Callable, Collection, Iterable, Mapping, MutableMapping, Sequence
from operator import itemgetter
from typing import Any, ClassVar, Generic, cast, overload
=======
from collections.abc import Collection, Iterable, Mapping, Sequence
from operator import itemgetter
from typing import Any, ClassVar, Generic, Optional, Union, cast, overload
>>>>>>> ed5241d8

import more_itertools
import numpy
import torch
from class_resolver import (
    ClassResolver,
    Hint,
    LookupOrType,
    OptionalKwargs,
    ResolverKey,
    update_docstring_with_resolver_keys,
)
from class_resolver.contrib.torch import activation_resolver
from docdata import parse_docdata
from torch import nn
from torch.nn.init import xavier_normal_
from typing_extensions import Self

from . import init, quaternion
from .sim import KG2ESimilarity, kg2e_similarity_resolver
from .utils import apply_optional_bn
from ..metrics.utils import ValueRange
from ..typing import (
    FloatTensor,
    GaussianDistribution,
    HeadRepresentation,
    HintOrType,
    Initializer,
    RelationRepresentation,
    Representation,
    Sign,
    TailRepresentation,
)
from ..utils import (
    add_cudnn_error_hint,
    at_least_eps,
    batched_dot,
    circular_correlation,
    clamp_norm,
    einsum,
    ensure_complex,
    ensure_tuple,
    estimate_cost_of_sequence,
    make_ones_like,
    negative_norm,
    negative_norm_of_sum,
    project_entity,
    tensor_product,
    tensor_sum,
    unpack_singletons,
)

# TODO: split file into multiple smaller ones?

__all__ = [
    "interaction_resolver",
    # Base Classes
    "Interaction",
    "NormBasedInteraction",
    # Adapter classes
    "MonotonicAffineTransformationInteraction",
    "ClampedInteraction",
    "DirectionAverageInteraction",
    # Concrete Classes
    "AutoSFInteraction",
    "BoxEInteraction",
    "ComplExInteraction",
    "ConvEInteraction",
    "ConvKBInteraction",
    "CPInteraction",
    "CrossEInteraction",
    "DistMAInteraction",
    "DistMultInteraction",
    "ERMLPEInteraction",
    "ERMLPInteraction",
    "HolEInteraction",
    "KG2EInteraction",
    "LineaREInteraction",
    "MultiLinearTuckerInteraction",
    "MuREInteraction",
    "NTNInteraction",
    "PairREInteraction",
    "ProjEInteraction",
    "QuatEInteraction",
    "RESCALInteraction",
    "RotatEInteraction",
    "SEInteraction",
    "SimplEInteraction",
    "TorusEInteraction",
    "TransDInteraction",
    "TransEInteraction",
    "TransFInteraction",
    "TransformerInteraction",
    "TransHInteraction",
    "TransRInteraction",
    "TripleREInteraction",
    "TuckERInteraction",
    "UMInteraction",
]

logger = logging.getLogger(__name__)


def parallel_slice_batches(
    *representations: Representation,
    split_size: int,
    dim: int,
) -> Iterable[Sequence[Representation]]:
    """
    Slice representations along the given dimension.

    :param representations:
        the representations to slice
    :param split_size:
        the slice size
    :param dim:
        the dimension along which to slice

    :yields: batches of sliced representations
    """
    # normalize input
    rs: Sequence[Sequence[FloatTensor]] = ensure_tuple(*representations)
    # get number of head/relation/tail representations
    length = list(map(len, rs))
    splits = numpy.cumsum([0] + length)
    # flatten list
    rsl: Sequence[FloatTensor] = sum(map(list, rs), [])
    # split tensors
    parts = [r.split(split_size, dim=dim) for r in rsl]
    # broadcasting
    n_parts = max(map(len, parts))
    parts = [r_parts if len(r_parts) == n_parts else r_parts * n_parts for r_parts in parts]
    # yield batches
    for batch in zip(*parts, strict=False):
        # complex typing
        yield unpack_singletons(*(batch[start:stop] for start, stop in zip(splits, splits[1:], strict=False)))  # type: ignore


# docstr-coverage:excused `overload`
@overload
def parallel_unsqueeze(x: Sequence[FloatTensor], dim: int) -> Sequence[FloatTensor]: ...


# docstr-coverage:excused `overload`
@overload
def parallel_unsqueeze(x: FloatTensor, dim: int) -> FloatTensor: ...


def parallel_unsqueeze(x: FloatTensor | Sequence[FloatTensor], dim: int) -> FloatTensor | Sequence[FloatTensor]:
    """Unsqueeze all representations along the given dimension."""
    if not isinstance(x, Sequence):
        return x.unsqueeze(dim=dim)
    return cast(Sequence[FloatTensor], [xx.unsqueeze(dim=dim) for xx in x])


class Interaction(nn.Module, Generic[HeadRepresentation, RelationRepresentation, TailRepresentation], ABC):
    """Base class for interaction functions."""

    #: The symbolic shapes for entity representations
    entity_shape: Sequence[str] = ("d",)

    #: The symbolic shapes for relation representations
    relation_shape: Sequence[str] = ("d",)

    # if the interaction function's head parameter should only receive a subset of entity representations
    _head_indices: Sequence[int] | None = None

    # if the interaction function's tail parameter should only receive a subset of entity representations
    _tail_indices: Sequence[int] | None = None

    # TODO: does not seem to be used
    #: the interaction's value range (for unrestricted input)
    value_range: ClassVar[ValueRange] = ValueRange()

    # TODO: annotate modelling capabilities? cf., e.g., https://arxiv.org/abs/1902.10197, Table 2
    # TODO: annotate properties, e.g., symmetry, and use them for testing?
    # TODO: annotate complexity?
    #: whether the interaction is defined on complex input
    is_complex: ClassVar[bool] = False

    @property
    def head_shape(self) -> Sequence[str]:
        """Return the symbolic shape for head entity representations."""
        if self._head_indices is None:
            return self.entity_shape
        return [self.entity_shape[i] for i in self._head_indices]

    @property
    def tail_shape(self) -> Sequence[str]:
        """Return the symbolic shape for tail entity representations."""
        if self._tail_indices is None:
            return self.entity_shape
        return [self.entity_shape[i] for i in self._tail_indices]

    @property
    def head_indices(self) -> Sequence[int]:
        """Return the entity representation indices used for the head representations."""
        if self._head_indices is None:
            return range(len(self.entity_shape))
        return self._head_indices

    @property
    def tail_indices(self) -> Sequence[int]:
        """Return the entity representation indices used for the tail representations."""
        if self._tail_indices is None:
            return range(len(self.tail_shape))
        return self._tail_indices

    @property
    def dimensions(self) -> set[str]:
        """Get all the relevant dimension keys.

        This draws from :data:`Interaction.entity_shape`, and :data:`Interaction.relation_shape`.

        :returns: a set of strings representing the dimension keys.
        """
        return set(itt.chain(self.entity_shape, self.relation_shape))

    @abstractmethod
    def forward(
        self,
        h: HeadRepresentation,
        r: RelationRepresentation,
        t: TailRepresentation,
    ) -> FloatTensor:
        """Compute broadcasted triple scores given broadcasted representations for head, relation and tails.

        In general, each interaction function (class) expects a certain format for each of head, relation and
        tail representations. This format is composed of the *number* and the shape of the representations.

        Many simple interaction functions such as :class:`~pykeen.nn.modules.TransEInteraction`
        operate on a single representation, however there are also interactions such as
        :class:`~pykeen.nn.modules.TransDInteraction`, which requires two representations for each slot, or
        :class:`~pykeen.nn.modules.PairREInteraction`, which requires two relation representations, but only a single
        representation for head and tail entity respectively.

        Each individual representation has a *shape*. This can be a simple $d$-dimensional vector, but also comprise
        matrices, or even high-order tensors.

        This method supports the general batched calculation, i.e., each of the representations can have a
        preceding batch dimensions. Those batch dimensions do not necessarily need to be exactly the same, but they
        need to be broadcastable. A good explanation of broadcasting rules can be found in
        `NumPy's documentation <https://numpy.org/doc/stable/user/basics.broadcasting.html>`_.

        .. seealso::
            - :ref:`representations` for an overview about different ways how to obtain individual representations.

        :param h: shape: ``(*batch_dims, *dims)``
            The head representations.

        :param r: shape: ``(*batch_dims, *dims)``
            The relation representations.

        :param t: shape: ``(*batch_dims, *dims)``
            The tail representations.

        :return: shape: batch_dims
            The scores.
        """

    def score(
        self,
        h: HeadRepresentation,
        r: RelationRepresentation,
        t: TailRepresentation,
        slice_size: int | None = None,
        slice_dim: int = 1,
    ) -> FloatTensor:
        """Compute broadcasted triple scores with optional slicing.

        .. note ::
            At most one of the slice sizes may be not None.

        .. todo::
            we could change that to slicing along multiple dimensions, if necessary

        :param h: shape: (`*batch_dims`, `*dims`)
            The head representations.
        :param r: shape: (`*batch_dims`, `*dims`)
            The relation representations.
        :param t: shape: (`*batch_dims`, `*dims`)
            The tail representations.
        :param slice_size:
            The slice size.
        :param slice_dim:
            The dimension along which to slice. From {0, ..., len(batch_dims)}

        :return: shape: batch_dims
            The scores.
        """
        if slice_size is None:
            return self(h=h, r=r, t=t)

        return torch.cat(
            [
                self(h=h_batch, r=r_batch, t=t_batch)
                for h_batch, r_batch, t_batch in parallel_slice_batches(h, r, t, split_size=slice_size, dim=slice_dim)
            ],
            dim=slice_dim,
        )

    def score_hrt(
        self,
        h: HeadRepresentation,
        r: RelationRepresentation,
        t: TailRepresentation,
    ) -> FloatTensor:
        """Score a batch of triples.

        :param h: shape: (batch_size, d_e)
            The head representations.
        :param r: shape: (batch_size, d_r)
            The relation representations.
        :param t: shape: (batch_size, d_e)
            The tail representations.

        :return: shape: (batch_size, 1)
            The scores.
        """
        return self.score(h=h, r=r, t=t).unsqueeze(dim=-1)

    def score_h(
        self,
        all_entities: HeadRepresentation,
        r: RelationRepresentation,
        t: TailRepresentation,
        slice_size: int | None = None,
    ) -> FloatTensor:
        """Score all head entities.

        :param all_entities: shape: (num_entities, d_e)
            The head representations.
        :param r: shape: (batch_size, d_r)
            The relation representations.
        :param t: shape: (batch_size, d_e)
            The tail representations.
        :param slice_size:
            The slice size.

        :return: shape: (batch_size, num_entities)
            The scores.
        """
        return self.score(
            h=parallel_unsqueeze(all_entities, dim=0),
            r=parallel_unsqueeze(r, dim=1),
            t=parallel_unsqueeze(t, dim=1),
            slice_size=slice_size,
        )

    def score_r(
        self,
        h: HeadRepresentation,
        all_relations: RelationRepresentation,
        t: TailRepresentation,
        slice_size: int | None = None,
    ) -> FloatTensor:
        """Score all relations.

        :param h: shape: (batch_size, d_e)
            The head representations.
        :param all_relations: shape: (num_relations, d_r)
            The relation representations.
        :param t: shape: (batch_size, d_e)
            The tail representations.
        :param slice_size:
            The slice size.

        :return: shape: (batch_size, num_entities)
            The scores.
        """
        return self.score(
            h=parallel_unsqueeze(h, dim=1),
            r=parallel_unsqueeze(all_relations, dim=0),
            t=parallel_unsqueeze(t, dim=1),
            slice_size=slice_size,
        )

    def score_t(
        self,
        h: HeadRepresentation,
        r: RelationRepresentation,
        all_entities: TailRepresentation,
        slice_size: int | None = None,
    ) -> FloatTensor:
        """Score all tail entities.

        :param h: shape: (batch_size, d_e)
            The head representations.
        :param r: shape: (batch_size, d_r)
            The relation representations.
        :param all_entities: shape: (num_entities, d_e)
            The tail representations.
        :param slice_size:
            The slice size.

        :return: shape: (batch_size, num_entities)
            The scores.
        """
        return self.score(
            h=parallel_unsqueeze(h, dim=1),
            r=parallel_unsqueeze(r, dim=1),
            t=parallel_unsqueeze(all_entities, dim=0),
            slice_size=slice_size,
        )

    def reset_parameters(self):
        """Reset parameters the interaction function may have."""
        for mod in self.modules():
            if mod is self:
                continue
            if hasattr(mod, "reset_parameters"):
                mod.reset_parameters()


class NormBasedInteraction(Interaction, Generic[HeadRepresentation, RelationRepresentation, TailRepresentation], ABC):
    """Norm-based interactions use a (powered) $p$-norm in their scoring function."""

    def __init__(self, p: int, power_norm: bool = False):
        """Initialize the norm-based interaction function.

        :param p:
            The norm used with :func:`torch.linalg.vector_norm`. Typically is 1 or 2.
        :param power_norm:
            Whether to use the p-th power of the $L_p$ norm. It has the advantage of being differentiable around 0,
            and numerically more stable.
        """
        super().__init__()
        self.p = p
        self.power_norm = power_norm


@parse_docdata
class TransEInteraction(NormBasedInteraction[FloatTensor, FloatTensor, FloatTensor]):
    r"""The state-less norm-based TransE interaction function.

    TransE models relations as a translation from head to tail entities in :math:`\textbf{e}`:

    .. math::

        \textbf{e}_h + \textbf{e}_r \approx \textbf{e}_t

    This equation is rearranged and the :math:`l_p` norm is applied to create the TransE interaction function.

    .. math::

        f(h, r, t) = - \|\textbf{e}_h + \textbf{e}_r - \textbf{e}_t\|_{p}

    While this formulation is computationally efficient, it inherently cannot model one-to-many, many-to-one, and
    many-to-many relationships. For triples :math:`(h,r,t_1), (h,r,t_2) \in \mathcal{K}` where :math:`t_1 \neq t_2`,
    the model adapts the embeddings in order to ensure :math:`\textbf{e}_h + \textbf{e}_r \approx \textbf{e}_{t_1}`
    and :math:`\textbf{e}_h + \textbf{e}_r \approx \textbf{e}_{t_2}` which results in
    :math:`\textbf{e}_{t_1} \approx \textbf{e}_{t_2}`.

    ---
    citation:
        author: Bordes
        year: 2013
        link: http://papers.nips.cc/paper/5071-translating-embeddings-for-modeling-multi-relational-data.pdf
    """

    def forward(self, h: FloatTensor, r: FloatTensor, t: FloatTensor) -> FloatTensor:
        """Evaluate the interaction function.

        .. seealso::
            :meth:`Interaction.forward <pykeen.nn.modules.Interaction.forward>` for a detailed description about
            the generic batched form of the interaction function.

        :param h: shape: ``(*batch_dims, d)``
            The head representations.
        :param r: shape: ``(*batch_dims, d)``
            The relation representations.
        :param t: shape: ``(*batch_dims, d)``
            The tail representations.

        :return: shape: ``batch_dims``
            The scores.
        """
        return negative_norm_of_sum(h, r, -t, p=self.p, power_norm=self.power_norm)


@parse_docdata
class TransFInteraction(Interaction[FloatTensor, FloatTensor, FloatTensor]):
    r"""The state-less norm-based TransF interaction function.

    It is given by

    .. math ::
        f(\mathbf{h}, \mathbf{r}, \mathbf{t}) =
            (\mathbf{h} + \mathbf{r})^T \mathbf{t} + \mathbf{h}^T (\mathbf{r} - \mathbf{t})

    for head entity, relation, and tail entity representations $\mathbf{h}, \mathbf{r}, \mathbf{t} \in \mathbb{R}^d$.
    The interaction function can be simplified as

    .. math ::
        f(\mathbf{h}, \mathbf{r}, \mathbf{t}) &=&
            (\mathbf{h} + \mathbf{r})^T \mathbf{t} + \mathbf{h}^T (\mathbf{t} - \mathbf{r}) \\
            &=&
            \langle \mathbf{h}, \mathbf{t}\rangle
            + \langle \mathbf{r}, \mathbf{t}\rangle
            + \langle \mathbf{h}, \mathbf{t}\rangle
            - \langle \mathbf{h}, \mathbf{r}\rangle \\
            &=&
            2 \cdot \langle \mathbf{h}, \mathbf{t}\rangle
            + \langle \mathbf{r}, \mathbf{t}\rangle
            - \langle \mathbf{h}, \mathbf{r}\rangle

    .. note ::
        This is the *balanced* variant from the paper.

    .. todo ::
        Implement the unbalanced version, too:
        $f(\mathbf{h}, \mathbf{r}, \mathbf{t}) = (\mathbf{h} + \mathbf{r})^T \mathbf{t}$

    ---
    citation:
        author: Feng
        year: 2016
        link: https://www.aaai.org/ocs/index.php/KR/KR16/paper/view/12887
        arxiv: 1505.05253
    """

    # TODO: implement the unbalanced variant from the paper: f(h, r, t) = (h + r)^T t

    def forward(self, h: FloatTensor, r: FloatTensor, t: FloatTensor) -> FloatTensor:
        """Evaluate the interaction function.

        .. seealso::
            :meth:`Interaction.forward <pykeen.nn.modules.Interaction.forward>` for a detailed description about
            the generic batched form of the interaction function.

        :param h: shape: ``(*batch_dims, d)``
            The head representations.
        :param r: shape: ``(*batch_dims, d)``
            The relation representations.
        :param t: shape: ``(*batch_dims, d)``
            The tail representations.

        :return: shape: ``batch_dims``
            The scores.
        """
        return tensor_sum(2 * batched_dot(h, t), batched_dot(r, t), -batched_dot(h, r))


@parse_docdata
class ComplExInteraction(Interaction[FloatTensor, FloatTensor, FloatTensor]):
    r"""The ComplEx interaction proposed by [trouillon2016]_.

    ComplEx operates on complex-valued entity and relation representations, i.e.,
    $\textbf{e}_i, \textbf{r}_i \in \mathbb{C}^d$ and calculates the plausibility score via the Hadamard product:

    .. math::

        f(h,r,t) =  Re(\mathbf{e}_h\odot\mathbf{r}_r\odot\bar{\mathbf{e}}_t)

    Which expands to:

    .. math::

        f(h,r,t) = \left\langle Re(\mathbf{e}_h),Re(\mathbf{r}_r),Re(\mathbf{e}_t)\right\rangle
        + \left\langle Im(\mathbf{e}_h),Re(\mathbf{r}_r),Im(\mathbf{e}_t)\right\rangle
        + \left\langle Re(\mathbf{e}_h),Im(\mathbf{r}_r),Im(\mathbf{e}_t)\right\rangle
        - \left\langle Im(\mathbf{e}_h),Im(\mathbf{r}_r),Re(\mathbf{e}_t)\right\rangle

    where $Re(\textbf{x})$ and $Im(\textbf{x})$ denote the real and imaginary parts of the complex valued vector
    $\textbf{x}$. Because the Hadamard product is not commutative in the complex space, ComplEx can model
    anti-symmetric relations in contrast to DistMult.

    .. seealso ::

        Official implementation: https://github.com/ttrouill/complex/

    .. note::
        this method generally expects all tensors to be of complex datatype, i.e., `torch.is_complex(x)` to evaluate to
        `True`. However, for backwards compatibility and convenience in use, you can also pass real tensors whose shape
        is compliant with :func:`torch.view_as_complex`, cf. :func:`pykeen.utils.ensure_complex`.

    ---
    citation:
        arxiv: 1606.06357
        author: Trouillon
        github: ttrouill/complex
        link: https://arxiv.org/abs/1606.06357
        year: 2016
    """

    is_complex: ClassVar[bool] = True

    # TODO: update class docstring

    def forward(self, h: FloatTensor, r: FloatTensor, t: FloatTensor) -> FloatTensor:
        """Evaluate the interaction function.

        .. seealso::
            :meth:`Interaction.forward <pykeen.nn.modules.Interaction.forward>` for a detailed description about
            the generic batched form of the interaction function.

        :param h: shape: ``(*batch_dims, d)``
            The head representations.
        :param r: shape: ``(*batch_dims, d)``
            The relation representations.
        :param t: shape: ``(*batch_dims, d)``
            The tail representations.

        :return: shape: ``batch_dims``
            The scores.
        """
        return torch.real(einsum("...d, ...d, ...d -> ...", h, r, torch.conj(t)))


@dataclasses.dataclass
class ConvEResolvedImageShape:
    """The resolved shape of the ConvE 'image'."""

    dim: int
    width: int
    height: int
    channels: int

    @property
    def is_valid(self) -> bool:
        """Determine whether the given shape is a valid factorization of the embedding dimension."""
        return self.channels * self.width * self.height == self.dim

    @classmethod
    def make(cls, channels: int | None, dim: int | None, height: int | None, width: int | None) -> Self:
        """
        Automatically calculates missing dimensions for ConvE.

        The dimensions need to fulfil $channels * height * width = dim$.

        :param channels:
            the number of input channels
        :param dim:
            the embedding dimension
        :param height:
            the "image" height
        :param width:
            the "image" width

        :return:
            a resolve shape information.

        :raises ValueError:
            when the constraints cannot be satisfied.
        """
        if dim is None:
            if channels is None or width is None or height is None:
                raise ValueError(
                    f"When {dim=} none of the other dimensions may be None, but {channels=}, {width=}, and {height=}"
                )
            dim = channels * width * height

        # All are None -> try and make closest to square
        if channels is None and width is None and height is None:
            result_sqrt = math.floor(math.sqrt(dim))
            height = max(factor for factor in range(1, result_sqrt + 1) if dim % factor == 0)
            width = dim // height
            return cls(dim=dim, width=width, height=height, channels=1)

        # Only input channels is None
        if channels is None and width is not None and height is not None:
            return cls(dim=dim, width=width, height=height, channels=dim // (width * height))

        # Only width is None
        if channels is not None and width is None and height is not None:
            return cls(dim=dim, width=dim // (height * channels), height=height, channels=channels)

        # Only height is none
        if height is None and width is not None and channels is not None:
            return cls(dim=dim, width=width, height=dim // (width * channels), channels=channels)

        # Height and input_channels are None -> set input_channels to 1 and calculage height
        if channels is None and height is None and width is not None:
            return cls(dim=dim, width=width, height=dim // width, channels=1)

        # Width and input channels are None -> set input channels to 1 and calculate width
        if channels is None and height is not None and width is None:
            return cls(dim=dim, width=dim // height, height=height, channels=1)

        raise ValueError(f"Could not resolve {channels=}, {height=}, {width=} = {dim=}.")


@dataclasses.dataclass
class ConvEShapeInformation:
    """Resolved ConvE shape information."""

    #: the embedding dimension
    embedding_dim: int

    #: the number of input channels of the convolution
    input_channels: int

    #: the embedding "image" height
    image_height: int

    #: the embedding "image" width
    image_width: int

    #: the number of output channels of the convolution
    output_channels: int

    #: the convolution kernel height
    kernel_height: int

    #: the convolution kernel width
    kernel_width: int

    @property
    def num_in_features(self) -> int:
        """The number of input features to the linear layer."""
        return (
            self.output_channels
            * (2 * self.image_height - self.kernel_height + 1)
            * (self.image_width - self.kernel_width + 1)
        )

    @classmethod
    def make(
        cls,
        embedding_dim: int | None,
        image_width: int | None = None,
        image_height: int | None = None,
        input_channels: int | None = None,
        output_channels: int = 32,
        kernel_width: int = 3,
        kernel_height: int | None = None,
    ) -> Self:
        """Automatically calculates missing dimensions for ConvE.

        :param embedding_dim:
            The embedding dimension.
        :param image_width:
            The width of the embedding "image".
        :param image_height:
            The height of the embedding "image".
        :param input_channels:
            The number of input channels for the convolution.
        :param output_channels:
            The number of output channels for the convolution.
        :param kernel_width:
            The width of the convolution kernel.
        :param kernel_height:
            The height of the convolution kernel.

        :return: Fully resolve shapes.

        :raises ValueError:
            If no factorization could be found.
        """
        # resolve image shape
        logger.info(f"Resolving {input_channels} * {image_width} * {image_height} = {embedding_dim}.")
        # Store initial input for error message
        original = (input_channels, image_width, image_height)
        # infer open dimensions from the remainder
        image_shape = ConvEResolvedImageShape.make(
            dim=embedding_dim,
            height=image_height,
            width=image_width,
            channels=input_channels,
        )
        if not image_shape.is_valid:
            raise ValueError(f"Could not resolve {original} to a valid factorization of {embedding_dim}.")
        # resolve kernel size defaults
        kernel_height = kernel_height or kernel_width
        return cls(
            embedding_dim=image_shape.dim,
            input_channels=image_shape.channels,
            image_width=image_shape.width,
            image_height=image_shape.height,
            kernel_height=kernel_height,
            kernel_width=kernel_width,
            output_channels=output_channels,
        )


@parse_docdata
class ConvEInteraction(Interaction[FloatTensor, FloatTensor, tuple[FloatTensor, FloatTensor]]):
    r"""The stateful ConvE interaction function.

    ConvE is a CNN-based approach. For input representations $\mathbf{h}, \mathbf{r}, \mathbf{t} \in \mathbb{R}^d$,
    it first combines $\mathbf{h}$ and $\mathbf{r}$ into a matrix matrix $\mathbf{A} \in \mathbb{R}^{2 \times d}$,
    where the first row of $\mathbf{A}$ represents $\mathbf{h}$ and the second row represents $\mathbf{r}$.
    $\mathbf{A}$ is reshaped to a matrix $\mathbf{B} \in \mathbb{R}^{m \times n}$
    where the first $m/2$ half rows represent $\mathbf{h}$ and the remaining $m/2$ half rows represent $\mathbf{r}$.
    In the convolution layer, a set of *2-dimensional* convolutional filters
    $\Omega = \{\omega_i \mid \omega_i \in \mathbb{R}^{r \times c}\}$ are applied on $\mathbf{B}$
    that capture interactions between $\mathbf{h}$ and $\mathbf{r}$.
    The resulting feature maps are reshaped and concatenated in order to create a feature vector
    $\mathbf{v} \in \mathbb{R}^{|\Omega|rc}$.
    In the next step, $\mathbf{v}$ is mapped into the entity space using a linear transformation
    $\mathbf{W} \in \mathbb{R}^{|\Omega|rc \times d}$, that is $\mathbf{e}_{h,r} = \mathbf{v}^{T} \mathbf{W}$.
    The  score is then obtained by:

    .. math::

        f(\mathbf{h}, \mathbf{r}, \mathbf{t}) = \mathbf{e}_{h,r} \mathbf{t}

    Since the interaction model can be decomposed into
    $f(\mathbf{h}, \mathbf{r}, \mathbf{t}) = \left\langle f'(\mathbf{h}, \mathbf{r}), \mathbf{t} \right\rangle$
    the model is particularly designed to 1-N scoring, i.e. efficient computation of scores for
    $(h,r,t)$ for fixed $h,r$ and many different $t$.

    The default setting uses batch normalization. Batch normalization normalizes the output of the activation functions,
    in order to ensure that the weights of the NN don't become imbalanced and to speed up training.
    However, batch normalization is not the only way to achieve more robust and effective training [santurkar2018]_.
    Therefore, we added the flag ``apply_batch_normalization`` to turn batch normalization on/off (it's turned on as
    default).

    ---
    citation:
        author: Dettmers
        year: 2018
        link: https://www.aaai.org/ocs/index.php/AAAI/AAAI18/paper/view/17366
        github: TimDettmers/ConvE
        arxiv: 1707.01476
    """

    # vector & scalar offset
    entity_shape = ("d", "")
    # the offset is only used for tails
    _head_indices = (0,)

    #: The head-relation encoder operating on 2D "images"
    hr2d: nn.Module

    #: The head-relation encoder operating on the 1D flattened version
    hr1d: nn.Module

    def __init__(
        self,
        input_channels: int | None = None,
        output_channels: int = 32,
        embedding_height: int | None = None,
        embedding_width: int | None = None,
        kernel_width: int = 3,
        kernel_height: int | None = None,
        input_dropout: float = 0.2,
        feature_map_dropout: float = 0.2,
        output_dropout: float = 0.3,
        embedding_dim: int = 200,
        apply_batch_normalization: bool = True,
    ):
        """
        Initialize the interaction module.

        :param input_channels:
            the number of input channels for the convolution operation. Can be inferred from other parameters,
            cf. :func:`_calculate_missing_shape_information`.
        :param output_channels:
            the number of input channels for the convolution operation
        :param embedding_height:
            the height of the "image" after reshaping the concatenated head and relation embedding. Can be inferred
            from other parameters, cf. :func:`_calculate_missing_shape_information`.
        :param embedding_width:
            the width of the "image" after reshaping the concatenated head and relation embedding. Can be inferred
            from other parameters, cf. :func:`_calculate_missing_shape_information`.
        :param kernel_width:
            the width of the convolution kernel
        :param kernel_height:
            the height of the convolution kernel. Defaults to `kernel_width`
        :param input_dropout:
            the dropout applied *before* the convolution
        :param feature_map_dropout:
            the dropout applied *after* the convolution
        :param output_dropout:
            the dropout applied after the linear projection
        :param embedding_dim:
            the embedding dimension of entities and relations
        :param apply_batch_normalization:
            whether to apply batch normalization
        """
        super().__init__()

        # Parameter need to fulfil:
        #   input_channels * embedding_height * embedding_width = embedding_dim
        self.shape_info = ConvEShapeInformation.make(
            embedding_dim=embedding_dim,
            input_channels=input_channels,
            image_width=embedding_width,
            image_height=embedding_height,
            kernel_width=kernel_width,
            kernel_height=kernel_height,
            output_channels=output_channels,
        )

        # encoders
        # 1: 2D encoder: BN?, DO, Conv, BN?, Act, DO
        hr2d_layers = [
            nn.BatchNorm2d(self.shape_info.input_channels) if apply_batch_normalization else None,
            nn.Dropout(input_dropout),
            nn.Conv2d(
                in_channels=self.shape_info.input_channels,
                out_channels=self.shape_info.output_channels,
                kernel_size=(self.shape_info.kernel_height, self.shape_info.kernel_width),
                stride=1,
                padding=0,
                bias=True,
            ),
            nn.BatchNorm2d(self.shape_info.output_channels) if apply_batch_normalization else None,
            nn.ReLU(),
            nn.Dropout2d(feature_map_dropout),
        ]
        self.hr2d = nn.Sequential(*(layer for layer in hr2d_layers if layer is not None))

        # 2: 1D encoder: FC, DO, BN?, Act
        hr1d_layers = [
            nn.Linear(self.shape_info.num_in_features, self.shape_info.embedding_dim),
            nn.Dropout(output_dropout),
            nn.BatchNorm1d(self.shape_info.embedding_dim) if apply_batch_normalization else None,
            nn.ReLU(),
        ]
        self.hr1d = nn.Sequential(*(layer for layer in hr1d_layers if layer is not None))

    @add_cudnn_error_hint
    def forward(
        self,
        h: FloatTensor,
        r: FloatTensor,
        t: tuple[FloatTensor, FloatTensor],
    ) -> FloatTensor:
        """Evaluate the interaction function.

        .. seealso::
            :meth:`Interaction.forward <pykeen.nn.modules.Interaction.forward>` for a detailed description about
            the generic batched form of the interaction function.

        :param h: shape: ``(*batch_dims, d)``
            The head representations.
        :param r: shape: ``(*batch_dims, d)``
            The relation representations.
        :param t: two vectors of shape: ``(*batch_dims, d)`` and ``batch_dims``
            The tail representations, comprising the tail entity embedding and bias.

        :return: shape: ``batch_dims``
            The scores.
        """
        t_emb, t_bias = t

        # repeat if necessary, and concat head and relation
        # shape: -1, num_input_channels, 2*height, width
        x = torch.cat(
            torch.broadcast_tensors(
                h.view(
                    *h.shape[:-1],
                    self.shape_info.input_channels,
                    self.shape_info.image_height,
                    self.shape_info.image_width,
                ),
                r.view(
                    *r.shape[:-1],
                    self.shape_info.input_channels,
                    self.shape_info.image_height,
                    self.shape_info.image_width,
                ),
            ),
            dim=-2,
        )
        prefix_shape = x.shape[:-3]
        x = x.view(-1, self.shape_info.input_channels, 2 * self.shape_info.image_height, self.shape_info.image_width)

        # shape: -1, num_input_channels, 2*height, width
        x = self.hr2d(x)

        # -1, num_output_channels * (2 * height - kernel_height + 1) * (width - kernel_width + 1)
        x = x.view(-1, self.shape_info.num_in_features)
        x = self.hr1d(x)

        # reshape: (-1, dim) -> (*batch_dims, dim)
        x = x.view(*prefix_shape, h.shape[-1])

        # For efficient calculation, each of the convolved [h, r] rows has only to be multiplied with one t row
        # output_shape: batch_dims
        x = batched_dot(x, t_emb)

        # add bias term
        return x + t_bias


@parse_docdata
class ConvKBInteraction(Interaction[FloatTensor, FloatTensor, FloatTensor]):
    r"""The stateful ConvKB interaction function.

    ConvKB uses a convolutional neural network (CNN) whose feature maps capture global interactions of the input.

    For given input representations for head entity, relation and tail entity, denoted by
    $\mathbf{h}, \mathbf{r}, \mathbf{t} \in \mathbb{R}^d$, it first combines them to a matrix
    $\mathbf{A} = [\mathbf{h}; \mathbf{r}; \mathbf{t}] \in \mathbb{R}^{d \times 3}$.

    In the convolution layer, a set of convolutional filters
    $\omega_i \in \mathbb{R}^{1 \times 3}$, $i=1, \dots, \tau,$ are applied on the input in order to compute for
    each dimension global interactions of the embedded triple. Each $\omega_i$ is applied on every row of
    $\mathbf{A}$ creating a feature map $\mathbf{v}_i = [v_{i,1},...,v_{i,d}] \in \mathbb{R}^d$:

    .. math::

        \mathbf{v}_i = g(\omega_j \mathbf{A} + \mathbf{b})

    where $\mathbf{b} \in \mathbb{R}$ denotes a bias term and $g$ an activation function which is employed element-wise.
    Based on the resulting feature maps $\mathbf{v}_1, \dots, \mathbf{v}_{\tau}$, the plausibility score of a triple
    is given by:

    .. math::

        f(h,r,t) = [\mathbf{v}_i; \ldots ;\mathbf{v}_\tau] \cdot \mathbf{w}

    where $[\mathbf{v}_i; \ldots ;\mathbf{v}_\tau] \in \mathbb{R}^{\tau d \times 1}$ and
    $\mathbf{w} \in \mathbb{R}^{\tau d \times 1}$ is a shared weight vector.

    ConvKB may be seen as a restriction of :class:`~pykeen.nn.modules.ERMLPInteraction` with a certain weight sharing
    pattern in the first layer.

    ---
    citation:
        author: Nguyen
        year: 2018
        link: https://www.aclweb.org/anthology/N18-2053
        github: daiquocnguyen/ConvKB
        arxiv: 1712.02121
    """

    def __init__(
        self,
        hidden_dropout_rate: float = 0.0,
        embedding_dim: int = 200,
        num_filters: int = 400,
    ):
        """
        Initialize the interaction module.

        :param hidden_dropout_rate:
            the dropout rate applied on the hidden layer
        :param embedding_dim:
            the entity and relation embedding dimension
        :param num_filters:
            the number of filters (=output channels) of the convolution
        """
        super().__init__()
        self.embedding_dim = embedding_dim
        self.num_filters = num_filters

        # The interaction model
        self.conv = nn.Conv2d(in_channels=1, out_channels=num_filters, kernel_size=(1, 3), bias=True)
        self.activation = nn.ReLU()
        self.hidden_dropout = nn.Dropout(p=hidden_dropout_rate)
        self.linear = nn.Linear(embedding_dim * num_filters, 1, bias=True)

    # docstr-coverage: inherited
    def reset_parameters(self):  # noqa: D102
        # Use Xavier initialization for weight; bias to zero
        nn.init.xavier_uniform_(self.linear.weight, gain=nn.init.calculate_gain("relu"))
        nn.init.zeros_(self.linear.bias)

        # Initialize all filters to [0.1, 0.1, -0.1],
        #  c.f. https://github.com/daiquocnguyen/ConvKB/blob/master/model.py#L34-L36
        nn.init.constant_(self.conv.weight[..., :2], 0.1)
        nn.init.constant_(self.conv.weight[..., 2], -0.1)
        nn.init.zeros_(self.conv.bias)

    def forward(self, h: FloatTensor, r: FloatTensor, t: FloatTensor) -> FloatTensor:
        """Evaluate the interaction function.

        .. seealso::
            :meth:`Interaction.forward <pykeen.nn.modules.Interaction.forward>` for a detailed description about
            the generic batched form of the interaction function.

        :param h: shape: ``(*batch_dims, d)``
            The head representations.
        :param r: shape: ``(*batch_dims, d)``
            The relation representations.
        :param t: shape: ``(*batch_dims, d)``
            The tail representations.

        :return: shape: ``batch_dims``
            The scores.
        """
        # cat into shape (..., 1, d, 3)
        x = torch.stack(torch.broadcast_tensors(h, r, t), dim=-1).unsqueeze(dim=-3)
        s = x.shape
        x = x.view(-1, *s[-3:])
        x = self.conv(x)
        x = x.view(*s[:-3], -1)
        x = self.activation(x)

        # Apply dropout, cf. https://github.com/daiquocnguyen/ConvKB/blob/master/model.py#L54-L56
        x = self.hidden_dropout(x)

        # Linear layer for final scores; use flattened representations, shape: (*batch_dims, d * f)
        x = self.linear(x)
        return x.squeeze(dim=-1)


@parse_docdata
class DistMultInteraction(Interaction[FloatTensor, FloatTensor, FloatTensor]):
    r"""The stateless DistMult interaction function.

    This interaction is given by

    .. math::

        f(\mathbf{h}, \mathbf{r}, \mathbf{t}) = \sum \limits_{i} \mathbf{h}_i \cdot \mathbf{r}_{i} \cdot \mathbf{t}_i

    where $\mathbf{h}, \mathbf{r}, \mathbf{t} \in \mathbb{R}^{d}$ are the representations for the head entity,
    the relation, and the tail entity.

    For a single triple of $d$-dimensional vectors, the computational complexity is given as $\mathcal{O}(d)$.

    The interaction function is symmetric in the entities, i.e.,

    .. math::

        f(h, r, t) = f(t, r, h)

    ---
    citation:
        author: Yang
        year: 2014
        link: https://arxiv.org/abs/1412.6575
        arxiv: 1412.6575
    """

    def forward(self, h: FloatTensor, r: FloatTensor, t: FloatTensor) -> FloatTensor:
        """Evaluate the interaction function.

        .. seealso::
            :meth:`Interaction.forward <pykeen.nn.modules.Interaction.forward>` for a detailed description about
            the generic batched form of the interaction function.

        :param h: shape: ``(*batch_dims, d)``
            The head representations.
        :param r: shape: ``(*batch_dims, d)``
            The relation representations.
        :param t: shape: ``(*batch_dims, d)``
            The tail representations.

        :return: shape: ``batch_dims``
            The scores.
        """
        return tensor_product(h, r, t).sum(dim=-1)


@parse_docdata
class DistMAInteraction(Interaction[FloatTensor, FloatTensor, FloatTensor]):
    r"""The stateless DistMA interaction function from [shi2019]_.

    For head entity, relation, and tail representations $\mathbf{h}, \mathbf{r}, \mathbf{t} \in \mathbb{R}^d$,
    the interaction functions is given by

    .. math ::
          \langle \mathbf{h}, \mathbf{r}\rangle
        + \langle \mathbf{r}, \mathbf{t}\rangle
        + \langle \mathbf{h}, \mathbf{t}\rangle

    .. note ::
        This interaction function is the symmetric part $E_1$ from the respective paper, and not the combination
        with :class:`~pykeen.nn.modules.ComplExInteraction`.

    ---
    citation:
        author: Shi
        year: 2019
        link: https://www.aclweb.org/anthology/D19-1075.pdf
    """

    def forward(self, h: FloatTensor, r: FloatTensor, t: FloatTensor) -> FloatTensor:
        """Evaluate the interaction function.

        .. seealso::
            :meth:`Interaction.forward <pykeen.nn.modules.Interaction.forward>` for a detailed description about
            the generic batched form of the interaction function.

        :param h: shape: ``(*batch_dims, d)``
            The head representations.
        :param r: shape: ``(*batch_dims, d)``
            The relation representations.
        :param t: shape: ``(*batch_dims, d)``
            The tail representations.

        :return: shape: ``batch_dims``
            The scores.
        """
        return batched_dot(h, r) + batched_dot(r, t) + batched_dot(h, t)


@parse_docdata
class ERMLPInteraction(Interaction[FloatTensor, FloatTensor, FloatTensor]):
    r"""The ER-MLP stateful interaction function.

    ER-MLP uses a multi-layer perceptron based approach with a single hidden layer.
    The $d$-dimensional representations of head entity, relation, and tail entity are concatenated
    and passed to the hidden layer. The output-layer consists of a single neuron that computes the plausibility score:

    .. math::

        f(\mathbf{h}, \mathbf{r}, \mathbf{t}) = \mathbf{w}^{T} g(\mathbf{W} [\mathbf{h}; \mathbf{r}; \mathbf{t}]),

    where $\textbf{W} \in \mathbb{R}^{k \times 3d}$ represents the weight matrix of the hidden layer,
    $\textbf{w} \in \mathbb{R}^{k}$, the weights of the output layer, and $g$ denotes an activation function such
    as the hyperbolic tangent.

    ---
    name: ER-MLP
    citation:
        author: Dong
        year: 2014
        link: https://storage.googleapis.com/pub-tools-public-publication-data/pdf/45634.pdf
    """

    @update_docstring_with_resolver_keys(
        ResolverKey(name="activation", resolver="class_resolver.contrib.torch.activation_resolver")
    )
    def __init__(
        self,
        embedding_dim: int,
        hidden_dim: int | None = None,
        activation: HintOrType[nn.Module] = nn.ReLU,
        activation_kwargs: OptionalKwargs = None,
    ):
        """Initialize the interaction module.

        :param embedding_dim:
            The embedding vector dimension for entities and relations.
        :param hidden_dim:
            The hidden dimension of the MLP. Defaults to `embedding_dim`.
        :param activation:
            The activation function or a hint thereof.
        :param activation_kwargs:
            Additional keyword-based parameters passed to the activation's constructor, if the activation is not
            pre-instantiated.
        """
        super().__init__()
        # normalize hidden_dim
        hidden_dim = hidden_dim or embedding_dim
        self.hidden = nn.Linear(in_features=3 * embedding_dim, out_features=hidden_dim, bias=True)
        self.activation = activation_resolver.make(activation, activation_kwargs)
        self.hidden_to_score = nn.Linear(in_features=hidden_dim, out_features=1, bias=True)

    def forward(self, h: FloatTensor, r: FloatTensor, t: FloatTensor) -> FloatTensor:
        """Evaluate the interaction function.

        .. seealso::
            :meth:`Interaction.forward <pykeen.nn.modules.Interaction.forward>` for a detailed description about
            the generic batched form of the interaction function.

        :param h: shape: ``(*batch_dims, d)``
            The head representations.
        :param r: shape: ``(*batch_dims, d)``
            The relation representations.
        :param t: shape: ``(*batch_dims, d)``
            The tail representations.

        :return: shape: ``batch_dims``
            The scores.
        """
        # shortcut for same shape
        if h.shape == r.shape and h.shape == t.shape:
            x = self.hidden(torch.cat([h, r, t], dim=-1))
        else:
            # split weight into head-/relation-/tail-specific sub-matrices
            *prefix, dim = h.shape
            x = tensor_sum(
                self.hidden.bias.view(*make_ones_like(prefix), -1),
                *(
                    einsum("...i, ji -> ...j", xx, weight)
                    for xx, weight in zip([h, r, t], self.hidden.weight.split(split_size=dim, dim=-1), strict=False)
                ),
            )
        return self.hidden_to_score(self.activation(x)).squeeze(dim=-1)

    # docstr-coverage: inherited
    def reset_parameters(self):  # noqa: D102
        # Initialize biases with zero
        nn.init.zeros_(self.hidden.bias)
        nn.init.zeros_(self.hidden_to_score.bias)
        # In the original formulation,
        nn.init.xavier_uniform_(self.hidden.weight)
        nn.init.xavier_uniform_(
            self.hidden_to_score.weight,
            gain=nn.init.calculate_gain(self.activation.__class__.__name__.lower()),
        )


@parse_docdata
class ERMLPEInteraction(Interaction[FloatTensor, FloatTensor, FloatTensor]):
    r"""The stateful ER-MLP (E) interaction function.

    This interaction uses a neural network-based approach similar to ER-MLP and with slight modifications.
    In :class:`~pykeen.nn.modules.ERMLPInteraction`, the interaction is:

    .. math::

        f(h, r, t) = \textbf{w}^{T} g(\textbf{W} [\textbf{h}; \textbf{r}; \textbf{t}])

    whereas here it is:

    .. math::

        f(h, r, t) = \textbf{t}^{T} f(\textbf{W} (g(\textbf{W} [\textbf{h}; \textbf{r}]))

    including dropouts and batch-norms between each two hidden layers. Thus,
    :class:`~pykeen.nn.modules.ConvEInteraction` can be seen as a special case of ERMLP (E).

    ---
    name: ER-MLP (E)
    citation:
        author: Sharifzadeh
        year: 2019
        link: https://github.com/pykeen/pykeen
        github: pykeen/pykeen
    """

    def __init__(
        self,
        embedding_dim: int = 256,
        input_dropout: float = 0.2,
        hidden_dim: int | None = None,
        hidden_dropout: float | None = None,
    ):
        """
        Initialize the interaction module.

        :param embedding_dim:
            the embedding dimension of entities and relations
        :param hidden_dim:
            the hidden dimension of the MLP. Defaults to `embedding_dim`.
        :param input_dropout:
            the dropout applied *before* the first layer
        :param hidden_dropout:
            the dropout applied *after* the first layer
        """
        super().__init__()
        hidden_dim = hidden_dim or embedding_dim
        hidden_dropout = input_dropout if hidden_dropout is None else hidden_dropout
        self.mlp = nn.Sequential(
            nn.Dropout(input_dropout),
            nn.Linear(2 * embedding_dim, hidden_dim),
            nn.Dropout(hidden_dropout),
            nn.BatchNorm1d(hidden_dim),
            nn.ReLU(),
            nn.Linear(hidden_dim, embedding_dim),
            nn.Dropout(hidden_dropout),
            nn.BatchNorm1d(embedding_dim),
            nn.ReLU(),
        )

    def forward(self, h: FloatTensor, r: FloatTensor, t: FloatTensor) -> FloatTensor:
        """Compute broadcasted triple scores given broadcasted representations for head, relation and tails.

        :param h: shape: ``(*batch_dims, d)``
            The head representations.
        :param r: shape: ``(*batch_dims, d)``
            The relation representations.
        :param t: shape: ``(*batch_dims, d)``
            The tail representations.

        :return: shape: ``batch_dims``
            The scores.
        """
        # repeat if necessary, and concat head and relation, (*batch_dims, 2 * embedding_dim)
        x = torch.cat(torch.broadcast_tensors(h, r), dim=-1)

        # Predict t embedding, shape: (*batch_dims, d)
        *batch_dims, dim = x.shape
        x = self.mlp(x.view(-1, dim)).view(*batch_dims, -1)

        # dot product
        return batched_dot(x, t)


@parse_docdata
class TransRInteraction(NormBasedInteraction[FloatTensor, tuple[FloatTensor, FloatTensor], FloatTensor]):
    r"""The state-less norm-based TransR interaction function.

    It is given by

    .. math ::

        -\|c(\mathbf{M}_{r}\mathbf{h}) + \mathbf{r} - c(\mathbf{M}_{r}\mathbf{t})\|_{2}^2

    for head and tail entity representations $\mathbf{h}, \mathbf{t} \in \mathbb{R}^d$,
    relation representation $\mathbf{r} \in \mathbb{R}^k$,
    and a relation-specific projection matrix $\mathbf{M}_r \in \mathbb{R}^{k \times d}$.
    $c$ enforces the constraint $\|\cdot\| \leq 1$, cf. :func:`pykeen.utils.clamp_norm`.

    .. note ::
        :class:`pykeen.models.TransR` additionally also enforces $\|\cdot\| \leq 1$ on all embeddings.

    ---
    citation:
        author: Lin
        year: 2015
        link: https://aaai.org/papers/9491-learning-entity-and-relation-embeddings-for-knowledge-graph-completion/
    """

    relation_shape = ("e", "de")

    def __init__(self, p: int, power_norm: bool = True, max_projection_norm: float = 1.0):
        """
        Initialize the interaction module.

        .. seealso::
            The parameter ``p`` and ``power_norm`` are directly passed to
            :class:`~pykeen.nn.modules.NormBasedInteraction`.

        :param p:
            The norm used with :func:`torch.linalg.vector_norm`. Typically is 1 or 2.
        :param power_norm:
            Whether to use the p-th power of the $L_p$ norm. It has the advantage of being differentiable around 0,
            and numerically more stable.
        :param max_projection_norm:
            The maximum norm to be clamped after projection.
        """
        super().__init__(p=p, power_norm=power_norm)
        self.max_projection_norm = max_projection_norm

    def forward(self, h: FloatTensor, r: tuple[FloatTensor, FloatTensor], t: FloatTensor) -> FloatTensor:
        """Evaluate the interaction function.

        .. seealso::
            :meth:`Interaction.forward <pykeen.nn.modules.Interaction.forward>` for a detailed description about
            the generic batched form of the interaction function.

        :param h: shape: ``(*batch_dims, d)``
            The head representations.
        :param r: shape: ``(*batch_dims, k)`` and ``(*batch_dims, d, k)``
            The relation representations.
        :param t: shape: ``(*batch_dims, d)``
            The tail representations.

        :return: shape: ``batch_dims``
            The scores.
        """
        r, m_r = r
        # project to relation specific subspace
        h_bot = einsum("...e, ...er -> ...r", h, m_r)
        t_bot = einsum("...e, ...er -> ...r", t, m_r)
        # ensure constraints
        h_bot = clamp_norm(h_bot, p=self.p, dim=-1, maxnorm=self.max_projection_norm)
        t_bot = clamp_norm(t_bot, p=self.p, dim=-1, maxnorm=self.max_projection_norm)
        return negative_norm_of_sum(h_bot, r, -t_bot, p=self.p, power_norm=self.power_norm)


@parse_docdata
class RotatEInteraction(NormBasedInteraction[FloatTensor, FloatTensor, FloatTensor]):
    r"""The RotatE interaction function proposed by [sun2019]_.

    RotatE operates on complex-valued entity and relation representations, i.e.,
    $\textbf{e}_i, \textbf{r}_i \in \mathbb{C}^d$.

    .. note::
        this method generally expects all tensors to be of complex datatype, i.e., `torch.is_complex(x)` to evaluate to
        `True`. However, for backwards compatibility and convenience in use, you can also pass real tensors whose shape
        is compliant with :func:`torch.view_as_complex`, cf. :func:`pykeen.utils.ensure_complex`.

    ---
    citation:
        arxiv: 1902.10197
        author: Sun
        github: DeepGraphLearning/KnowledgeGraphEmbedding
        link: https://arxiv.org/abs/1902.10197
        year: 2019
    """

    # TODO: update docstring

    is_complex: ClassVar[bool] = True

    def __init__(self, p: int = 2, power_norm: bool = False):
        """
        Initialize the interaction module.

        .. seealso::
            The parameter ``p`` and ``power_norm`` are directly passed to
            :class:`~pykeen.nn.modules.NormBasedInteraction`.

        :param p:
            The norm used with :func:`torch.linalg.vector_norm`. Typically is 1 or 2.
        :param power_norm:
            Whether to use the p-th power of the $L_p$ norm. It has the advantage of being differentiable around 0,
            and numerically more stable.
        """
        super().__init__(p=p, power_norm=power_norm)

    def forward(self, h: FloatTensor, r: FloatTensor, t: FloatTensor) -> FloatTensor:
        """Evaluate the interaction function.

        .. seealso::
            :meth:`Interaction.forward <pykeen.nn.modules.Interaction.forward>` for a detailed description about
            the generic batched form of the interaction function.

        :param h: shape: ``(*batch_dims, d)``
            The head representations.
        :param r: shape: ``(*batch_dims, d)``
            The relation representations.
        :param t: shape: ``(*batch_dims, d)``
            The tail representations.

        :return: shape: ``batch_dims``
            The scores.
        """
        h, r, t = ensure_complex(h, r, t)
        if estimate_cost_of_sequence(h.shape, r.shape) < estimate_cost_of_sequence(r.shape, t.shape):
            # r expresses a rotation in complex plane.
            # rotate head by relation (=Hadamard product in complex space)
            h = h * r
        else:
            # rotate tail by inverse of relation
            # The inverse rotation is expressed by the complex conjugate of r.
            # The score is computed as the distance of the relation-rotated head to the tail.
            # Equivalently, we can rotate the tail by the inverse relation, and measure the distance to the head, i.e.
            # |h * r - t| = |h - conj(r) * t|
            t = t * torch.conj(r)

        return negative_norm(h - t, p=2, power_norm=False)


@parse_docdata
class HolEInteraction(Interaction[FloatTensor, FloatTensor, FloatTensor]):
    r"""The stateless HolE interaction function.

    Holographic embeddings (HolE) make use of the circular correlation operator to compute interactions between
    latent features of entities and relations:

    .. math::

        f(h,r,t) = \textbf{r}^{T}(\textbf{h} \star \textbf{t})

    where the circular correlation $\star: \mathbb{R}^d \times \mathbb{R}^d \rightarrow \mathbb{R}^d$ is defined as:

    .. math::

        [\textbf{a} \star \textbf{b}]_i = \sum_{k=0}^{d-1} \textbf{a}_{k} * \textbf{b}_{(i+k)\ mod \ d}

    By using the correlation operator each component $[\textbf{h} \star \textbf{t}]_i$ represents a sum over a
    fixed partition over pairwise interactions. This enables the model to put semantic similar interactions into the
    same partition and share weights through $\textbf{r}$. Similarly irrelevant interactions of features could also
    be placed into the same partition which could be assigned a small weight in $\textbf{r}$.

    ---
    citation:
        author: Nickel
        year: 2016
        link: https://www.aaai.org/ocs/index.php/AAAI/AAAI16/paper/viewFile/12484/11828
        github: mnick/holographic-embeddings
        arxiv: 1510.04935
    """

    def forward(self, h: FloatTensor, r: FloatTensor, t: FloatTensor) -> FloatTensor:
        """Evaluate the interaction function.

        .. seealso::
            :meth:`Interaction.forward <pykeen.nn.modules.Interaction.forward>` for a detailed description about
            the generic batched form of the interaction function.

        :param h: shape: ``(*batch_dims, d)``
            The head representations.
        :param r: shape: ``(*batch_dims, d)``
            The relation representations.
        :param t: shape: ``(*batch_dims, d)``
            The tail representations.

        :return: shape: ``batch_dims``
            The scores.
        """
        # composite: (*batch_dims, d)
        composite = circular_correlation(h, t)

        # inner product with relation embedding
        return batched_dot(r, composite)


@parse_docdata
class ProjEInteraction(Interaction[FloatTensor, FloatTensor, FloatTensor]):
    r"""The state-ful ProjE interaction function.

    The activation function is given as

    .. math ::

        g(
            f(
                \mathbf{d}_h \odot \mathbf{h}
                + \mathbf{d}_r \odot \mathbf{r}
                + \mathbf{b}
            )^T \mathbf{t} + b_p
        )

    where $\mathbf{h}, \mathbf{r}, \mathbf{t} \in \mathbb{R}^d$ are the head entity, relation, and tail entity
    representations, $\mathbf{d}_h, \mathbf{d}_r, \mathbf{b} \in \mathbb{R}^d$ and $b_p \in \mathbb{R}$ are global
    parameters, and $f, g$ activation functions.

    It can be interpreted as a two-layer neural network with a very special sparsity pattern on the weight matrices.
    The paper also describes the first operation

    .. math ::
        \mathbf{y} = f(\mathbf{d}_h \odot \mathbf{h}
            + \mathbf{d}_r \odot \mathbf{r}
            + \mathbf{b}
        )

    as the *combination* operation and the second part

    .. math ::
        g(\mathbf{y}^T \mathbf{t} + b_p)

    as the *projection* layer.

    .. note ::

        While the original paper describes using either sigmoid or softmax as the final activation,
        this implementation defaults to no activation on the final layer. This allows the use of numerically stable
        implementations of merged activation and loss, such as :class:`torch.nn.BCEWithLogitsLoss` (for sigmoid),
        or :class:`torch.nn.CrossEntropyLoss` (for softmax).

    ---
    citation:
        author: Shi
        year: 2017
        link: https://aaai.org/papers/10677-aaai-31-2017/
        github: nddsg/ProjE
        arxiv: 1611.05425
    """

    @update_docstring_with_resolver_keys(
        ResolverKey(name="inner_activation", resolver="class_resolver.contrib.torch.activation_resolver"),
        ResolverKey(name="outer_activation", resolver="class_resolver.contrib.torch.activation_resolver"),
    )
    def __init__(
        self,
        embedding_dim: int = 50,
        inner_activation: HintOrType[nn.Module] = None,
        inner_activation_kwargs: OptionalKwargs = None,
        outer_activation: HintOrType[nn.Module] = None,
        outer_activation_kwargs: OptionalKwargs = None,
        bias_initializer: Hint[Initializer] = init.xavier_uniform_,
        bias_initializer_kwargs: OptionalKwargs = None,
        projection_initializer: Hint[Initializer] = init.xavier_uniform_,
        projection_initializer_kwargs: OptionalKwargs = None,
    ):
        """
        Initialize the interaction module.

        :param embedding_dim:
            the embedding dimension of entities and relations
        :param inner_activation:
            the inner non-linearity, or a hint thereof. Defaults to :class:`nn.Tanh`.
            Disable by passing :class:`nn.Idenity`
        :param inner_activation_kwargs:
            additional keyword-based parameters used to instantiate the inner activation function.
        :param outer_activation:
            the outer non-linearity, or a hint thereof. Defaults to :class:`nn.Identity`, i.e., no activation.
        :param outer_activation_kwargs:
            additional keyword-based parameters used to instantiate the outer activation function.
        :param bias_initializer:
            the initializer to use for the biases; defaults to :func:`pykeen.nn.init.xavier_uniform_`.
        :param bias_initializer_kwargs:
            additional keyword-based parameters passed to the bias initializer.
        :param projection_initializer:
            the initializer to use for the projection; defaults to :func:`pykeen.nn.init.xavier_uniform_`.
        :param projection_initializer_kwargs:
            additional keyword-based parameters passed to the projection initializer.
        """
        super().__init__()

        # Global entity projection
        self.d_e = nn.Parameter(torch.empty(embedding_dim), requires_grad=True)

        # Global relation projection
        self.d_r = nn.Parameter(torch.empty(embedding_dim), requires_grad=True)

        self.bias_initializer = init.initializer_resolver.make(bias_initializer, bias_initializer_kwargs)

        # Global combination bias
        self.b_c = nn.Parameter(torch.empty(embedding_dim), requires_grad=True)

        # Global combination bias
        self.b_p = nn.Parameter(torch.empty(tuple()), requires_grad=True)

        self.projection_initializer = init.initializer_resolver.make(
            projection_initializer, projection_initializer_kwargs
        )

        if inner_activation is None:
            inner_activation = nn.Tanh
        if outer_activation is None:
            outer_activation = nn.Identity
        self.inner_activation = activation_resolver.make(inner_activation, inner_activation_kwargs)
        self.outer_activation = activation_resolver.make(outer_activation, outer_activation_kwargs)

    def forward(self, h: FloatTensor, r: FloatTensor, t: FloatTensor) -> FloatTensor:
        """Evaluate the interaction function.

        .. seealso::
            :meth:`Interaction.forward <pykeen.nn.modules.Interaction.forward>` for a detailed description about
            the generic batched form of the interaction function.

        :param h: shape: ``(*batch_dims, d)``
            The head representations.
        :param r: shape: ``(*batch_dims, d)``
            The relation representations.
        :param t: shape: ``(*batch_dims, d)``
            The tail representations.

        :return: shape: ``batch_dims``
            The scores.
        """
        # global projections
        h = einsum("...d, d -> ...d", h, self.d_e)
        r = einsum("...d, d -> ...d", r, self.d_r)

        # combination, shape: (*batch_dims, d)
        x = self.inner_activation(tensor_sum(h, r, self.b_c))

        # dot product with t
        return self.outer_activation(batched_dot(x, t) + self.b_p)

    # docstr-coverage: inherited
    def reset_parameters(self):  # noqa: D102
        self.projection_initializer(self.d_e)
        self.projection_initializer(self.d_r)
        self.bias_initializer(self.b_c)
        self.bias_initializer(self.b_p)


@parse_docdata
class RESCALInteraction(Interaction[FloatTensor, FloatTensor, FloatTensor]):
    r"""The state-less RESCAL interaction function.

    For head and tail entity representations $\mathbf{h}, \mathbf{t} \in \mathbb{R}^d$
    and relation representation $\mathbf{R} \in \mathbb{R}^{d \times d}$, the interaction function is given as

    .. math::

        \mathbf{h}^T \textbf{R} \textbf{t}
        = \sum_{i=1}^{d} \sum_{j=1}^{d} \mathbf{h}_i \mathbf{R}_{i, j} \mathbf{t}_{i}

    Thus, the relation matrices $\textbf{R}$ contain weights $\textbf{R}_{i, j}$ that capture the amount of interaction
    between the $i$-th latent factor of the head representation and the $j$-th latent factor.

    The computational complexity is given by $\mathcal{O}(d^2)$.

    ---
    citation:
        author: Nickel
        year: 2011
        link: https://icml.cc/2011/papers/438_icmlpaper.pdf
    """

    relation_shape = ("dd",)

    def forward(self, h: FloatTensor, r: FloatTensor, t: FloatTensor) -> FloatTensor:
        """Evaluate the interaction function.

        .. seealso::
            :meth:`Interaction.forward <pykeen.nn.modules.Interaction.forward>` for a detailed description about
            the generic batched form of the interaction function.

        :param h: shape: ``(*batch_dims, d)``
            The head representations.
        :param r: shape: ``(*batch_dims, d)``
            The relation representations.
        :param t: shape: ``(*batch_dims, d)``
            The tail representations.

        :return: shape: ``batch_dims``
            The scores.
        """
        return einsum("...d,...de,...e->...", h, r, t)


@parse_docdata
class SEInteraction(NormBasedInteraction[FloatTensor, tuple[FloatTensor, FloatTensor], FloatTensor]):
    r"""The Structured Embedding (SE) interaction function.

    SE applies role- and relation-specific projection matrices
    $\textbf{M}_{r}^{h}, \textbf{M}_{r}^{t} \in \mathbb{R}^{d \times d}$ to the head and tail
    entities' representations $\mathbf{h}, \mathbf{t} \in \mathbb{R}^d$ before computing their distance.

    .. math::

        f(\textbf{h}, (\textbf{M}_{r}^{h}, \textbf{M}_{r}^{t}), \textbf{t})
            = -\|\textbf{M}_{r}^{h} \textbf{h}  - \textbf{M}_{r}^{t} \textbf{t}\|_p

    ---
    name: Structured Embedding
    citation:
        author: Bordes
        year: 2011
        link: https://www.aaai.org/ocs/index.php/AAAI/AAAI11/paper/download/3659/3898
    """

    relation_shape = ("dd", "dd")

    def forward(self, h: FloatTensor, r: FloatTensor, t: FloatTensor) -> FloatTensor:
        """Evaluate the interaction function.

        .. seealso::
            :meth:`Interaction.forward <pykeen.nn.modules.Interaction.forward>` for a detailed description about
            the generic batched form of the interaction function.

        :param h: shape: ``(*batch_dims, d)``
            The head representations.
        :param r: shape: ``(*batch_dims, d, d)`` and ``(*batch_dims, d, d)``.
            The relation representations.
        :param t: shape: ``(*batch_dims, d)``
            The tail representations.

        :return: shape: ``batch_dims``
            The scores.
        """
        r_h, r_t = r
        # projections
        p_h = einsum("...rd,...d->...r", r_h, h)
        p_t = einsum("...rd,...d->...r", r_t, t)
        return negative_norm(p_h - p_t, p=self.p, power_norm=self.power_norm)


@parse_docdata
class TuckERInteraction(Interaction[FloatTensor, FloatTensor, FloatTensor]):
    r"""The stateful TuckER interaction function.

    The interaction function is inspired by the `Tucker tensor decomposition <https://en.wikipedia.org/wiki/Tucker_decomposition>`_.
    The base form is given as

    .. math ::
        \mathbf{Z} \times_1 \mathbf{h} \times_2 \mathbf{r} \times_3 \mathbf{t}
        = \sum_{1 \leq i, k \leq d_e, 1 \leq j \leq d_r}
            \mathbf{Z}_{i, j, k} \cdot \mathbf{h}_{i} \cdot \mathbf{r}_{j} \cdot \mathbf{t}_{k}

    where $\mathbf{h}, \mathbf{t} \in \mathbb{R}^{d_e}$ are the head and tail entity representation,
    $\mathbf{r} \in \mathbb{R}^{d_r}$ is the relation representation, and
    $\mathbf{Z} \in \mathbb{R}^{d_e \times d_r \times d_e}$ is a *global* parameter, and $\times_k$ denotes the tensor
    product along the $k$-th dimension.

    The implementation further adds :class:`~torch.nn.BatchNorm1d` and :class:`~torch.nn.Dropout`
    layers at the following locations:

    .. math ::
        \textit{DO}_{hr}(\textit{BN}_{hr}(
            \textit{DO}_h(\textit{BN}_h(\mathbf{h}))
            \times_1
            \textit{DO}_r(\mathbf{Z} \times_2 \mathbf{r})
        ) \times_3 \mathbf{t}

    The implementation a has complexity of $\mathcal{O}(d_e^2 d_r)$, and requires $\mathcal{O}(d_e^2 d_r)$
    global trainable parameters.

    ---
    citation:
        author: Balažević
        year: 2019
        arxiv: 1901.09590
        link: https://arxiv.org/abs/1901.09590
        github: ibalazevic/TuckER
    """

    # default core tensor initialization
    # cf. https://github.com/ibalazevic/TuckER/blob/master/model.py#L12
    default_core_initializer: ClassVar[Initializer] = staticmethod(nn.init.uniform_)  # type: ignore
    default_core_initializer_kwargs: Mapping[str, Any] = {"a": -1.0, "b": 1.0}

    @update_docstring_with_resolver_keys(
        ResolverKey(name="core_initializer", resolver="pykeen.nn.init.initializer_resolver")
    )
    def __init__(
        self,
        embedding_dim: int = 200,
        relation_dim: int | None = None,
        head_dropout: float = 0.3,
        relation_dropout: float = 0.4,
        head_relation_dropout: float = 0.5,
        apply_batch_normalization: bool = True,
        core_initializer: Hint[Initializer] = None,
        core_initializer_kwargs: OptionalKwargs = None,
    ):
        """Initialize the Tucker interaction function.

        :param embedding_dim:
            The entity embedding dimension.
        :param relation_dim:
            The relation embedding dimension. Defaults to ``embedding_dim``.
        :param head_dropout:
            The dropout rate applied to the head representations.
        :param relation_dropout:
            The dropout rate applied to the relation representations.
        :param head_relation_dropout:
            The dropout rate applied to the combined head and relation representations.
        :param apply_batch_normalization:
            Whether to use batch normalization on head representations and the combination of head and relation.
        :param core_initializer:
            The core tensor's initializer, or a hint thereof.
            Defaults to :attr:`~pykeen.nn.modules.TuckerInteraction.default_core_initializer`.
        :param core_initializer_kwargs:
            Additional keyword-based parameters for the initializer.
            Defaults to :attr:`~pykeen.nn.modules.TuckerInteraction.default_core_initializer_kwargs`.
        """
        super().__init__()

        # normalize initializer
        if core_initializer is None:
            core_initializer = self.default_core_initializer
        self.core_initializer = core_initializer
        if core_initializer is self.default_core_initializer and core_initializer_kwargs is None:
            core_initializer_kwargs = self.default_core_initializer_kwargs
        self.core_initializer_kwargs = core_initializer_kwargs

        # normalize relation dimension
        if relation_dim is None:
            relation_dim = embedding_dim

        # Core tensor
        # Note: we use a different dimension permutation as in the official implementation to match the paper.
        self.core_tensor = nn.Parameter(
            torch.empty(embedding_dim, relation_dim, embedding_dim),
            requires_grad=True,
        )

        # Dropout
        self.head_dropout = nn.Dropout(head_dropout)
        self.relation_dropout = nn.Dropout(relation_dropout)
        self.head_relation_dropout = nn.Dropout(head_relation_dropout)

        if apply_batch_normalization:
            self.head_batch_norm = nn.BatchNorm1d(embedding_dim)
            self.head_relation_batch_norm = nn.BatchNorm1d(embedding_dim)
        else:
            self.head_batch_norm = self.head_relation_batch_norm = None

        self.reset_parameters()

    # docstr-coverage: inherited
    def reset_parameters(self):  # noqa: D102
        # instantiate here to make module easily serializable
        core_initializer = init.initializer_resolver.make(
            self.core_initializer, pos_kwargs=self.core_initializer_kwargs
        )
        core_initializer(self.core_tensor)
        # batch norm gets reset automatically, since it defines reset_parameters

    def forward(self, h: FloatTensor, r: FloatTensor, t: FloatTensor) -> FloatTensor:
        """Evaluate the interaction function.

        .. seealso::
            :meth:`Interaction.forward <pykeen.nn.modules.Interaction.forward>` for a detailed description about
            the generic batched form of the interaction function.

        :param h: shape: ``(*batch_dims, d)``
            The head representations.
        :param r: shape: ``(*batch_dims, d)``
            The relation representations.
        :param t: shape: ``(*batch_dims, d)``
            The tail representations.

        :return: shape: ``batch_dims``
            The scores.
        """
        h = self.head_dropout(apply_optional_bn(x=h, batch_norm=self.head_batch_norm))
        # x_2 contraction
        r = einsum("ijk,...j->...ik", self.core_tensor, r)
        r = self.relation_dropout(r)
        # x_1 contraction
        return batched_dot(
            self.head_relation_dropout(
                apply_optional_bn(
                    x=einsum("...ik,...i->...k", r, h),
                    batch_norm=self.head_relation_batch_norm,
                )
            ),
            t,
        )


@parse_docdata
class UMInteraction(NormBasedInteraction[FloatTensor, tuple[()], FloatTensor]):
    r"""The Unstructured Model (UM) interaction function.

    UM calculates the score as the negative distance between head and tail entities:

    .. math::

        -\|\textbf{h}  - \textbf{t}\|_p^2

    It is appropriate for networks with a single relationship type that is undirected.

    .. warning::

        In UM, neither the relations nor the directionality are considered, so it can't distinguish between them.
        However, it may serve as a baseline for comparison against relation-aware models.

    ---
    name: Unstructured Model
    citation:
        author: Bordes
        year: 2014
        link: https://link.springer.com/content/pdf/10.1007%2Fs10994-013-5363-6.pdf
    """

    # shapes
    relation_shape: Sequence[str] = tuple()

    def __init__(self, p: int, power_norm: bool = True):
        """Initialize the norm-based interaction function.

        .. seealso::
            The parameter ``p`` and ``power_norm`` are directly passed to
            :class:`~pykeen.nn.modules.NormBasedInteraction`.

        :param p:
            The norm used with :func:`torch.linalg.vector_norm`. Typically is 1 or 2.
        :param power_norm:
            Whether to use the p-th power of the $L_p$ norm. It has the advantage of being differentiable around 0,
            and numerically more stable.
        """
        super().__init__(p=p, power_norm=power_norm)

    def forward(self, h: FloatTensor, r: tuple[()], t: FloatTensor) -> FloatTensor:
        """Evaluate the interaction function.

        .. seealso::
            :meth:`Interaction.forward <pykeen.nn.modules.Interaction.forward>` for a detailed description about
            the generic batched form of the interaction function.

        :param h: shape: ``(*batch_dims, d)``
            The head representations.
        :param r:
            No relation representations.
        :param t: shape: ``(*batch_dims, d)``
            The tail representations.

        :return: shape: ``batch_dims``
            The scores.
        """
        return negative_norm(h - t, p=self.p, power_norm=self.power_norm)


@parse_docdata
class TorusEInteraction(NormBasedInteraction[FloatTensor, FloatTensor, FloatTensor]):
    """The TorusE interaction function from [ebisu2018].

    .. note ::
        This only implements the two L_p norm based variants.

    ---
    citation:
        author: Ebisu
        year: 2018
        link: https://www.aaai.org/ocs/index.php/AAAI/AAAI18/paper/view/16227
        arxiv: 1711.05435
        github: TakumaE/TorusE
    """

    def __init__(self, p: int = 2, power_norm: bool = False):
        """
        Initialize the interaction module.

        .. seealso::
            The parameter ``p`` and ``power_norm`` are directly passed to
            :class:`~pykeen.nn.modules.NormBasedInteraction`.

        :param p:
            The norm used with :func:`torch.linalg.vector_norm`. Typically is 1 or 2.
        :param power_norm:
            Whether to use the p-th power of the $L_p$ norm. It has the advantage of being differentiable around 0,
            and numerically more stable.
        """
        super().__init__(p=p, power_norm=power_norm)

    def forward(self, h: FloatTensor, r: FloatTensor, t: FloatTensor) -> FloatTensor:
        """Evaluate the interaction function.

        .. seealso::
            :meth:`Interaction.forward <pykeen.nn.modules.Interaction.forward>` for a detailed description about
            the generic batched form of the interaction function.

        :param h: shape: ``(*batch_dims, d)``
            The head representations.
        :param r: shape: ``(*batch_dims, d)``
            The relation representations.
        :param t: shape: ``(*batch_dims, d)``
            The tail representations.

        :return: shape: ``batch_dims``
            The scores.
        """
        d = tensor_sum(h, r, -t)
        d = d - torch.floor(d)
        d = torch.minimum(d, 1.0 - d)
        return negative_norm(d, p=self.p, power_norm=self.power_norm)


@parse_docdata
class TransDInteraction(
    NormBasedInteraction[
        tuple[FloatTensor, FloatTensor], tuple[FloatTensor, FloatTensor], tuple[FloatTensor, FloatTensor]
    ]
):
    r"""The TransD interaction function.

    TransD is an extension of :class:`~pykeen.nn.modules.TransRInteraction` that, like TransR,
    considers entities and relations as objects living in different vector spaces.
    However, instead of performing the same relation-specific projection for all entity embeddings,
    entity-relation-specific projection matrices
    $\mathbf{M}_{r, h}, \mathbf{M}_{t, h} \in \mathbb{R}^{k \times d}$
    are constructed.

    To do so, all head entities, tail entities, and relations are represented by two vectors,
    $\mathbf{h}_v, \mathbf{h}_p, \mathbf{t}_v, \mathbf{t}_p \in \mathbb{R}^d$
    and $\mathbf{r}_v, \mathbf{r}_v \in \mathbb{R}^k$, respectively.

    The first set of representations is used for calculating the entity-relation-specific projection matrices:

    .. math::

        \mathbf{M}_{r, h} &=& \mathbf{r}_p \mathbf{h}_p^{T} + \tilde{\mathbf{I}}

        \mathbf{M}_{r, t} &=& \mathbf{r}_p \mathbf{t}_p^{T} + \tilde{\mathbf{I}}

    where $\tilde{\textbf{I}} \in \mathbb{R}^{k \times d}$ is a $k \times d$ matrix with ones on the diagonal and
    zeros elsewhere. Next, $\mathbf{h}_v$ and $\mathbf{t}_v$ are projected into the relation space by means of the
    constructed projection matrices, before calculating a distance similar to
    :class:`~pykeen.nn.modules.TransEInteraction`:

    .. math::

        -\|c(\mathbf{M}_{r, h} \mathbf{h}_v) + \mathbf{r}_v - c(\mathbf{M}_{r, t} \mathbf{t}_v)\|_{2}^2

    where $c$ enforces the constraint $\|\cdot\| \leq 1$.

    .. note ::
        :class:`~pykeen.models.TransD` additionally enforces $\|\mathbf{h}\|, \|\mathbf{r}\|, \|\mathbf{t}\| \leq 1$.

    ---
    citation:
        author: Ji
        year: 2015
        link: http://www.aclweb.org/anthology/P15-1067
    """

    entity_shape = ("d", "d")
    relation_shape = ("e", "e")

    def __init__(self, p: int = 2, power_norm: bool = True):
        """
        Initialize the interaction module.

        .. seealso::

            The parameters ``p`` and ``power_norm`` are directly passed to
            :class:`~pykeen.nn.modules.NormBasedInteraction`

        :param p:
            The norm used with :func:`torch.linalg.vector_norm`. Typically is 1 or 2.
        :param power_norm:
            Whether to use the p-th power of the $L_p$ norm. It has the advantage of being differentiable around 0,
            and numerically more stable.
        """
        super().__init__(p=p, power_norm=power_norm)

    def forward(
        self, h: tuple[FloatTensor, FloatTensor], r: tuple[FloatTensor, FloatTensor], t: tuple[FloatTensor, FloatTensor]
    ) -> FloatTensor:
        """Evaluate the interaction function.

        .. seealso::
            :meth:`Interaction.forward <pykeen.nn.modules.Interaction.forward>` for a detailed description about
            the generic batched form of the interaction function.

        :param h: shape: ``(*batch_dims, d)`` and ``(*batch_dims, d)``
            The head representations.
        :param r: shape: ``(*batch_dims, e)`` and ``(*batch_dims, e)``
            The relation representations.
        :param t: shape: ``(*batch_dims, d)`` and ``(*batch_dims, d)``
            The tail representations.

        :return: shape: ``batch_dims``
            The scores.
        """
        h_emb, h_p = h
        r_emb, r_p = r
        t_emb, t_p = t
        # Project entities
        h_bot = project_entity(e=h_emb, e_p=h_p, r_p=r_p)
        t_bot = project_entity(e=t_emb, e_p=t_p, r_p=r_p)
        return negative_norm_of_sum(h_bot, r_emb, -t_bot, p=self.p, power_norm=self.power_norm)


@parse_docdata
class NTNInteraction(
    Interaction[FloatTensor, tuple[FloatTensor, FloatTensor, FloatTensor, FloatTensor, FloatTensor], FloatTensor],
):
    r"""The state-less Neural Tensor Network (NTN) interaction function.

    It is given by

    .. math::

        \mathbf{r}_{u}^{T} \cdot \sigma(
            \mathbf{h} \mathbf{R}_{3} \mathbf{t}
            + \mathbf{R}_{2} [\mathbf{h};\mathbf{t}]
            + \mathbf{r}_1
        )

    with $\mathbf{W}_3 \in \mathbb{R}^{d \times d \times k}$, $\textbf{R}_2 \in \mathbb{R}^{k \times 2d}$,
    the bias vector $\textbf{r}_1$, the final projection $\textbf{r}_u \in \mathbb{R}^k$, and a non-linear activation
    function $\sigma$ (which defaults to :class:`~torch.nn.Tanh`).

    It can be seen as an extension of a two-layer MLP with relation-specific weights
    and an additional bi-linear tensor in the input layer.
    A separately parameterized neural network for each relationship makes the model very expressive,
    but also computationally expensive ($\mathcal{O}(kd^2)$).

    .. note::

        We split the original $k \times 2d$-dimensional $\mathbf{R}_2$ matrix into two parts of shape $k \times d$ to
        support more efficient 1:n scoring, e.g., in the :meth:`~pykeen.models.Model.score_h` or
        :meth:`~pykeen.models.Model.score_t` setting.

    ---
    citation:
        author: Socher
        year: 2013
        link: https://proceedings.neurips.cc/paper/2013/file/b337e84de8752b27eda3a12363109e80-Paper.pdf
        github: khurram18/NeuralTensorNetworks
    """

    relation_shape = ("kdd", "kd", "kd", "k", "k")

    @update_docstring_with_resolver_keys(
        ResolverKey(name="activation", resolver="class_resolver.contrib.torch.activation_resolver")
    )
    def __init__(
        self,
        activation: HintOrType[nn.Module] = None,
        activation_kwargs: Mapping[str, Any] | None = None,
    ):
        """Initialize NTN with the given non-linear activation function.

        :param activation: A non-linear activation function. Defaults to the hyperbolic
            tangent :class:`torch.nn.Tanh` if ``None``.
        :param activation_kwargs: If the ``activation`` is passed as a class, these keyword arguments
            are used during its instantiation.
        """
        super().__init__()
        if activation is None:
            activation = nn.Tanh()
        self.activation = activation_resolver.make(activation, activation_kwargs)

    def forward(
        self, h: FloatTensor, r: tuple[FloatTensor, FloatTensor, FloatTensor, FloatTensor, FloatTensor], t: FloatTensor
    ) -> FloatTensor:
        """Evaluate the interaction function.

        .. seealso::
            :meth:`Interaction.forward <pykeen.nn.modules.Interaction.forward>` for a detailed description about
            the generic batched form of the interaction function.

        :param h: shape: ``(*batch_dims, d)``
            The head representations.
        :param r: shape: ``(*batch_dims, k, d, d)``, ``(*batch_dims, k, d)``, ``(*batch_dims, k, d)``,
            ``(*batch_dims, k)``, and ``(*batch_dims, k)``
            The relation representations.
        :param t: shape: ``(*batch_dims, d)``
            The tail representations.

        :return: shape: ``batch_dims``
            The scores.
        """
        w, vh, vt, b, u = r
        return batched_dot(
            u,
            self.activation(
                tensor_sum(
                    einsum("...d,...kde,...e->...k", h, w, t),
                    einsum("...d, ...kd->...k", h, vh),
                    einsum("...d, ...kd->...k", t, vt),
                    b,
                )
            ),
        )


@parse_docdata
class KG2EInteraction(
    Interaction[tuple[FloatTensor, FloatTensor], tuple[FloatTensor, FloatTensor], tuple[FloatTensor, FloatTensor]]
):
    r"""The stateless KG2E interaction function.

    Inspired by :class:`~pykeen.nn.modules.TransEInteraction`, relations are modeled as transformations
    from head to tail entities $\mathcal{H} - \mathcal{T} \approx \mathcal{R}$, where

    .. math ::

        \mathcal{H} \sim \mathcal{N}(\mu_h, \Sigma_h)\\
        \mathcal{T} \sim \mathcal{N}(\mu_t, \Sigma_t)\\
        \mathcal{R} \sim \mathcal{N}(\mu_r, \Sigma_r)

    and thus, since head and tail entities are considered independent with respect to the relations,

    .. math ::

        \mathcal{P}_e = \mathcal{H} - \mathcal{T} \sim \mathcal{N}(\mu_h - \mu_t, \Sigma_h + \Sigma_t)

    To obtain scores, the interaction measures the similarity between $\mathcal{P}_e$ and
    $\mathcal{P}_r = \mathcal{N}(\mu_r, \Sigma_r)$, either by means of the (asymmetric)
    :class:`~pykeen.nn.sim.NegativeKullbackLeiblerDivergence`, or a symmetric variant with
    :class:`~pykeen.nn.sim.ExpectedLikelihood`.

    .. note ::
        This interaction module does *not* sub-class from :class:`~pykeen.nn.modules.FunctionalInteraction`
        just for the technical reason that the choice of the similarity represents some "state". However, it
        does not contain any trainable parameters.

    ---
    citation:
        author: He
        year: 2015
        link: https://dl.acm.org/doi/10.1145/2806416.2806502
    """

    entity_shape = ("d", "d")
    relation_shape = ("d", "d")
    similarity: KG2ESimilarity

    @update_docstring_with_resolver_keys(
        ResolverKey(name="similarity", resolver="pykeen.nn.sim.kg2e_similarity_resolver")
    )
    def __init__(self, similarity: HintOrType[KG2ESimilarity] | None = None, similarity_kwargs: OptionalKwargs = None):
        """
        Initialize the interaction module.

        :param similarity:
            The similarity measures for gaussian distributions. Defaults to
            :class:`~pykeen.nn.sim.NegativeKullbackLeiblerDivergence`.
        :param similarity_kwargs:
            Additional keyword-based parameters used to instantiate the similarity.
        """
        super().__init__()
        self.similarity = kg2e_similarity_resolver.make(similarity, similarity_kwargs)

    def forward(
        self, h: tuple[FloatTensor, FloatTensor], r: tuple[FloatTensor, FloatTensor], t: tuple[FloatTensor, FloatTensor]
    ) -> FloatTensor:
        """Evaluate the interaction function.

        :param h: both shape: (`*batch_dims`, `d`)
            The head representations, mean and (diagonal) variance.
        :param r: shape: (`*batch_dims`, `d`)
            The relation representations, mean and (diagonal) variance.
        :param t: shape: (`*batch_dims`, `d`)
            The tail representations, mean and (diagonal) variance.

        :return: shape: batch_dims
            The scores.
        """
        h_mean, h_var = h
        r_mean, r_var = r
        t_mean, t_var = t
        return self.similarity(
            h=GaussianDistribution(mean=h_mean, diagonal_covariance=h_var),
            r=GaussianDistribution(mean=r_mean, diagonal_covariance=r_var),
            t=GaussianDistribution(mean=t_mean, diagonal_covariance=t_var),
        )


@parse_docdata
class TransHInteraction(NormBasedInteraction[FloatTensor, tuple[FloatTensor, FloatTensor], FloatTensor]):
    r"""The norm-based TransH interaction function.

    This model extends :class:`~pykeen.models.TransEInteraction` by applying the translation from head to tail entity
    in a relation-specific hyperplane in order to address its inability to model one-to-many, many-to-one, and
    many-to-many relations.

    In TransH, each relation is represented by a hyperplane, or more specifically a normal vector of this hyperplane
    $\mathbf{r}_{w} \in \mathbb{R}^d$ and a vector $\mathbf{r}_{d} \in \mathbb{R}^d$ that lies in the hyperplane.
    To obtain a plausibility score, the head representation $\mathbf{h} \in \mathbb{R}^d$,
    and the tail embedding $\mathbf{t} \in \mathbb{R}^d$ are first projected onto the relation-specific hyperplane:

    .. math::

        \mathbf{h}_{r} = \mathbf{h} - \mathbf{r}_{w}^T \mathbf{h} \mathbf{r}_w

        \mathbf{t}_{r} = \mathbf{t} - \mathbf{r}_{w}^T \mathbf{t} \mathbf{r}_w

    Then, the projected representations are used to compute the score as in
    :class:`~pykeen.nn.modules.TransEInteraction`:

    .. math::

        -\|\textbf{h}_{r} + \textbf{r}_d - \textbf{t}_{r}\|_{p}^2

    ---
    citation:
        author: Wang
        year: 2014
        link: https://aaai.org/papers/8870-knowledge-graph-embedding-by-translating-on-hyperplanes/
    """

    relation_shape = ("d", "d")

    def forward(self, h: FloatTensor, r: tuple[FloatTensor, FloatTensor], t: FloatTensor) -> FloatTensor:
        """Evaluate the interaction function.

        .. seealso::
            :meth:`Interaction.forward <pykeen.nn.modules.Interaction.forward>` for a detailed description about
            the generic batched form of the interaction function.

        :param h: shape: ``(*batch_dims, d)``
            The head representations.
        :param r: shape: ``(*batch_dims, d)``
            The relation representations.
        :param t: shape: ``(*batch_dims, d)``
            The tail representations.

        :return: shape: ``batch_dims``
            The scores.
        """
        w_r, d_r = r
        return negative_norm_of_sum(
            # h projection to hyperplane
            h,
            -einsum("...i, ...i, ...j -> ...j", h, w_r, w_r),
            # r
            d_r,
            # -t projection to hyperplane
            -t,
            einsum("...i, ...i, ...j -> ...j", t, w_r, w_r),
            p=self.p,
            power_norm=self.power_norm,
        )


@parse_docdata
class MuREInteraction(
    NormBasedInteraction[
        tuple[FloatTensor, FloatTensor], tuple[FloatTensor, FloatTensor], tuple[FloatTensor, FloatTensor]
    ],
):
    r"""The norm-based MuRE interaction function from [balazevic2019b]_.

    For $\mathbf{h}, \mathbf{r}, \mathbf{R}, \mathbf{t} \in \mathbb{R}^d$, and $b_h, b_t \in \mathbb{R}$, it is given
    by

    .. math ::
        -\|\mathbf{R} \odot \mathbf{h} + \mathbf{r} - \mathbf{t}\| + b_h + b_t

    where $\mathbf{h}, \mathbf{r}, \mathbf{t}$ are head entity, relation, and tail entity embedding vectors,
    $\mathbf{R}$ is a diagonal relation matrix, and $b_h, b_t$ are head and tail entity biases.

    .. note::
        This module implements a slightly more generic function, where the norm $\| \cdot \|_p$ can be chosen,
        as well as a variant which uses $\| \cdot \|_p^p$, cf. :class:`~pykeen.nn.modules.NormBasedInteraction`.

    ---
    citation:
        author: Balažević
        year: 2019
        link: https://arxiv.org/abs/1905.09791
        arxiv: 1905.09791
    """

    # there are separate biases for entities in head and tail position
    entity_shape = ("d", "", "")
    _head_indices = (0, 1)
    _tail_indices = (0, 2)

    relation_shape = ("d", "d")

    def forward(
        self, h: tuple[FloatTensor, FloatTensor], r: tuple[FloatTensor, FloatTensor], t: tuple[FloatTensor, FloatTensor]
    ) -> FloatTensor:
        """Evaluate the interaction function.

        .. seealso::
            :meth:`Interaction.forward <pykeen.nn.modules.Interaction.forward>` for a detailed description about
            the generic batched form of the interaction function.

        :param h: shape: ``(*batch_dims, d)`` and ``(*batch_dims)``
            The head representations.
        :param r: shape: ``(*batch_dims, d)`` and ``(*batch_dims, d)``
            The relation representations.
        :param t: shape: ``(*batch_dims, d)`` and ``(*batch_dims)``
            The tail representations.

        :return: shape: ``batch_dims``
            The scores.
        """
        h_emb, h_bias = h
        t_emb, t_bias = t
        r_vec, r_mat = r
        return (
            negative_norm_of_sum(h_emb * r_mat, r_vec, -t_emb, p=self.p, power_norm=self.power_norm) + h_bias + t_bias
        )


Clamp = tuple[float | None, float] | tuple[float, float | None]


class ClampedInteraction(Interaction[HeadRepresentation, RelationRepresentation, TailRepresentation]):
    """An adapter to clamp scores to a minimum or maximum value.

    .. warning::
        The used :func:`torch.clamp` function has zero gradient for scores below the minimum of above the maximum value.
        Thus, it aggravates gradient-based optimization.
    """

    clamp_score: Clamp | None
    base: Interaction[HeadRepresentation, RelationRepresentation, TailRepresentation]

    @update_docstring_with_resolver_keys(ResolverKey(name="base", resolver="interaction_resolver"))
    def __init__(
        self,
        base: LookupOrType[Interaction[HeadRepresentation, RelationRepresentation, TailRepresentation]],
        base_kwargs: OptionalKwargs = None,
        clamp_score: Clamp | float | None = None,
    ):
        """
        Initialize the interaction module.

        :param base:
            the base interaction.
        :param base_kwargs:
            keyword-based parameters used to instantiate the base interaction
        :param clamp_score:
            whether to clamp scores into a fixed interval
        """
        super().__init__()
        if isinstance(clamp_score, float):
            clamp_score = (-clamp_score, clamp_score)
        self.clamp_score = clamp_score
        self.base = interaction_resolver.make(base, base_kwargs)

    @property
    def entity_shape(self) -> Sequence[str]:  # type:ignore[override]
        """Expose the base interaction's entity shape."""
        return self.base.entity_shape

    @property
    def relation_shape(self) -> Sequence[str]:  # type:ignore[override]
        """Expose the base interaction's relation shape."""
        return self.base.relation_shape

    # docstr-coverage: inherited
    def forward(self, h: HeadRepresentation, r: RelationRepresentation, t: TailRepresentation) -> FloatTensor:
        scores = self.base(h, r, t)
        if self.clamp_score is None:
            return scores
        low, high = self.clamp_score
        return torch.clamp(scores, min=low, max=high)


class DirectionAverageInteraction(
    Interaction[
        tuple[FloatTensor, FloatTensor],
        tuple[FloatTensor, FloatTensor],
        tuple[FloatTensor, FloatTensor],
    ],
):
    r"""The directional average interaction module.

    This can be considered as a generalization of the SimplE interaction module that can be parametrized
    with any other interaction module, rather than just :class:`pykeen.nn.modules.DistMultInteraction`.

    A separate representation is learned for each entity $e \in \mathcal{E}$ for when it appears as the
    subject of a triple $\mathbf{e}_h \in \mathbb{R}^d$ and as the object of a triple $\mathbf{e}_t \in \mathbb{R}^d$.
    Similarly, two representations are learned for each relationship for a forward $\textbf{r}_{\rightarrow}$
    and backward triple $\textbf{r}_{\leftarrow}$.

    The score is then obtained by averaging the *forward* and the *backward* interaction function value:

    .. math::

        \frac{
              f(\textbf{h}_{h}, \textbf{r}_{\rightarrow}, \textbf{t}_{t})
            + f(\textbf{t}_{h}, \textbf{r}_{\leftarrow}, \textbf{h}_{t})
        }{2}

    Where ``f`` is the interaction model used. If :class:`pykeen.nn.modules.DistMultInteraction` is used,
    then this becomes :class:`pykeen.nn.modules.SimplEInteraction`.

    .. todo:: can we generalize the type annotations for this from FloatTensor to HeadRepresentation, etc.?
    """

    @update_docstring_with_resolver_keys(ResolverKey(name="base", resolver="interaction_resolver"))
    def __init__(
        self,
        base: LookupOrType[Interaction[FloatTensor, FloatTensor, FloatTensor]],
        base_kwargs: OptionalKwargs = None,
    ):
        """
        Initialize the interaction module.

        :param base:
            the base interaction.
        :param base_kwargs:
            keyword-based parameters used to instantiate the base interaction
        """
        super().__init__()
        self.base = interaction_resolver.make(base, base_kwargs)

    def forward(
        self,
        h: tuple[FloatTensor, FloatTensor],
        r: tuple[FloatTensor, FloatTensor],
        t: tuple[FloatTensor, FloatTensor],
    ) -> FloatTensor:
        """Evaluate the interaction function.

        .. seealso::
            :meth:`Interaction.forward <pykeen.nn.modules.Interaction.forward>` for a detailed description about
            the generic batched form of the interaction function.

        :param h: shape: ``(*batch_dims, d)`` and ``(*batch_dims, d)``
            The head representations.
        :param r: shape: ``(*batch_dims, d)`` and ``(*batch_dims, d)``
            The relation representations.
        :param t: shape: ``(*batch_dims, d)`` and ``(*batch_dims, d)``
            The tail representations.

        :return: shape: ``batch_dims``
            The scores.
        """
        h_fwd, h_bwd = h
        r_fwd, r_bwd = r
        t_fwd, t_bwd = t
        return 0.5 * (self.base(h_fwd, r_fwd, t_fwd) + self.base(t_bwd, r_bwd, h_bwd))


@parse_docdata
class SimplEInteraction(DirectionAverageInteraction):
    r"""The SimplE interaction function.

    SimplE can be regarded as extension of (a special case of) :class:`pykeen.nn.modules.CPInteraction`,
    an early tensor factorization approach in which each entity
    $e \in \mathcal{E}$ is represented by two vectors $\mathbf{e}_h, \mathbf{e}_t \in \mathbb{R}^d$ and each
    relation by a single vector $\mathbf{r} \in \mathbb{R}^d$. Depending whether an entity participates in a
    triple as the head or tail entity, either $\mathbf{e}_h$ or $\mathbf{e}_t$ is used. Both entity
    representations are learned independently, i.e. observing a triple $(h,r,t)$, the method only updates
    $\mathbf{h}_h$ and $\mathbf{t}_t$.
    In contrast to :class:`~pykeen.nn.modules.CPInteraction`, SimplE introduces separate weights for each relation:
    $\textbf{r}_{\rightarrow}$ and $\textbf{r}_{\leftarrow}$ for the inverse relation.
    The interaction model is based on both:

    .. math::

        \frac{1}{2}\left(
              \left\langle\textbf{h}_{h}, \textbf{r}_{\rightarrow}, \textbf{t}_{t}\right\rangle
            + \left\langle\textbf{t}_{h}, \textbf{r}_{\leftarrow}, \textbf{h}_{t}\right\rangle
        \right)

    ---
    citation:
        author: Kazemi
        year: 2018
        link: https://papers.nips.cc/paper/7682-simple-embedding-for-link-prediction-in-knowledge-graphs
        github: Mehran-k/SimplE
    """

    entity_shape = ("d", "d")
    relation_shape = ("d", "d")

    def __init__(self):
        """Initialize the interaction module."""
        super().__init__(DistMultInteraction)


@parse_docdata
class PairREInteraction(NormBasedInteraction[FloatTensor, tuple[FloatTensor, FloatTensor], FloatTensor]):
    r"""The state-less norm-based PairRE interaction function.

    It is given by

    .. math ::
        -\|\mathbf{h} \odot \mathbf{r}_h - \mathbf{t} \odot \mathbf{r}_t \|

    where $\mathbf{h}, \mathbf{r}_h, \mathbf{r}_t, \mathbf{t} \in \mathbb{R}$ are representations for head entity,
    relation-specific head projection, relation-specific tail projection, and tail entity, respectively.

    .. note ::
        :class:`pykeen.models.PairRE` additionally enforces $\|\mathbf{h}\| = \|\mathbf{t}\| = 1$.

    ---
    citation:
        author: Chao
        year: 2020
        link: http://arxiv.org/abs/2011.03798
        arxiv: 2011.03798
        github: alipay/KnowledgeGraphEmbeddingsViaPairedRelationVectors_PairRE
    """

    relation_shape = ("d", "d")

    def forward(self, h: FloatTensor, r: tuple[FloatTensor, FloatTensor], t: FloatTensor) -> FloatTensor:
        """Evaluate the interaction function.

        .. seealso::
            :meth:`Interaction.forward <pykeen.nn.modules.Interaction.forward>` for a detailed description about
            the generic batched form of the interaction function.

        :param h: shape: ``(*batch_dims, d)``
            The head representations.
        :param r: shape: ``(*batch_dims, d)`` and ``(*batch_dims, d)``
            The relation representations.
        :param t: shape: ``(*batch_dims, d)``
            The tail representations.

        :return: shape: ``batch_dims``
            The scores.
        """
        r_h, r_t = r
        return negative_norm_of_sum(
            h * r_h,
            -t * r_t,
            p=self.p,
            power_norm=self.power_norm,
        )


@parse_docdata
class QuatEInteraction(Interaction[FloatTensor, FloatTensor, FloatTensor]):
    r"""The state-less QuatE interaction function.

    It is given as

    .. math ::
        \langle \mathbf{h} \otimes \mathbf{r}, \mathbf{t} \rangle

    where $\mathbf{h}, \mathbf{r}, \mathbf{t} \in \mathbb{H}^d$ are quanternion representations,
    $\otimes$ denotes the Hamilton product, and $\langle \cdot, \cdot \rangle$ the inner product.

    .. warning ::
        In order to representation a rotation, $\mathbf{r}$ must be normalized to unit length,
        cf. :func:`pykeen.nn.quaternion.normalize`.

    .. seealso::
        - https://en.wikipedia.org/wiki/Quaternion

    ---
    citation:
        author: Zhang
        year: 2019
        arxiv: 1904.10281
        link: https://arxiv.org/abs/1904.10281
        github: cheungdaven/quate
    """

    # with k=4
    entity_shape: Sequence[str] = ("dk",)
    relation_shape: Sequence[str] = ("dk",)

    def __init__(self) -> None:
        """Initialize the interaction module."""
        super().__init__()
        self.register_buffer(name="table", tensor=quaternion.multiplication_table())

    def forward(self, h: FloatTensor, r: tuple[FloatTensor, FloatTensor], t: FloatTensor) -> FloatTensor:
        """Evaluate the interaction function of QuatE for given embeddings.

        The embeddings have to be in a broadcastable shape.

        .. seealso::
            :meth:`Interaction.forward <pykeen.nn.modules.Interaction.forward>` for a detailed description about
            the generic batched form of the interaction function.

        :param h: shape: (`*batch_dims`, dim, 4)
            The head representations.
        :param r: shape: (`*batch_dims`, dim, 4)
            The head representations.
        :param t: shape: (`*batch_dims`, dim, 4)
            The tail representations.

        :return: shape: (...)
            The scores.
        """
        # TODO: this sign is in the official code, too, but why do we need it?
        # note: this is a fused kernel for computing the Hamilton product and the inner product at once
        return -einsum("...di, ...dj, ...dk, ijk -> ...", h, r, t, self.table)


class MonotonicAffineTransformationInteraction(
    Interaction[
        HeadRepresentation,
        RelationRepresentation,
        TailRepresentation,
    ],
):
    r"""
    An adapter of interaction functions which adds a scalar (trainable) monotonic affine transformation of the score.

    .. math ::
        score(h, r, t) = \alpha \cdot score'(h, r, t) + \beta

    This adapter is useful for losses such as BCE, where there is a fixed decision threshold, or margin-based losses,
    where the margin is not be treated as hyper-parameter, but rather a trainable parameter. This is particularly
    useful, if the value range of the score function is not known in advance, and thus choosing an appropriate margin
    becomes difficult.

    Monotonicity is required to preserve the ordering of the original scoring function, and thus ensures that more
    plausible triples are still more plausible after the transformation.

    For example, we can add a bias to a distance-based interaction function to enable positive values:

    >>> base = TransEInteraction(p=2)
    >>> interaction = MonotonicAffineTransformationInteraction(base=base, trainable_bias=True, trainable_scale=False)

    When combined with BCE loss, we can geometrically think about predicting a (soft) sphere at :math:`h + r` with
    radius equal to the bias of the transformation. When we add a trainable scale, the model can control the "softness"
    of the decision boundary itself.
    """

    def __init__(
        self,
        base: Interaction[HeadRepresentation, RelationRepresentation, TailRepresentation],
        initial_bias: float = 0.0,
        trainable_bias: bool = True,
        initial_scale: float = 1.0,
        trainable_scale: bool = True,
    ):
        """
        Initialize the interaction.

        :param base:
            The base interaction.
        :param initial_bias:
            The initial value for the bias.
        :param trainable_bias:
            Whether the bias should be trainable.
        :param initial_scale: >0
            The initial value for the scale. Must be strictly positive.
        :param trainable_scale:
            Whether the scale should be trainable.
        """
        super().__init__()

        # the base interaction
        self.base = base
        # forward entity/relation shapes
        self.entity_shape = base.entity_shape
        self.relation_shape = base.relation_shape
        self._head_indices = base._head_indices
        self._tail_indices = base._tail_indices

        # The parameters of the affine transformation: bias
        self.bias = nn.Parameter(torch.empty(size=tuple()), requires_grad=trainable_bias)
        self.initial_bias = torch.as_tensor(data=[initial_bias], dtype=torch.get_default_dtype()).squeeze()

        # scale. We model this as log(scale) to ensure scale > 0, and thus monotonicity
        self.log_scale = nn.Parameter(torch.empty(size=tuple()), requires_grad=trainable_scale)
        self.initial_log_scale = torch.as_tensor(
            data=[math.log(initial_scale)],
            dtype=torch.get_default_dtype(),
        ).squeeze()

    # docstr-coverage: inherited
    def reset_parameters(self):  # noqa: D102
        self.bias.data = self.initial_bias.to(device=self.bias.device)
        self.log_scale.data = self.initial_log_scale.to(device=self.bias.device)

    # docstr-coverage: inherited
    def forward(
        self,
        h: HeadRepresentation,
        r: RelationRepresentation,
        t: TailRepresentation,
    ) -> FloatTensor:  # noqa: D102
        return self.log_scale.exp() * self.base(h=h, r=r, t=t) + self.bias


@parse_docdata
class CrossEInteraction(Interaction[FloatTensor, tuple[FloatTensor, FloatTensor], FloatTensor]):
    r"""The stateful interaction function of CrossE.

    The interaction function is given by

    .. math ::

        \textit{drop}(
            \textit{act}(
                \mathbf{c}_r \odot \mathbf{h} + \mathbf{c}_r \odot \mathbf{h} \odot \mathbf{r} + \mathbf{b})
            )
        )^T
        \mathbf{t}

    where $\mathbf{h}, \mathbf{c}_r, \mathbf{r}, \mathbf{t} \in \mathbb{R}^d$ is the head embedding, the relation
    interaction vector, the relation embedding, and the tail embedding, respectively.
    $\mathbf{b} \in \mathbb{R}^d$ is a global bias vector (which makes this interaction function stateful).
    $\textit{drop}$ denotes dropout, and $\textit{act}$ is the activation function.

    .. note ::
        The CrossE paper describes an additional sigmoid activation as part of the interaction function. Since using a
        log-likelihood loss can cause numerical problems (due to explicitly calling sigmoid before log), we do not use
        it in our implementation, but opt for the numerically stable variant. However, the model itself has an option
        ``predict_with_sigmoid``, which can be used to force the use of sigmoid during inference. This can also affect
        rank-based scoring, since limited numerical precision can lead to exactly equal scores for multiple choices.
        The definition of a rank is not clear in this case, and there are several competing ways to break ties.
        See :ref:`understanding-evaluation` for more information.

    ---
    citation:
        author: Zhang
        year: 2019
        link: https://arxiv.org/abs/1903.04750
        arxiv: 1903.04750
        github: https://github.com/wencolani/CrossE
    """

    relation_shape = ("d", "d")

    @update_docstring_with_resolver_keys(
        ResolverKey("combination_activation", "class_resolver.contrib.torch.activation_resolver")
    )
    def __init__(
        self,
        embedding_dim: int = 50,
        combination_activation: HintOrType[nn.Module] = nn.Tanh,
        combination_activation_kwargs: Mapping[str, Any] | None = None,
        combination_dropout: float | None = 0.5,
    ):
        """
        Instantiate the interaction module.

        :param embedding_dim:
            The embedding dimension.

        :param combination_activation:
            The combination activation function.
        :param combination_activation_kwargs:
            Additional keyword-based arguments passed to the constructor of the combination activation function (if
            not already instantiated).

        :param combination_dropout:
            An optional dropout applied after the combination and before the dot product similarity.
        """
        super().__init__()
        self.activation = activation_resolver.make(
            combination_activation,
            pos_kwargs=combination_activation_kwargs,
        )
        # TODO: expose initialization?
        self.bias = nn.Parameter(data=torch.zeros(embedding_dim))
        self.dropout = nn.Dropout(combination_dropout) if combination_dropout else None

    def forward(
        self,
        h: FloatTensor,
        r: tuple[FloatTensor, FloatTensor],
        t: FloatTensor,
    ) -> FloatTensor:
        r"""
        Evaluate the interaction function.

        .. seealso::
            :meth:`Interaction.forward <pykeen.nn.modules.Interaction.forward>` for a detailed description about
            the generic batched form of the interaction function.

        :param h: shape: (`*batch_dims`, dim)
            The head representations.
        :param r: shape: (`*batch_dims`, dim)
            The relation representations and relation-specific interaction vector.
        :param t: shape: (`*batch_dims`, dim)
            The tail representations.

        :return: shape: batch_dims
            The scores.
        """
        r_emb, c_r = r
        # head interaction
        h = c_r * h
        # relation interaction (notice that h has been updated)
        r_emb = h * r_emb
        # combination
        x = self.activation(self.bias.view(*make_ones_like(h.shape[:-1]), -1) + h + r_emb)
        if self.dropout is not None:
            x = self.dropout(x)
        # similarity
        return batched_dot(x, t)


@parse_docdata
class BoxEInteraction(
    NormBasedInteraction[
        tuple[FloatTensor, FloatTensor],
        tuple[FloatTensor, FloatTensor, FloatTensor, FloatTensor, FloatTensor, FloatTensor],
        tuple[FloatTensor, FloatTensor],
    ]
):
    r"""
    The BoxE interaction from [abboud2020]_.

    Entities are represented by two $d$-dimensional vectors describing the *base position* as well
    as the *translational bump*, which translates all the entities co-occuring in a fact with this entity
    from their base positions to their final embeddings, called "bumping".

    Relations are represented as a fixed number of hyper-rectangles corresponding to the relation's arity.
    Since we are only considering single-hop link predition here, the arity is always two, i.e., one box
    for the head position and another one for the tail position. There are different possibilities to
    parametrize a hyper-rectangle, where the most common may be its description as the coordinate of to
    opposing vertices. BoxE suggests a different parametrization for each box by

    - a base position given by its center, a $d$-dimensional vector $\mathbf{c} \in \mathbb{R}^d$
    - an extent in each dimension. This size is further factored in

      - a scalar global scalar scaling factor, $s \in \mathbb{R}$
      - a normalized extent in each dimension, i.e., the extents sum to one, given as $\mathbf{e} \in \mathbb{R}^d$,
        with $\|\mathbf{e}\| = 1$ and $0 \leq \mathbf{e}_i$ for all $i$.

    ---
    citation:
        author: Abboud
        year: 2020
        link: https://arxiv.org/abs/2007.06267
        github: ralphabb/BoxE
    """

    relation_shape = ("d", "d", "s", "d", "d", "s")  # Boxes are 2xd (size) each, x 2 sets of boxes: head and tail
    entity_shape = ("d", "d")  # Base position and bump

    def __init__(self, tanh_map: bool = True, p: int = 2, power_norm: bool = False):
        r"""
        Instantiate the interaction module.

        .. seealso::
            The parameter ``p`` and ``power_norm`` are directly passed to
            :class:`~pykeen.nn.modules.NormBasedInteraction`.

        :param tanh_map:
            Whether to use tanh mapping after BoxE computation (defaults to true). The hyperbolic tangent mapping
            restricts the embedding space to the range [-1, 1], and thus this map implicitly
            regularizes the space to prevent loss reduction by growing boxes arbitrarily large.
        :param p:
            The norm used with :func:`torch.linalg.vector_norm`. Typically is 1 or 2.
        :param power_norm:
            Whether to use the p-th power of the $L_p$ norm. It has the advantage of being differentiable around 0,
            and numerically more stable.
        """
        super().__init__(p=p, power_norm=power_norm)
        self.tanh_map = tanh_map

    def forward(
        self,
        h: tuple[FloatTensor, FloatTensor],
        r: tuple[FloatTensor, FloatTensor, FloatTensor, FloatTensor, FloatTensor, FloatTensor],
        t: tuple[FloatTensor, FloatTensor],
    ) -> FloatTensor:
        """Evaluate the interaction function.

        .. seealso::
            :meth:`Interaction.forward <pykeen.nn.modules.Interaction.forward>` for a detailed description about
            the generic batched form of the interaction function.

        :param h: shape: ``(*batch_dims, d)`` and ``(*batch_dims, d)``
            The head representations.
        :param r: shape: ``(*batch_dims, d)``, ``(*batch_dims, d)``, ``(*batch_dims, s)``,
            ``(*batch_dims, d)``, ``(*batch_dims, d)``, and ``(*batch_dims, s)``
            The relation representations.
        :param t: shape: ``(*batch_dims, d)`` and ``(*batch_dims, d)``
            The tail representations.

        :return: shape: ``batch_dims``
            The scores.
        """
        # relation box head; relation box tail
        rh_base, rh_delta, rh_size, rt_base, rt_delta, rt_size = r
        # head position and bump
        h_pos, h_bump = h
        # tail position and bump
        t_pos, t_bump = t
        # head score
        return BoxEInteraction.boxe_kg_arity_position_score(
            # head box score
            entity_pos=h_pos,
            other_entity_bump=t_bump,
            relation_box=BoxEInteraction.compute_box(base=rh_base, delta=rh_delta, size=rh_size),
            tanh_map=self.tanh_map,
            p=self.p,
            power_norm=self.power_norm,
        ) + BoxEInteraction.boxe_kg_arity_position_score(
            # tail box score
            entity_pos=t_pos,
            other_entity_bump=h_bump,
            relation_box=BoxEInteraction.compute_box(base=rt_base, delta=rt_delta, size=rt_size),
            tanh_map=self.tanh_map,
            p=self.p,
            power_norm=self.power_norm,
        )

    @staticmethod
    def product_normalize(x: FloatTensor, dim: int = -1) -> FloatTensor:
        r"""Normalize a tensor along a given dimension so that the geometric mean is 1.0.

        :param x: shape: s
            An input tensor
        :param dim:
            the dimension along which to normalize the tensor

        :return: shape: s
            An output tensor where the given dimension is normalized to have a geometric mean of 1.0.
        """
        return x / at_least_eps(at_least_eps(x.abs()).log().mean(dim=dim, keepdim=True).exp())

    @staticmethod
    def point_to_box_distance(
        points: FloatTensor,
        box_lows: FloatTensor,
        box_highs: FloatTensor,
    ) -> FloatTensor:
        r"""Compute the point to box distance function proposed by [abboud2020]_ in an element-wise fashion.

        :param points: shape: ``(*, d)``
            the positions of the points being scored against boxes
        :param box_lows: shape: ``(*, d)``
            the lower corners of the boxes
        :param box_highs: shape: ``(*, d)``
            the upper corners of the boxes

        :returns:
            Element-wise distance function scores as per the definition above

            Given points $p$, box_lows $l$, and box_highs $h$, the following quantities are
            defined:

            - Width $w$ is the difference between the upper and lower box bound: $w = h - l$
            - Box centers $c$ are the mean of the box bounds: $c = (h + l) / 2$

            Finally, the point to box distance $dist(p,l,h)$ is defined as
            the following piecewise function:

            .. math::

                dist(p,l,h) = \begin{cases}
                    |p-c|/(w+1) & l <= p <+ h \\
                    |p-c|*(w+1) - 0.5*w*((w+1)-1/(w+1)) & otherwise \\
                \end{cases}
        """
        widths = box_highs - box_lows

        # compute width plus 1
        widths_p1 = widths + 1

        # compute box midpoints
        # TODO: we already had this before, as `base`
        centres = 0.5 * (box_lows + box_highs)

        return torch.where(
            # inside box?
            torch.logical_and(points >= box_lows, points <= box_highs),
            # yes: |p - c| / (w + 1)
            torch.abs(points - centres) / widths_p1,
            # no: (w + 1) * |p - c| - 0.5 * w * (w - 1/(w + 1))
            widths_p1 * torch.abs(points - centres) - (0.5 * widths) * (widths_p1 - 1 / widths_p1),
        )

    @classmethod
    def boxe_kg_arity_position_score(
        cls,
        entity_pos: FloatTensor,
        other_entity_bump: FloatTensor,
        relation_box: tuple[FloatTensor, FloatTensor],
        tanh_map: bool,
        p: int,
        power_norm: bool,
    ) -> FloatTensor:
        r"""Perform the BoxE computation at a single arity position.

        .. note::
            this computation is parallelizable across all positions

        .. note ::
            `entity_pos`, `other_entity_bump`, `relation_box_low` and `relation_box_high` have to be in broadcastable
            shape.

        :param entity_pos: shape: ``(*s_p, d)``
            This is the base entity position of the entity appearing in the target position. For example,
            for a fact $r(h, t)$ and the head arity position, `entity_pos` is the base position of $h$.
        :param other_entity_bump: shape: ``(*s_b, d)``
            This is the bump of the entity at the other position in the fact. For example, given a
            fact $r(h, t)$ and the head arity position, `other_entity_bump` is the bump of $t$.
        :param relation_box: shape: ``(*s_r, d)``
            The lower/upper corner of the relation box at the target arity position.
        :param tanh_map:
            whether to apply the tanh map regularizer
        :param p:
            The norm used with :func:`torch.linalg.vector_norm`. Typically is 1 or 2.
        :param power_norm:
            Whether to use the p-th power of the $L_p$ norm. It has the advantage of being differentiable around 0,
            and numerically more stable.

        :return: shape: ``*s``
            Arity-position score for the entity relative to the target relation box. Larger is better. The shape is the
            broadcasted shape from position, bump and box, where the last dimension has been removed.
        """
        # Step 1: Apply the other entity bump
        bumped_representation = entity_pos + other_entity_bump

        relation_box_low, relation_box_high = relation_box

        # Step 2: Apply tanh if tanh_map is set to True.
        if tanh_map:
            relation_box_low = torch.tanh(relation_box_low)
            relation_box_high = torch.tanh(relation_box_high)
            bumped_representation = torch.tanh(bumped_representation)

        # Compute the distance function output element-wise
        element_wise_distance = cls.point_to_box_distance(
            points=bumped_representation,
            box_lows=relation_box_low,
            box_highs=relation_box_high,
        )

        # Finally, compute the norm
        return negative_norm(element_wise_distance, p=p, power_norm=power_norm)

    @classmethod
    def compute_box(
        cls,
        base: FloatTensor,
        delta: FloatTensor,
        size: FloatTensor,
    ) -> tuple[FloatTensor, FloatTensor]:
        r"""Compute the lower and upper corners of a resulting box.

        :param base: shape: ``(*, d)``
            the base position (box center) of the input relation embeddings
        :param delta:  shape: ``(*, d)``
            the base shape of the input relation embeddings
        :param size: shape: ``(*, d)``
            the size scalar vectors of the input relation embeddings

        :return: shape: ``(*, d)`` each
            lower and upper bounds of the box whose embeddings are provided as input.
        """
        # Enforce that sizes are strictly positive by passing through ELU
        size_pos = torch.nn.functional.elu(size) + 1

        # Shape vector is normalized using the above helper function
        delta_norm = cls.product_normalize(delta)

        # Size is learned separately and applied to normalized shape
        delta_final = size_pos * delta_norm

        # Compute potential boundaries by applying the shape in substraction
        first_bound = base - 0.5 * delta_final

        # and in addition
        second_bound = base + 0.5 * delta_final

        # Compute box upper bounds using min and max respectively
        box_low = torch.minimum(first_bound, second_bound)
        box_high = torch.maximum(first_bound, second_bound)

        return box_low, box_high


@parse_docdata
class CPInteraction(Interaction[FloatTensor, FloatTensor, FloatTensor]):
    r"""
    The Canonical Tensor Decomposition interaction as described [lacroix2018]_ (originally from [hitchcock1927]_).

    The interaction function is given as

    .. math::
        \sum_{1 \leq i \leq k, 1 \leq j \leq d} \mathbf{h}_{i, j} \cdot \mathbf{r}_{i, j} \cdot \mathbf{t}_{i, j}

    .. note ::
        For $k=1$, this interaction is the same as :class:`~pykeen.nn.modules.DistMultInteraction`.
        However, in contrast to :class:`~pykeen.models.DistMult`, entities should have different representations for the
        head and the tail role.

    ---
    name: Canonical Tensor Decomposition
    citation:
        author: Lacroix
        year: 2018
        arxiv: 1806.07297
        link: https://arxiv.org/abs/1806.07297
        github: facebookresearch/kbc
    """

    entity_shape = ("kd", "kd")
    relation_shape = ("kd",)
    _head_indices = (0,)
    _tail_indices = (1,)

    def forward(self, h: FloatTensor, r: FloatTensor, t: FloatTensor) -> FloatTensor:
        r"""
        Evaluate the interaction function.

        .. seealso::
            :meth:`Interaction.forward <pykeen.nn.modules.Interaction.forward>` for a detailed description about
            the generic batched form of the interaction function.

        :param h: shape: ``(*batch_dims, k, d)``
            The head representations.
        :param r: shape: ``(*batch_dims, k, d)``
            The relation representations.
        :param t: shape: ``(*batch_dims, k, d)``
            The tail representations.

        :return: shape: ``batch_dims``
            The scores.
        """
        return einsum("...kd, ...kd, ...kd -> ...", h, r, t)


@parse_docdata
class MultiLinearTuckerInteraction(Interaction[FloatTensor, FloatTensor, FloatTensor]):
    """
    An implementation of the original (multi-linear) TuckER interaction as described [tucker1966]_.

    .. note ::
        For small tensors, there are more efficient algorithms to compute the decomposition, e.g.,
        http://tensorly.org/stable/modules/generated/tensorly.decomposition.Tucker.html

    ---
    name: MultiLinearTucker
    citation:
        author: Tucker
        year: 1966
        link: https://dx.doi.org/10.1007/BF02289464
    """

    entity_shape = ("d", "f")
    _head_indices = (0,)
    _tail_indices = (1,)
    relation_shape = ("e",)

    def __init__(
        self,
        head_dim: int = 64,
        relation_dim: int | None = None,
        tail_dim: int | None = None,
    ):
        """
        Initialize the Tucker interaction function.

        :param head_dim:
            The head entity embedding dimension.
        :param relation_dim:
            The relation embedding dimension. Defaults to `head_dim`.
        :param tail_dim:
            The tail entity embedding dimension. Defaults to `head_dim`.
        """
        super().__init__()

        # input normalization
        relation_dim = relation_dim or head_dim
        tail_dim = tail_dim or head_dim

        # Core tensor
        self.core_tensor = nn.Parameter(
            torch.empty(head_dim, relation_dim, tail_dim),
            requires_grad=True,
        )

    # docstr-coverage: inherited
    def reset_parameters(self):  # noqa: D102
        # initialize core tensor
        nn.init.normal_(
            self.core_tensor,
            mean=0,
            std=numpy.sqrt(numpy.prod(numpy.reciprocal(numpy.asarray(self.core_tensor.shape)))),
        )

    def forward(self, h: FloatTensor, r: FloatTensor, t: FloatTensor) -> FloatTensor:
        r"""
        Evaluate the interaction function.

        .. seealso::
            :meth:`Interaction.forward <pykeen.nn.modules.Interaction.forward>` for a detailed description about
            the generic batched form of the interaction function.

        :param h: shape: ``(*batch_dims, head_dim)``
            The head representations.
        :param r: shape: ``(*batch_dims, relation_dim)``
            The relation representations.
        :param t: shape: ``(*batch_dims, tail_dim)``
            The tail representations.

        :return: shape: ``batch_dims``
            The scores.
        """
        return einsum("ijk, ...i, ...j, ...k -> ...", self.core_tensor, h, r, t)


@parse_docdata
class TransformerInteraction(Interaction[FloatTensor, FloatTensor, FloatTensor]):
    r"""Transformer-based interaction, as described in [galkin2020]_.

    This interaction function is primarily designed to handle additional qualifier pairs found in
    hyper-relational statements, but can also be used for vanilla link prediction.

    It creates a $2$-element sequence of the head and relation representations,
    applies a learnable absolute position encoding,
    applies a Transformer encoder,
    and subsequently performs sum pooling along the sequence dimension
    and a final linear projection
    before determining scores by the dot product with the tail entity representation.

    Its interaction function is given by

    .. math ::

        \textit{Linear}(\textit{SumPooling}(\textit{Transformer}(
            [\mathbf{h} + \mathbf{pe}[0]; \mathbf{r} + \mathbf{pe}[1]]
        )))^T \mathbf{t}

    Since a computationally expensive operation is applied to the concatenated head and relation representations,
    and a cheap dot product is applied between this encoding and the tail representation,
    this interaction function is particularly well suited for $1:n$ evaluation
    of different tail entities for the same head-relation combination.

    ---
    name: Transformer
    citation:
        author: Galkin
        year: 2020
        link: https://doi.org/10.18653/v1/2020.emnlp-main.596
    """

    def __init__(
        self,
        input_dim: int = 512,
        num_layers: int = 2,
        num_heads: int = 8,
        dropout: float = 0.1,
        dim_feedforward: int = 2048,
        position_initializer: HintOrType[Initializer] = xavier_normal_,
    ):
        """
        Initialize the module.

        :param input_dim: >0
            The input dimension.
        :param num_layers: >0
            The number of Transformer layers, cf. :class:`torch.nn.TransformerEncoder`.
        :param num_heads: >0
            The number of self-attention heads inside each transformer encoder layer,
            cf. :class:`nn.TransformerEncoderLayer`.
        :param dropout:
            The dropout rate on each transformer encoder layer, cf. :class:`torch.nn.TransformerEncoderLayer`.
        :param dim_feedforward:
            The hidden dimension of the feed-forward layers of the transformer encoder layer,
            cf. :class:`torch.nn.TransformerEncoderLayer`.
        :param position_initializer:
            The initializer to use for positional embeddings.
        """
        super().__init__()
        self.transformer = nn.TransformerEncoder(
            encoder_layer=nn.TransformerEncoderLayer(
                d_model=input_dim,
                nhead=num_heads,
                dim_feedforward=dim_feedforward,
                dropout=dropout,
            ),
            num_layers=num_layers,
        )
        self.position_embeddings = nn.Parameter(position_initializer(torch.empty(2, input_dim)))
        self.final = nn.Linear(input_dim, input_dim, bias=True)

    def forward(self, h: FloatTensor, r: FloatTensor, t: FloatTensor) -> FloatTensor:
        """Evaluate the interaction function.

        .. seealso::
            :meth:`Interaction.forward <pykeen.nn.modules.Interaction.forward>` for a detailed description about
            the generic batched form of the interaction function.

        :param h: shape: ``(*batch_dims, d)``
            The head representations.
        :param r: shape: ``(*batch_dims, d)``
            The relation representations.
        :param t: shape: ``(*batch_dims, d)``
            The tail representations.

        :return: shape: ``batch_dims``
            The scores.
        """
        # stack h & r (+ broadcast) => shape: (2, *batch_dims, dim)
        x = torch.stack(torch.broadcast_tensors(h, r), dim=0)

        # remember shape for output, but reshape for transformer to (2, prod(batch_dims), dim)
        hr_shape = x.shape
        x = x.view(2, -1, hr_shape[-1])

        # get position embeddings, shape: (seq_len, dim)
        # Now we are position-dependent w.r.t qualifier pairs.
        x = x + self.position_embeddings.unsqueeze(dim=1)

        # seq_length, batch_size, dim
        x = self.transformer(src=x)

        # Pool output along sequence dimension, (prod(batch_dims), dim)
        x = x.sum(dim=0)

        # output shape: (prod(batch_dims), dim)
        x = self.final(x)

        # reshape
        x = x.view(*hr_shape[1:-1], x.shape[-1])

        return batched_dot(x, t)


@parse_docdata
class TripleREInteraction(NormBasedInteraction[FloatTensor, tuple[FloatTensor, FloatTensor, FloatTensor], FloatTensor]):
    r"""The TripleRE interaction function from [yu2021]_.

    It is given by

    .. math ::
         \mathbf{h} \odot (\mathbf{r}_h + u) - \mathbf{t} \odot (\mathbf{r}_t + u) + \mathbf{r}

    with head entity, relation and tail entity representations $\mathbf{h}, \mathbf{r}, \mathbf{t} \in \mathbb{R}^d$,
    relation specific head and tail multipliers $\mathbf{r}_h, \mathbf{r}_t \in \mathbb{R}^d$,
    and a scalar relation factor offset $u \in \mathbb{R}$.

    .. note ::
        This interaction is equivalent to :class:`~pykeen.nn.modules.LineaREInteraction` except the $u$ term.
        The $u$ is only non-zero for the version 2 from the paper.

    .. note ::

        For equivalence to the paper version, `h` and `t` should be normalized to unit
        Euclidean length, and `p` and `power_norm` be kept at their default values.

    .. seealso:: https://github.com/LongYu-360/TripleRE-Add-NodePiece

    ---
    name: TripleRE
    citation:
        author: Yu
        year: 2021
        link: https://vixra.org/abs/2112.0095
    """

    # r_head, r_mid, r_tail
    relation_shape = ("d", "d", "d")

    def __init__(self, u: float | None = 1.0, p: int = 1, power_norm: bool = False):
        """
        Initialize the module.

        .. seealso::
            The parameter ``p`` and ``power_norm`` are directly passed to
            :class:`~pykeen.nn.modules.NormBasedInteraction`.

        :param u:
            The relation factor offset. Can be set to `None` (or 0) to disable it.
        :param p:
            The norm used with :func:`torch.linalg.vector_norm`. Typically is 1 or 2.
        :param power_norm:
            Whether to use the p-th power of the $L_p$ norm. It has the advantage of being differentiable around 0,
            and numerically more stable.
        """
        super().__init__(p=p, power_norm=power_norm)
        self.u = u

    def forward(self, h: FloatTensor, r: tuple[FloatTensor, FloatTensor, FloatTensor], t: FloatTensor) -> FloatTensor:
        """Evaluate the interaction function.

        .. seealso::
            :meth:`Interaction.forward <pykeen.nn.modules.Interaction.forward>` for a detailed description about
            the generic batched form of the interaction function.

        :param h: shape: ``(*batch_dims, d)``
            The head representations.
        :param r: shape: ``(*batch_dims, d)``, 3 times
            The relation representations.
        :param t: shape: ``(*batch_dims, d)``
            The tail representations.

        :return: shape: ``batch_dims``
            The scores.
        """
        u = self.u
        r_head, r_mid, r_tail = r
        # note: normalization should be done from the representations
        # cf. https://github.com/LongYu-360/TripleRE-Add-NodePiece/blob/994216dcb1d718318384368dd0135477f852c6a4/TripleRE%2BNodepiece/ogb_wikikg2/model.py#L317-L328  # noqa: E501
        # version 2
        if u is not None:
            # r_head = r_head + u * torch.ones_like(r_head)
            # r_tail = r_tail + u * torch.ones_like(r_tail)
            r_head = r_head + u
            r_tail = r_tail + u

        return negative_norm_of_sum(h * r_head, -t * r_tail, r_mid, p=self.p, power_norm=self.power_norm)


# type alias for AutoSF block description
# head_index, relation_index, tail_index, sign
AutoSFBlock = tuple[int, int, int, Sign]


@parse_docdata
class AutoSFInteraction(Interaction[HeadRepresentation, RelationRepresentation, TailRepresentation]):
    r"""
    The AutoSF interaction as described by [zhang2020]_.

    This interaction function is a parametrized way to express bi-linear models
    with block structure. It divides the entity and relation representations into blocks,
    and expresses the interaction as a sequence of 4-tuples $(i_h, i_r, i_t, s)$,
    where $i_h, i_r, i_t$ index a _block_ of the head, relation, or tail representation,
    and $s \in {-1, 1}$ is the sign.

    The interaction function is then given as

    .. math::
        \sum_{(i_h, i_r, i_t, s) \in \mathcal{C}} s \cdot \langle h[i_h], r[i_r], t[i_t] \rangle

    where $\langle \cdot, \cdot, \cdot \rangle$ denotes the tri-linear dot product.

    This parametrization allows to express several well-known interaction functions, e.g.

    - :class:`pykeen.nn.DistMultInteraction`:
        one block, $\mathcal{C} = \{(0, 0, 0, 1)\}$
    - :class:`pykeen.nn.ComplExInteraction`:
        two blocks, $\mathcal{C} = \{(0, 0, 0, 1), (0, 1, 1, 1), (1, 0, 1, -1), (1, 0, 1, 1)\}$
    - :class:`pykeen.nn.SimplEInteraction`:
        two blocks: $\mathcal{C} = \{(0, 0, 1, 1), (1, 1, 0, 1)\}$

    While in theory, we can have up to `num_blocks**3` unique triples, usually, a smaller number is preferable to have
    some sparsity.

    ---
    citation:
        author: Zhang
        year: 2020
        arxiv: 1904.11682
        link: https://arxiv.org/abs/1904.11682
        github: AutoML-Research/AutoSF
    """

    #: a description of the block structure
    coefficients: tuple[AutoSFBlock, ...]

    @staticmethod
    def _check_coefficients(
        coefficients: Collection[AutoSFBlock], num_entity_representations: int, num_relation_representations: int
    ):
        """Check coefficients.

        :param coefficients:
            the block description
        :param num_entity_representations:
            the number of entity representations / blocks
        :param num_relation_representations:
            the number of relation representations / blocks

        :raises ValueError:
            if there are duplicate coefficients
        """
        counter = Counter(coef[:3] for coef in coefficients)
        duplicates = {k for k, v in counter.items() if v > 1}
        if duplicates:
            raise ValueError(f"Cannot have duplicates in coefficients! Duplicate entries for {duplicates}")
        for entities, num_blocks in ((True, num_entity_representations), (False, num_relation_representations)):
            missing_ids = set(range(num_blocks)).difference(
                AutoSFInteraction._iter_ids(coefficients, entities=entities)
            )
            if missing_ids:
                label = "entity" if entities else "relation"
                logger.warning(f"Unused {label} blocks: {missing_ids}. This may indicate an error.")

    @staticmethod
    def _iter_ids(coefficients: Collection[AutoSFBlock], entities: bool) -> Iterable[int]:
        """Iterate over selected parts of the blocks.

        :param coefficients:
            the block coefficients
        :param entities:
            whether to select entity or relation ids, i.e., components `(0, 2)` for entities, or `(1,)` for relations.

        :yields: the used indices
        """
        indices = (0, 2) if entities else (1,)
        yield from itt.chain.from_iterable(map(itemgetter(i), coefficients) for i in indices)

    @staticmethod
    def _infer_number(coefficients: Collection[AutoSFBlock], entities: bool) -> int:
        """Infer the number of blocks from the given coefficients.

        :param coefficients:
            the block coefficients
        :param entities:
            whether to select entity or relation ids, i.e., components `(0, 2)` for entities, or `(1,)` for relations.

        :return:
            the inferred number of blocks
        """
        return 1 + max(AutoSFInteraction._iter_ids(coefficients, entities=entities))

    def __init__(
        self,
        coefficients: Iterable[AutoSFBlock],
        *,
        num_blocks: int | None = None,
        num_entity_representations: int | None = None,
        num_relation_representations: int | None = None,
    ) -> None:
        """
        Initialize the interaction function.

        :param coefficients:
            the coefficients for the individual blocks, cf. :class:`pykeen.nn.AutoSFInteraction`

        :param num_blocks:
            the number of blocks. If given, will be used for both, entity and relation representations.
        :param num_entity_representations:
            an explicit number of entity representations / blocks. Only used if `num_blocks` is `None`.
            If `num_entity_representations` is `None`, too, this number if inferred from `coefficients`.
        :param num_relation_representations:
            an explicit number of relation representations / blocks. Only used if `num_blocks` is `None`.
            If `num_relation_representations` is `None`, too, this number if inferred from `coefficients`.
        """
        super().__init__()

        # convert to tuple
        coefficients = tuple(coefficients)

        # infer the number of entity and relation representations
        num_entity_representations = (
            num_blocks or num_entity_representations or self._infer_number(coefficients, entities=True)
        )
        num_relation_representations = (
            num_blocks or num_relation_representations or self._infer_number(coefficients, entities=False)
        )

        # verify coefficients
        self._check_coefficients(
            coefficients=coefficients,
            num_entity_representations=num_entity_representations,
            num_relation_representations=num_relation_representations,
        )

        self.coefficients = coefficients
        # dynamic entity / relation shapes
        self.entity_shape = tuple(["d"] * num_entity_representations)
        self.relation_shape = tuple(["d"] * num_relation_representations)

    @classmethod
    def from_searched_sf(cls, coefficients: Sequence[int], **kwargs) -> AutoSFInteraction:
        """
        Instantiate AutoSF interaction from the "official" serialization format.

        > The first 4 values (a,b,c,d) represent h_1 * r_1 * t_a + h_2 * r_2 * t_b + h_3 * r_3 * t_c + h_4 * r_4 * t_d.
        > For the others, every 4 values represent one adding block: index of r, index of h, index of t, the sign s.

        :param coefficients:
            the coefficients in the "official" serialization format.
        :param kwargs:
            additional keyword-based parameters passed to :meth:`pykeen.nn.AutoSFInteraction.__init__`

        :return:
            An AutoSF interaction module

        .. seealso::
            https://github.com/AutoML-Research/AutoSF/blob/07b7243ccf15e579176943c47d6e65392cd57af3/searched_SFs.txt
        """
        return cls(
            coefficients=[(i, ri, i, 1) for i, ri in enumerate(coefficients[:4])]
            + [(hi, ri, ti, s) for ri, hi, ti, s in more_itertools.chunked(coefficients[4:], 4)],
            **kwargs,
        )

    def forward(self, h: HeadRepresentation, r: RelationRepresentation, t: TailRepresentation) -> FloatTensor:
        """Evaluate the interaction function.

        .. seealso::
            :meth:`Interaction.forward <pykeen.nn.modules.Interaction.forward>` for a detailed description about
            the generic batched form of the interaction function.

        :param h: shape: ``(*batch_dims, d)``
            The head representations.
        :param r: shape: ``(*batch_dims, d)``
            The relation representations.
        :param t: shape: ``(*batch_dims, d)``
            The tail representations.

<<<<<<< HEAD
    # docstr-coverage: inherited
    @staticmethod
    def _prepare_hrt_for_functional(
        h: HeadRepresentation,
        r: RelationRepresentation,
        t: TailRepresentation,
    ) -> MutableMapping[str, FloatTensor]:  # noqa: D102
        return dict(zip("hrt", ensure_tuple(h, r, t), strict=False))
=======
        :return: shape: ``batch_dims``
            The scores.
        """
        hl, rl, tl = ensure_tuple(h, r, t)
        return sum(sign * tensor_product(hl[hi], rl[ri], tl[ti]).sum(dim=-1) for hi, ri, ti, sign in self.coefficients)
>>>>>>> ed5241d8

    def extend(self, *new_coefficients: tuple[int, int, int, Sign]) -> AutoSFInteraction:
        """Extend AutoSF function, as described in the greedy search algorithm in the paper."""
        return AutoSFInteraction(coefficients=self.coefficients + tuple(new_coefficients))

    def latex_visualize(self) -> str:
        """Create the LaTeX + tikz visualization as shown in the paper."""
        n = len(self.entity_shape)
        return "\n".join(
            [
                r"\begin{tikzpicture}[yscale=-1]",
                rf"\draw (0, 0) grid ({n}, {n});",
            ]
            + [
                rf"\draw ({ti}.5, {hi}.5) node {{${'-' if s < 0 else ''}D^r_{{{ri + 1}}}$}};"
                for hi, ri, ti, s in self.coefficients
            ]
            + [
                r"\end{tikzpicture}",
            ],
        )


@parse_docdata
class LineaREInteraction(NormBasedInteraction[FloatTensor, tuple[FloatTensor, FloatTensor, FloatTensor], FloatTensor]):
    r"""
    The LineaRE interaction described by [peng2020]_.

    It is given by

    .. math ::
         \mathbf{h} \odot \mathbf{r}_h - \mathbf{t} \odot \mathbf{r}_t + \mathbf{r}

    where $\mathbf{r}_{h}, \mathbf{r}, \mathbf{r}_{t} \in \mathbb{R}^d$ are relation-specific terms,
    and $\mathbf{h}, \mathbf{t} \in \mathbb{R}^n$ the head and tail entity representation.

    .. note ::
        the original paper only describes the interaction for $L_1$ norm, but we extend it to the general $L_p$
        norm as well as its powered variant.

    .. note ::
        This interaction is equivalent to :class:`TripleREInteraction` without the $u$ term.

    ---
    name: LineaRE
    citation:
        author: Peng
        year: 2020
        arxiv: 2004.10037
        github: pengyanhui/LineaRE
        link: https://arxiv.org/abs/2004.10037
    """

    # r_head, r_bias, r_tail
    relation_shape = ("d", "d", "d")

    def forward(self, h: FloatTensor, r: tuple[FloatTensor, FloatTensor, FloatTensor], t: FloatTensor) -> FloatTensor:
        """Evaluate the interaction function.

        .. seealso::
            :meth:`Interaction.forward <pykeen.nn.modules.Interaction.forward>` for a detailed description about
            the generic batched form of the interaction function.

        :param h: shape: ``(*batch_dims, d)``
            The head representations.
        :param r: shape: ``(*batch_dims, d)``, 3 times
            The relation representations.
        :param t: shape: ``(*batch_dims, d)``
            The tail representations.

        :return: shape: ``batch_dims``
            The scores.
        """
        r_head, r_mid, r_tail = r
        return negative_norm_of_sum(h * r_head, -t * r_tail, r_mid, p=self.p, power_norm=self.power_norm)


#: A resolver for stateful interaction functions
interaction_resolver: ClassResolver[Interaction] = ClassResolver.from_subclasses(
    Interaction,
    skip={
        NormBasedInteraction,
        MonotonicAffineTransformationInteraction,
        ClampedInteraction,
        DirectionAverageInteraction,
    },
    default=TransEInteraction,
)<|MERGE_RESOLUTION|>--- conflicted
+++ resolved
@@ -8,15 +8,9 @@
 import math
 from abc import ABC, abstractmethod
 from collections import Counter
-<<<<<<< HEAD
-from collections.abc import Callable, Collection, Iterable, Mapping, MutableMapping, Sequence
+from collections.abc import Collection, Iterable, Mapping, Sequence
 from operator import itemgetter
 from typing import Any, ClassVar, Generic, cast, overload
-=======
-from collections.abc import Collection, Iterable, Mapping, Sequence
-from operator import itemgetter
-from typing import Any, ClassVar, Generic, Optional, Union, cast, overload
->>>>>>> ed5241d8
 
 import more_itertools
 import numpy
@@ -3792,22 +3786,11 @@
         :param t: shape: ``(*batch_dims, d)``
             The tail representations.
 
-<<<<<<< HEAD
-    # docstr-coverage: inherited
-    @staticmethod
-    def _prepare_hrt_for_functional(
-        h: HeadRepresentation,
-        r: RelationRepresentation,
-        t: TailRepresentation,
-    ) -> MutableMapping[str, FloatTensor]:  # noqa: D102
-        return dict(zip("hrt", ensure_tuple(h, r, t), strict=False))
-=======
         :return: shape: ``batch_dims``
             The scores.
         """
         hl, rl, tl = ensure_tuple(h, r, t)
         return sum(sign * tensor_product(hl[hi], rl[ri], tl[ti]).sum(dim=-1) for hi, ri, ti, sign in self.coefficients)
->>>>>>> ed5241d8
 
     def extend(self, *new_coefficients: tuple[int, int, int, Sign]) -> AutoSFInteraction:
         """Extend AutoSF function, as described in the greedy search algorithm in the paper."""

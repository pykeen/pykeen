--- conflicted
+++ resolved
@@ -30,13 +30,7 @@
 from typing_extensions import Self
 
 from . import functional as pkf
-<<<<<<< HEAD
-from . import init
-from .algebra import quaterion_multiplication_table
-=======
 from . import init, quaternion
-from .compute_kernel import batched_dot
->>>>>>> c754fcbe
 from .sim import KG2ESimilarity, kg2e_similarity_resolver
 from .utils import apply_optional_bn
 from ..metrics.utils import ValueRange

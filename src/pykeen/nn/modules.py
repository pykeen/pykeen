# -*- coding: utf-8 -*-

"""Stateful interaction functions."""

from __future__ import annotations

import itertools as itt
import logging
import math
from abc import ABC, abstractmethod
from typing import (
    Any,
    Callable,
    Generic,
    Iterable,
    Mapping,
    MutableMapping,
    Optional,
    Sequence,
    Set,
    Tuple,
    Union,
    cast,
)

import torch
from class_resolver import Resolver
from torch import FloatTensor, nn

from . import functional as pkf
from .combinations import Combination
from ..typing import HeadRepresentation, HintOrType, RelationRepresentation, TailRepresentation
from ..utils import (
    CANONICAL_DIMENSIONS,
    activation_resolver,
    convert_to_canonical_shape,
    ensure_tuple,
    unpack_singletons,
    upgrade_to_sequence,
)

__all__ = [
    "interaction_resolver",
    # Base Classes
    "Interaction",
    "FunctionalInteraction",
    "LiteralInteraction",
    "NormBasedInteraction",
    # Adapter classes
    "MonotonicAffineTransformationInteraction",
    # Concrete Classes
    "BoxEInteraction",
    "ComplExInteraction",
    "ConvEInteraction",
    "ConvKBInteraction",
    "CrossEInteraction",
    "DistMultInteraction",
    "DistMAInteraction",
    "ERMLPInteraction",
    "ERMLPEInteraction",
    "HolEInteraction",
    "KG2EInteraction",
    "MuREInteraction",
    "NTNInteraction",
    "PairREInteraction",
    "ProjEInteraction",
    "RESCALInteraction",
    "RotatEInteraction",
    "SimplEInteraction",
    "StructuredEmbeddingInteraction",
    "TorusEInteraction",
    "TransDInteraction",
    "TransEInteraction",
    "TransFInteraction",
    "TransHInteraction",
    "TransRInteraction",
<<<<<<< HEAD
    "TransformerInteraction",
=======
    "TripleREInteraction",
>>>>>>> 8466c5ba
    "TuckerInteraction",
    "UnstructuredModelInteraction",
]

logger = logging.getLogger(__name__)


def parallel_slice_batches(
    z: Union[FloatTensor, Tuple[FloatTensor, ...]],
    slice_size: int,
    dim: int,
) -> Iterable[Union[FloatTensor, Tuple[FloatTensor, ...]]]:
    # input normalization -> Tuple[Tensor]
    # shape: (num_representations,)
    z_tup: Iterable[FloatTensor] = ensure_tuple(z)[0]

    # split each representation along the given dimension
    # shape: (num_representations,)
    tuple_of_batches: Iterable[Sequence[FloatTensor]] = (zz.split(slice_size, dim=dim) for zz in z_tup)

    # create batches, shape: (num_slices,), each being a tuple of shape (num_representations,)
    batch_of_tuples: Iterable[Tuple[FloatTensor]] = zip(*tuple_of_batches)

    # unpack_singletons
    batch_of_unpacked_tuples = unpack_singletons(*batch_of_tuples)

    yield from batch_of_unpacked_tuples


class Interaction(nn.Module, Generic[HeadRepresentation, RelationRepresentation, TailRepresentation], ABC):
    """Base class for interaction functions."""

    #: The symbolic shapes for entity representations
    entity_shape: Sequence[str] = ("d",)

    #: The symbolic shapes for entity representations for tail entities, if different. This is ony relevant for ConvE.
    tail_entity_shape: Optional[Sequence[str]] = None

    #: The symbolic shapes for relation representations
    relation_shape: Sequence[str] = ("d",)

    @classmethod
    def get_dimensions(cls) -> Set[str]:
        """Get all of the relevant dimension keys.

        This draws from :data:`Interaction.entity_shape`, :data:`Interaction.relation_shape`, and in the case of
        :class:`ConvEInteraction`, the :data:`Interaction.tail_entity_shape`.

        :returns: a set of strings representting the dimension keys.
        """
        return set(itt.chain(cls.entity_shape, cls.tail_entity_shape or set(), cls.relation_shape))

    @abstractmethod
    def forward(
        self,
        h: HeadRepresentation,
        r: RelationRepresentation,
        t: TailRepresentation,
    ) -> torch.FloatTensor:
        """Compute broadcasted triple scores given broadcasted representations for head, relation and tails.

        :param h: shape: (batch_size, num_heads, 1, 1, ``*``)
            The head representations.
        :param r: shape: (batch_size, 1, num_relations, 1, ``*``)
            The relation representations.
        :param t: shape: (batch_size, 1, 1, num_tails, ``*``)
            The tail representations.

        :return: shape: (batch_size, num_heads, num_relations, num_tails)
            The scores.
        """

    def score(
        self,
        h: HeadRepresentation,
        r: RelationRepresentation,
        t: TailRepresentation,
        slice_size: Optional[int] = None,
        slice_dim: Optional[str] = None,
    ) -> torch.FloatTensor:
        """Compute broadcasted triple scores with optional slicing.

        .. note ::
            At most one of the slice sizes may be not None.

        :param h: shape: (batch_size, num_heads, `1, 1, `*``)
            The head representations.
        :param r: shape: (batch_size, 1, num_relations, 1, ``*``)
            The relation representations.
        :param t: shape: (batch_size, 1, 1, num_tails, ``*``)
            The tail representations.
        :param slice_size:
            The slice size.
        :param slice_dim:
            The dimension along which to slice. From {"h", "r", "t"}

        :return: shape: (batch_size, num_heads, num_relations, num_tails)
            The scores.
        """
        return self._forward_slicing_wrapper(h=h, r=r, t=t, slice_size=slice_size, slice_dim=slice_dim)

    def _score(
        self,
        h: HeadRepresentation,
        r: RelationRepresentation,
        t: TailRepresentation,
        slice_size: Optional[int] = None,
        slice_dim: str = None,
    ) -> torch.FloatTensor:
        """Compute scores for the score_* methods outside of models.

        TODO: merge this with the Model utilities?

        :param h: shape: (b, h, *)
        :param r: shape: (b, r, *)
        :param t: shape: (b, t, *)
        :param slice_size:
            The slice size.
        :param slice_dim:
            The dimension along which to slice. From {"h", "r", "t"}
        :return: shape: (b, h, r, t)
        """
        args = []
        for key, x in zip("hrt", (h, r, t)):
            value = []
            for xx in upgrade_to_sequence(x):  # type: torch.FloatTensor
                # bring to (b, n, *)
                xx = xx.unsqueeze(dim=1 if key != slice_dim else 0)
                # bring to (b, h, r, t, *)
                xx = convert_to_canonical_shape(
                    x=xx,
                    dim=key,
                    num=xx.shape[1],
                    batch_size=xx.shape[0],
                    suffix_shape=xx.shape[2:],
                )
                value.append(xx)
            # unpack singleton
            if len(value) == 1:
                value = value[0]
            args.append(value)
        h, r, t = cast(Tuple[HeadRepresentation, RelationRepresentation, TailRepresentation], args)
        return self._forward_slicing_wrapper(h=h, r=r, t=t, slice_dim=slice_dim, slice_size=slice_size)

    def _forward_slicing_wrapper(
        self,
        h: Union[torch.FloatTensor, Tuple[torch.FloatTensor, ...]],
        r: Union[torch.FloatTensor, Tuple[torch.FloatTensor, ...]],
        t: Union[torch.FloatTensor, Tuple[torch.FloatTensor, ...]],
        slice_size: Optional[int],
        slice_dim: Optional[str],
    ) -> torch.FloatTensor:
        """Compute broadcasted triple scores with optional slicing for representations in canonical shape.

        .. note ::
            Depending on the interaction function, there may be more than one representation for h/r/t. In that case,
            a tuple of at least two tensors is passed.

        :param h: shape: (batch_size, num_heads, 1, 1, ``*``)
            The head representations.
        :param r: shape: (batch_size, 1, num_relations, 1, ``*``)
            The relation representations.
        :param t: shape: (batch_size, 1, 1, num_tails, ``*``)
            The tail representations.
        :param slice_size:
            The slice size.
        :param slice_dim:
            The dimension along which to slice. From {"h", "r", "t"}

        :return: shape: (batch_size, num_heads, num_relations, num_tails)
            The scores.

        :raises ValueError:
            If slice_dim is invalid.
        """
        if slice_size is None:
            scores = self(h=h, r=r, t=t)
        elif slice_dim == "h":
            dim = CANONICAL_DIMENSIONS[slice_dim]
            scores = torch.cat(
                [
                    self(h=h_batch, r=r, t=t)
                    for h_batch in parallel_slice_batches(
                        z=h,
                        slice_size=slice_size,
                        dim=dim,
                    )
                ],
                dim=dim,
            )
        elif slice_dim == "r":
            dim = CANONICAL_DIMENSIONS[slice_dim]
            scores = torch.cat(
                [
                    self(h=h, r=r_batch, t=t)
                    for r_batch in parallel_slice_batches(
                        z=r,
                        slice_size=slice_size,
                        dim=dim,
                    )
                ],
                dim=dim,
            )
        elif slice_dim == "t":
            dim = CANONICAL_DIMENSIONS[slice_dim]
            scores = torch.cat(
                [
                    self(h=h, r=r, t=t_batch)
                    for t_batch in parallel_slice_batches(
                        z=t,
                        slice_size=slice_size,
                        dim=dim,
                    )
                ],
                dim=dim,
            )
        else:
            raise ValueError(f"Invalid slice_dim: {slice_dim}")
        return scores

    def score_hrt(
        self,
        h: HeadRepresentation,
        r: RelationRepresentation,
        t: TailRepresentation,
    ) -> torch.FloatTensor:
        """Score a batch of triples.

        :param h: shape: (batch_size, d_e)
            The head representations.
        :param r: shape: (batch_size, d_r)
            The relation representations.
        :param t: shape: (batch_size, d_e)
            The tail representations.

        :return: shape: (batch_size, 1)
            The scores.
        """
        return self._score(h=h, r=r, t=t)[:, 0, 0, 0, None]

    def score_h(
        self,
        all_entities: HeadRepresentation,
        r: RelationRepresentation,
        t: TailRepresentation,
        slice_size: Optional[int] = None,
    ) -> torch.FloatTensor:
        """Score all head entities.

        :param all_entities: shape: (num_entities, d_e)
            The head representations.
        :param r: shape: (batch_size, d_r)
            The relation representations.
        :param t: shape: (batch_size, d_e)
            The tail representations.
        :param slice_size:
            The slice size.

        :return: shape: (batch_size, num_entities)
            The scores.
        """
        return self._score(h=all_entities, r=r, t=t, slice_dim="h", slice_size=slice_size)[:, :, 0, 0]

    def score_r(
        self,
        h: HeadRepresentation,
        all_relations: RelationRepresentation,
        t: TailRepresentation,
        slice_size: Optional[int] = None,
    ) -> torch.FloatTensor:
        """Score all relations.

        :param h: shape: (batch_size, d_e)
            The head representations.
        :param all_relations: shape: (num_relations, d_r)
            The relation representations.
        :param t: shape: (batch_size, d_e)
            The tail representations.
        :param slice_size:
            The slice size.

        :return: shape: (batch_size, num_entities)
            The scores.
        """
        return self._score(h=h, r=all_relations, t=t, slice_dim="r", slice_size=slice_size)[:, 0, :, 0]

    def score_t(
        self,
        h: HeadRepresentation,
        r: RelationRepresentation,
        all_entities: TailRepresentation,
        slice_size: Optional[int] = None,
    ) -> torch.FloatTensor:
        """Score all tail entities.

        :param h: shape: (batch_size, d_e)
            The head representations.
        :param r: shape: (batch_size, d_r)
            The relation representations.
        :param all_entities: shape: (num_entities, d_e)
            The tail representations.
        :param slice_size:
            The slice size.

        :return: shape: (batch_size, num_entities)
            The scores.
        """
        return self._score(h=h, r=r, t=all_entities, slice_dim="t", slice_size=slice_size)[:, 0, 0, :]

    def reset_parameters(self):
        """Reset parameters the interaction function may have."""
        for mod in self.modules():
            if mod is self:
                continue
            if hasattr(mod, "reset_parameters"):
                mod.reset_parameters()


class LiteralInteraction(
    Interaction,
    Generic[HeadRepresentation, RelationRepresentation, TailRepresentation],
):
    """The interaction function shared by literal-containing interactions."""

    def __init__(
        self,
        base: HintOrType[Interaction[HeadRepresentation, RelationRepresentation, TailRepresentation]],
        combination: Combination,
        base_kwargs: Optional[Mapping[str, Any]] = None,
    ):
        """Instantiate the module.

        :param combination: The module used to concatenate the literals to the entity representations
        :param base: The interaction module
        :param base_kwargs: Keyword arguments for the interaction module
        """
        super().__init__()
        self.base = interaction_resolver.make(base, base_kwargs)
        self.combination = combination
        # The appended "e" represents the literals that get concatenated
        # on the entity representations. It does not necessarily have the
        # same dimension "d" as the entity representations.
        self.entity_shape = tuple(self.base.entity_shape) + ("e",)

    def forward(
        self,
        h: HeadRepresentation,
        r: RelationRepresentation,
        t: TailRepresentation,
    ) -> torch.FloatTensor:
        """Compute broadcasted triple scores given broadcasted representations for head, relation and tails.

        :param h: shape: (batch_size, num_heads, 1, 1, ``*``)
            The head representations.
        :param r: shape: (batch_size, 1, num_relations, 1, ``*``)
            The relation representations.
        :param t: shape: (batch_size, 1, 1, num_tails, ``*``)
            The tail representations.

        :return: shape: (batch_size, num_heads, num_relations, num_tails)
            The scores.
        """
        # alternate way of combining entity embeddings + literals
        # h = torch.cat(h, dim=-1)
        # h = self.combination(h.view(-1, h.shape[-1])).view(*h.shape[:-1], -1)  # type: ignore
        # t = torch.cat(t, dim=-1)
        # t = self.combination(t.view(-1, t.shape[-1])).view(*t.shape[:-1], -1)  # type: ignore
        h_proj = self.combination(*h)
        t_proj = self.combination(*t)
        return self.base(h=h_proj, r=r, t=t_proj)


class FunctionalInteraction(Interaction, Generic[HeadRepresentation, RelationRepresentation, TailRepresentation]):
    """Base class for interaction functions."""

    #: The functional interaction form
    func: Callable[..., torch.FloatTensor]

    def forward(
        self,
        h: HeadRepresentation,
        r: RelationRepresentation,
        t: TailRepresentation,
    ) -> torch.FloatTensor:
        """Compute broadcasted triple scores given broadcasted representations for head, relation and tails.

        :param h: shape: (batch_size, num_heads, 1, 1, ``*``)
            The head representations.
        :param r: shape: (batch_size, 1, num_relations, 1, ``*``)
            The relation representations.
        :param t: shape: (batch_size, 1, 1, num_tails, ``*``)
            The tail representations.

        :return: shape: (batch_size, num_heads, num_relations, num_tails)
            The scores.
        """
        return self.__class__.func(**self._prepare_for_functional(h=h, r=r, t=t))

    def _prepare_for_functional(
        self,
        h: HeadRepresentation,
        r: RelationRepresentation,
        t: TailRepresentation,
    ) -> Mapping[str, torch.FloatTensor]:
        """Conversion utility to prepare the arguments for the functional form."""
        kwargs = self._prepare_hrt_for_functional(h=h, r=r, t=t)
        kwargs.update(self._prepare_state_for_functional())
        return kwargs

    @staticmethod
    def _prepare_hrt_for_functional(
        h: HeadRepresentation,
        r: RelationRepresentation,
        t: TailRepresentation,
    ) -> MutableMapping[str, torch.FloatTensor]:
        """Conversion utility to prepare the h/r/t representations for the functional form."""
        assert all(torch.is_tensor(x) for x in (h, r, t))
        return dict(h=h, r=r, t=t)

    def _prepare_state_for_functional(self) -> MutableMapping[str, Any]:
        """Conversion utility to prepare the state to be passed to the functional form."""
        return dict()


class NormBasedInteraction(
    FunctionalInteraction,
    Generic[HeadRepresentation, RelationRepresentation, TailRepresentation],
    ABC,
):
    """Norm-based interactions use a (powered) $p$-norm in their scoring function."""

    def __init__(self, p: int, power_norm: bool = False):
        """Initialize the norm-based interaction function.

        :param p:
            The norm used with :func:`torch.linalg.vector_norm`. Typically is 1 or 2.
        :param power_norm:
            Whether to use the p-th power of the $L_p$ norm. It has the advantage of being differentiable around 0,
            and numerically more stable.
        """
        super().__init__()
        self.p = p
        self.power_norm = power_norm

    def _prepare_state_for_functional(self) -> MutableMapping[str, Any]:  # noqa: D102
        return dict(p=self.p, power_norm=self.power_norm)


class TransEInteraction(NormBasedInteraction[FloatTensor, FloatTensor, FloatTensor]):
    """A stateful module for the TransE interaction function.

    .. seealso:: :func:`pykeen.nn.functional.transe_interaction`
    """

    func = pkf.transe_interaction


class TransFInteraction(FunctionalInteraction[FloatTensor, FloatTensor, FloatTensor]):
    """A stateless module for the TransF interaction function.

    .. seealso:: :func:`pykeen.nn.functional.transf_interaction`
    """

    func = pkf.transf_interaction


class ComplExInteraction(FunctionalInteraction[FloatTensor, FloatTensor, FloatTensor]):
    """A module wrapper for the stateless ComplEx interaction function.

    .. seealso:: :func:`pykeen.nn.functional.complex_interaction`
    """

    func = pkf.complex_interaction


def _calculate_missing_shape_information(
    embedding_dim: int,
    input_channels: Optional[int] = None,
    width: Optional[int] = None,
    height: Optional[int] = None,
) -> Tuple[int, int, int]:
    """Automatically calculates missing dimensions for ConvE.

    :param embedding_dim:
        The embedding dimension.
    :param input_channels:
        The number of input channels for the convolution.
    :param width:
        The width of the embedding "image".
    :param height:
        The height of the embedding "image".

    :return: (input_channels, width, height), such that
            `embedding_dim = input_channels * width * height`

    :raises ValueError:
        If no factorization could be found.
    """
    # Store initial input for error message
    original = (input_channels, width, height)

    # All are None -> try and make closest to square
    if input_channels is None and width is None and height is None:
        input_channels = 1
        result_sqrt = math.floor(math.sqrt(embedding_dim))
        height = max(factor for factor in range(1, result_sqrt + 1) if embedding_dim % factor == 0)
        width = embedding_dim // height
    # Only input channels is None
    elif input_channels is None and width is not None and height is not None:
        input_channels = embedding_dim // (width * height)
    # Only width is None
    elif input_channels is not None and width is None and height is not None:
        width = embedding_dim // (height * input_channels)
    # Only height is none
    elif height is None and width is not None and input_channels is not None:
        height = embedding_dim // (width * input_channels)
    # Width and input_channels are None -> set input_channels to 1 and calculage height
    elif input_channels is None and height is None and width is not None:
        input_channels = 1
        height = embedding_dim // width
    # Width and input channels are None -> set input channels to 1 and calculate width
    elif input_channels is None and height is not None and width is None:
        input_channels = 1
        width = embedding_dim // height

    if input_channels * width * height != embedding_dim:  # type: ignore
        raise ValueError(f"Could not resolve {original} to a valid factorization of {embedding_dim}.")

    return input_channels, width, height  # type: ignore


class ConvEInteraction(
    FunctionalInteraction[torch.FloatTensor, torch.FloatTensor, Tuple[torch.FloatTensor, torch.FloatTensor]],
):
    """A stateful module for the ConvE interaction function.

    .. seealso:: :func:`pykeen.nn.functional.conve_interaction`
    """

    tail_entity_shape = ("d", "k")  # with k=1

    #: The head-relation encoder operating on 2D "images"
    hr2d: nn.Module

    #: The head-relation encoder operating on the 1D flattened version
    hr1d: nn.Module

    #: The interaction function
    func = pkf.conve_interaction

    def __init__(
        self,
        input_channels: Optional[int] = None,
        output_channels: int = 32,
        embedding_height: Optional[int] = None,
        embedding_width: Optional[int] = None,
        kernel_height: int = 3,
        kernel_width: int = 3,
        input_dropout: float = 0.2,
        output_dropout: float = 0.3,
        feature_map_dropout: float = 0.2,
        embedding_dim: int = 200,
        apply_batch_normalization: bool = True,
    ):
        super().__init__()

        # Automatic calculation of remaining dimensions
        logger.info(f"Resolving {input_channels} * {embedding_width} * {embedding_height} = {embedding_dim}.")
        if embedding_dim is None:
            embedding_dim = input_channels * embedding_width * embedding_height

        # Parameter need to fulfil:
        #   input_channels * embedding_height * embedding_width = embedding_dim
        input_channels, embedding_width, embedding_height = _calculate_missing_shape_information(
            embedding_dim=embedding_dim,
            input_channels=input_channels,
            width=embedding_width,
            height=embedding_height,
        )
        logger.info(f"Resolved to {input_channels} * {embedding_width} * {embedding_height} = {embedding_dim}.")

        if input_channels * embedding_height * embedding_width != embedding_dim:
            raise ValueError(
                f"Product of input channels ({input_channels}), height ({embedding_height}), and width "
                f"({embedding_width}) does not equal target embedding dimension ({embedding_dim})",
            )

        # encoders
        # 1: 2D encoder: BN?, DO, Conv, BN?, Act, DO
        hr2d_layers = [
            nn.BatchNorm2d(input_channels) if apply_batch_normalization else None,
            nn.Dropout(input_dropout),
            nn.Conv2d(
                in_channels=input_channels,
                out_channels=output_channels,
                kernel_size=(kernel_height, kernel_width),
                stride=1,
                padding=0,
                bias=True,
            ),
            nn.BatchNorm2d(output_channels) if apply_batch_normalization else None,
            nn.ReLU(),
            nn.Dropout2d(feature_map_dropout),
        ]
        self.hr2d = nn.Sequential(*(layer for layer in hr2d_layers if layer is not None))

        # 2: 1D encoder: FC, DO, BN?, Act
        num_in_features = (
            output_channels * (2 * embedding_height - kernel_height + 1) * (embedding_width - kernel_width + 1)
        )
        hr1d_layers = [
            nn.Linear(num_in_features, embedding_dim),
            nn.Dropout(output_dropout),
            nn.BatchNorm1d(embedding_dim) if apply_batch_normalization else None,
            nn.ReLU(),
        ]
        self.hr1d = nn.Sequential(*(layer for layer in hr1d_layers if layer is not None))

        # store reshaping dimensions
        self.embedding_height = embedding_height
        self.embedding_width = embedding_width
        self.input_channels = input_channels

    @staticmethod
    def _prepare_hrt_for_functional(
        h: HeadRepresentation,
        r: RelationRepresentation,
        t: TailRepresentation,
    ) -> MutableMapping[str, torch.FloatTensor]:  # noqa: D102
        return dict(h=h, r=r, t=t[0], t_bias=t[1])

    def _prepare_state_for_functional(self) -> MutableMapping[str, Any]:  # noqa: D102
        return dict(
            input_channels=self.input_channels,
            embedding_height=self.embedding_height,
            embedding_width=self.embedding_width,
            hr2d=self.hr2d,
            hr1d=self.hr1d,
        )


class ConvKBInteraction(FunctionalInteraction[FloatTensor, FloatTensor, FloatTensor]):
    """A stateful module for the ConvKB interaction function.

    .. seealso:: :func:`pykeen.nn.functional.convkb_interaction``
    """

    func = pkf.convkb_interaction

    def __init__(
        self,
        hidden_dropout_rate: float = 0.0,
        embedding_dim: int = 200,
        num_filters: int = 400,
    ):
        super().__init__()
        self.embedding_dim = embedding_dim
        self.num_filters = num_filters

        # The interaction model
        self.conv = nn.Conv2d(in_channels=1, out_channels=num_filters, kernel_size=(1, 3), bias=True)
        self.activation = nn.ReLU()
        self.hidden_dropout = nn.Dropout(p=hidden_dropout_rate)
        self.linear = nn.Linear(embedding_dim * num_filters, 1, bias=True)

    def reset_parameters(self):  # noqa: D102
        # Use Xavier initialization for weight; bias to zero
        nn.init.xavier_uniform_(self.linear.weight, gain=nn.init.calculate_gain("relu"))
        nn.init.zeros_(self.linear.bias)

        # Initialize all filters to [0.1, 0.1, -0.1],
        #  c.f. https://github.com/daiquocnguyen/ConvKB/blob/master/model.py#L34-L36
        nn.init.constant_(self.conv.weight[..., :2], 0.1)
        nn.init.constant_(self.conv.weight[..., 2], -0.1)
        nn.init.zeros_(self.conv.bias)

    def _prepare_state_for_functional(self) -> MutableMapping[str, Any]:  # noqa: D102
        return dict(
            conv=self.conv,
            activation=self.activation,
            hidden_dropout=self.hidden_dropout,
            linear=self.linear,
        )


class DistMultInteraction(FunctionalInteraction[FloatTensor, FloatTensor, FloatTensor]):
    """A module wrapper for the stateless DistMult interaction function.

    .. seealso:: :func:`pykeen.nn.functional.distmult_interaction`
    """

    func = pkf.distmult_interaction


class DistMAInteraction(FunctionalInteraction[FloatTensor, FloatTensor, FloatTensor]):
    """A module wrapper for the stateless DistMA interaction function.

    .. seealso:: :func:`pykeen.nn.functional.dist_ma_interaction`
    """

    func = pkf.dist_ma_interaction


class ERMLPInteraction(FunctionalInteraction[FloatTensor, FloatTensor, FloatTensor]):
    """A stateful module for the ER-MLP interaction.

    .. seealso:: :func:`pykeen.nn.functional.ermlp_interaction`

    .. math ::
        f(h, r, t) = W_2 ReLU(W_1 cat(h, r, t) + b_1) + b_2
    """

    func = pkf.ermlp_interaction

    def __init__(
        self,
        embedding_dim: int,
        hidden_dim: int,
    ):
        """Initialize the interaction function.

        :param embedding_dim:
            The embedding vector dimension.
        :param hidden_dim:
            The hidden dimension of the MLP.
        """
        super().__init__()
        """The multi-layer perceptron consisting of an input layer with 3 * self.embedding_dim neurons, a  hidden layer
           with self.embedding_dim neurons and output layer with one neuron.
           The input is represented by the concatenation embeddings of the heads, relations and tail embeddings.
        """
        self.hidden = nn.Linear(in_features=3 * embedding_dim, out_features=hidden_dim, bias=True)
        self.activation = nn.ReLU()
        self.hidden_to_score = nn.Linear(in_features=hidden_dim, out_features=1, bias=True)

    def _prepare_state_for_functional(self) -> MutableMapping[str, Any]:  # noqa: D102
        return dict(
            hidden=self.hidden,
            activation=self.activation,
            final=self.hidden_to_score,
        )

    def reset_parameters(self):  # noqa: D102
        # Initialize biases with zero
        nn.init.zeros_(self.hidden.bias)
        nn.init.zeros_(self.hidden_to_score.bias)
        # In the original formulation,
        nn.init.xavier_uniform_(self.hidden.weight)
        nn.init.xavier_uniform_(
            self.hidden_to_score.weight,
            gain=nn.init.calculate_gain(self.activation.__class__.__name__.lower()),
        )


class ERMLPEInteraction(FunctionalInteraction[FloatTensor, FloatTensor, FloatTensor]):
    """A stateful module for the ER-MLP (E) interaction function.

    .. seealso:: :func:`pykeen.nn.functional.ermlpe_interaction`
    """

    func = pkf.ermlpe_interaction

    def __init__(
        self,
        hidden_dim: int = 300,
        input_dropout: float = 0.2,
        hidden_dropout: float = 0.3,
        embedding_dim: int = 200,
    ):
        super().__init__()
        self.mlp = nn.Sequential(
            nn.Dropout(input_dropout),
            nn.Linear(2 * embedding_dim, hidden_dim),
            nn.Dropout(hidden_dropout),
            nn.BatchNorm1d(hidden_dim),
            nn.ReLU(),
            nn.Linear(hidden_dim, embedding_dim),
            nn.Dropout(hidden_dropout),
            nn.BatchNorm1d(embedding_dim),
            nn.ReLU(),
        )

    def _prepare_state_for_functional(self) -> MutableMapping[str, Any]:  # noqa: D102
        return dict(mlp=self.mlp)


class TransRInteraction(
    NormBasedInteraction[
        torch.FloatTensor,
        Tuple[torch.FloatTensor, torch.FloatTensor],
        torch.FloatTensor,
    ],
):
    """A stateful module for the TransR interaction function.

    .. seealso:: :func:`pykeen.nn.functional.transr_interaction`
    """

    relation_shape = ("e", "de")
    func = pkf.transr_interaction

    def __init__(self, p: int, power_norm: bool = True):
        super().__init__(p=p, power_norm=power_norm)

    @staticmethod
    def _prepare_hrt_for_functional(
        h: HeadRepresentation,
        r: RelationRepresentation,
        t: TailRepresentation,
    ) -> MutableMapping[str, torch.FloatTensor]:  # noqa: D102
        return dict(h=h, r=r[0], t=t, m_r=r[1])


class RotatEInteraction(FunctionalInteraction[FloatTensor, FloatTensor, FloatTensor]):
    """A module wrapper for the stateless RotatE interaction function.

    .. seealso:: :func:`pykeen.nn.functional.rotate_interaction`
    """

    func = pkf.rotate_interaction


class HolEInteraction(FunctionalInteraction[FloatTensor, FloatTensor, FloatTensor]):
    """A module wrapper for the stateless HolE interaction function.

    .. seealso:: :func:`pykeen.nn.functional.hole_interaction`
    """

    func = pkf.hole_interaction


class ProjEInteraction(FunctionalInteraction[FloatTensor, FloatTensor, FloatTensor]):
    """A stateful module for the ProjE interaction function.

    .. seealso:: :func:`pykeen.nn.functional.proje_interaction`
    """

    func = pkf.proje_interaction

    def __init__(
        self,
        embedding_dim: int = 50,
        inner_non_linearity: Optional[nn.Module] = None,
    ):
        super().__init__()

        # Global entity projection
        self.d_e = nn.Parameter(torch.empty(embedding_dim), requires_grad=True)

        # Global relation projection
        self.d_r = nn.Parameter(torch.empty(embedding_dim), requires_grad=True)

        # Global combination bias
        self.b_c = nn.Parameter(torch.empty(embedding_dim), requires_grad=True)

        # Global combination bias
        self.b_p = nn.Parameter(torch.empty(1), requires_grad=True)

        if inner_non_linearity is None:
            inner_non_linearity = nn.Tanh()
        self.inner_non_linearity = inner_non_linearity

    def reset_parameters(self):  # noqa: D102
        embedding_dim = self.d_e.shape[0]
        bound = math.sqrt(6) / embedding_dim
        for p in self.parameters():
            nn.init.uniform_(p, a=-bound, b=bound)

    def _prepare_state_for_functional(self) -> MutableMapping[str, Any]:
        return dict(d_e=self.d_e, d_r=self.d_r, b_c=self.b_c, b_p=self.b_p, activation=self.inner_non_linearity)


class RESCALInteraction(FunctionalInteraction[FloatTensor, FloatTensor, FloatTensor]):
    """A module wrapper for the stateless RESCAL interaction function.

    .. seealso:: :func:`pykeen.nn.functional.rescal_interaction`
    """

    relation_shape = ("dd",)
    func = pkf.rescal_interaction


class StructuredEmbeddingInteraction(
    NormBasedInteraction[
        torch.FloatTensor,
        Tuple[torch.FloatTensor, torch.FloatTensor],
        torch.FloatTensor,
    ],
):
    """A stateful module for the Structured Embedding (SE) interaction function.

    .. seealso:: :func:`pykeen.nn.functional.structured_embedding_interaction`
    """

    relation_shape = ("dd", "dd")
    func = pkf.structured_embedding_interaction

    @staticmethod
    def _prepare_hrt_for_functional(
        h: HeadRepresentation,
        r: RelationRepresentation,
        t: TailRepresentation,
    ) -> MutableMapping[str, torch.FloatTensor]:  # noqa: D102
        return dict(h=h, t=t, r_h=r[0], r_t=r[1])


class TuckerInteraction(FunctionalInteraction[FloatTensor, FloatTensor, FloatTensor]):
    """A stateful module for the stateless Tucker interaction function.

    .. seealso:: :func:`pykeen.nn.functional.tucker_interaction`
    """

    func = pkf.tucker_interaction

    def __init__(
        self,
        embedding_dim: int = 200,
        relation_dim: Optional[int] = None,
        head_dropout: float = 0.3,
        relation_dropout: float = 0.4,
        head_relation_dropout: float = 0.5,
        apply_batch_normalization: bool = True,
    ):
        """Initialize the Tucker interaction function.

        :param embedding_dim:
            The entity embedding dimension.
        :param relation_dim:
            The relation embedding dimension.
        :param head_dropout:
            The dropout rate applied to the head representations.
        :param relation_dropout:
            The dropout rate applied to the relation representations.
        :param head_relation_dropout:
            The dropout rate applied to the combined head and relation representations.
        :param apply_batch_normalization:
            Whether to use batch normalization on head representations and the combination of head and relation.
        """
        super().__init__()

        if relation_dim is None:
            relation_dim = embedding_dim

        # Core tensor
        # Note: we use a different dimension permutation as in the official implementation to match the paper.
        self.core_tensor = nn.Parameter(
            torch.empty(embedding_dim, relation_dim, embedding_dim),
            requires_grad=True,
        )

        # Dropout
        self.head_dropout = nn.Dropout(head_dropout)
        self.relation_dropout = nn.Dropout(relation_dropout)
        self.head_relation_dropout = nn.Dropout(head_relation_dropout)

        if apply_batch_normalization:
            self.head_batch_norm = nn.BatchNorm1d(embedding_dim)
            self.head_relation_batch_norm = nn.BatchNorm1d(embedding_dim)
        else:
            self.head_batch_norm = self.head_relation_batch_norm = None

    def reset_parameters(self):  # noqa:D102
        # Initialize core tensor, cf. https://github.com/ibalazevic/TuckER/blob/master/model.py#L12
        nn.init.uniform_(self.core_tensor, -1.0, 1.0)
        # batch norm gets reset automatically, since it defines reset_parameters

    def _prepare_state_for_functional(self) -> MutableMapping[str, Any]:
        return dict(
            core_tensor=self.core_tensor,
            do_h=self.head_dropout,
            do_r=self.relation_dropout,
            do_hr=self.head_relation_dropout,
            bn_h=self.head_batch_norm,
            bn_hr=self.head_relation_batch_norm,
        )


class UnstructuredModelInteraction(
    NormBasedInteraction[torch.FloatTensor, None, torch.FloatTensor],
):
    """A stateful module for the UnstructuredModel interaction function.

    .. seealso:: :func:`pykeen.nn.functional.unstructured_model_interaction`
    """

    # shapes
    relation_shape: Sequence[str] = tuple()

    func = pkf.unstructured_model_interaction

    def __init__(self, p: int, power_norm: bool = True):
        super().__init__(p=p, power_norm=power_norm)

    @staticmethod
    def _prepare_hrt_for_functional(
        h: HeadRepresentation,
        r: RelationRepresentation,
        t: TailRepresentation,
    ) -> MutableMapping[str, torch.FloatTensor]:  # noqa: D102
        return dict(h=h, t=t)


class TorusEInteraction(NormBasedInteraction[torch.FloatTensor, torch.FloatTensor, torch.FloatTensor]):
    """A stateful module for the TorusE interaction function.

    .. seealso:: :func:`pykeen.nn.functional.toruse_interaction`
    """

    func = pkf.toruse_interaction

    def __init__(self, p: int = 2, power_norm: bool = False):
        super().__init__(p=p, power_norm=power_norm)


class TransDInteraction(
    NormBasedInteraction[
        Tuple[torch.FloatTensor, torch.FloatTensor],
        Tuple[torch.FloatTensor, torch.FloatTensor],
        Tuple[torch.FloatTensor, torch.FloatTensor],
    ],
):
    """A stateful module for the TransD interaction function.

    .. seealso:: :func:`pykeen.nn.functional.transd_interaction`
    """

    entity_shape = ("d", "d")
    relation_shape = ("e", "e")
    func = pkf.transd_interaction

    def __init__(self, p: int = 2, power_norm: bool = True):
        super().__init__(p=p, power_norm=power_norm)

    @staticmethod
    def _prepare_hrt_for_functional(
        h: Tuple[torch.FloatTensor, torch.FloatTensor],
        r: Tuple[torch.FloatTensor, torch.FloatTensor],
        t: Tuple[torch.FloatTensor, torch.FloatTensor],
    ) -> MutableMapping[str, torch.FloatTensor]:  # noqa: D102
        h, h_p = h
        r, r_p = r
        t, t_p = t
        return dict(h=h, r=r, t=t, h_p=h_p, r_p=r_p, t_p=t_p)


class NTNInteraction(
    FunctionalInteraction[
        torch.FloatTensor,
        Tuple[torch.FloatTensor, torch.FloatTensor, torch.FloatTensor, torch.FloatTensor, torch.FloatTensor],
        torch.FloatTensor,
    ],
):
    """A stateful module for the NTN interaction function.

    .. seealso:: :func:`pykeen.nn.functional.ntn_interaction`
    """

    relation_shape = ("kdd", "kd", "kd", "k", "k")
    func = pkf.ntn_interaction

    def __init__(
        self,
        activation: HintOrType[nn.Module] = None,
        activation_kwargs: Optional[Mapping[str, Any]] = None,
    ):
        """Initialize NTN with the given non-linear activation function.

        :param activation: A non-linear activation function. Defaults to the hyperbolic
            tangent :class:`torch.nn.Tanh` if none, otherwise uses the :data:`pykeen.utils.activation_resolver`
            for lookup.
        :param activation_kwargs: If the ``activation`` is passed as a class, these keyword arguments
            are used during its instantiation.
        """
        super().__init__()
        if activation is None:
            self.non_linearity = nn.Tanh()
        else:
            self.non_linearity = activation_resolver.make(activation, activation_kwargs)

    @staticmethod
    def _prepare_hrt_for_functional(
        h: torch.FloatTensor,
        r: Tuple[torch.FloatTensor, torch.FloatTensor, torch.FloatTensor, torch.FloatTensor, torch.FloatTensor],
        t: torch.FloatTensor,
    ) -> MutableMapping[str, torch.FloatTensor]:  # noqa: D102
        w, vh, vt, b, u = r
        return dict(h=h, t=t, w=w, b=b, u=u, vh=vh, vt=vt)

    def _prepare_state_for_functional(self) -> MutableMapping[str, Any]:  # noqa: D102
        return dict(activation=self.non_linearity)


class KG2EInteraction(
    FunctionalInteraction[
        Tuple[torch.FloatTensor, torch.FloatTensor],
        Tuple[torch.FloatTensor, torch.FloatTensor],
        Tuple[torch.FloatTensor, torch.FloatTensor],
    ],
):
    """A stateful module for the KG2E interaction function.

    .. seealso:: :func:`pykeen.nn.functional.kg2e_interaction`
    """

    entity_shape = ("d", "d")
    relation_shape = ("d", "d")
    similarity: str
    exact: bool
    func = pkf.kg2e_interaction

    def __init__(self, similarity: Optional[str] = None, exact: bool = True):
        super().__init__()
        if similarity is None:
            similarity = "KL"
        self.similarity = similarity
        self.exact = exact

    @staticmethod
    def _prepare_hrt_for_functional(
        h: Tuple[torch.FloatTensor, torch.FloatTensor],
        r: Tuple[torch.FloatTensor, torch.FloatTensor],
        t: Tuple[torch.FloatTensor, torch.FloatTensor],
    ) -> MutableMapping[str, torch.FloatTensor]:
        h_mean, h_var = h
        r_mean, r_var = r
        t_mean, t_var = t
        return dict(
            h_mean=h_mean,
            h_var=h_var,
            r_mean=r_mean,
            r_var=r_var,
            t_mean=t_mean,
            t_var=t_var,
        )

    def _prepare_state_for_functional(self) -> MutableMapping[str, Any]:
        return dict(
            similarity=self.similarity,
            exact=self.exact,
        )


class TransHInteraction(NormBasedInteraction[FloatTensor, Tuple[FloatTensor, FloatTensor], FloatTensor]):
    """A stateful module for the TransH interaction function.

    .. seealso:: :func:`pykeen.nn.functional.transh_interaction`
    """

    relation_shape = ("d", "d")
    func = pkf.transh_interaction

    @staticmethod
    def _prepare_hrt_for_functional(
        h: HeadRepresentation,
        r: RelationRepresentation,
        t: TailRepresentation,
    ) -> MutableMapping[str, torch.FloatTensor]:  # noqa: D102
        return dict(h=h, w_r=r[0], d_r=r[1], t=t)


class MuREInteraction(
    NormBasedInteraction[
        Tuple[FloatTensor, FloatTensor, FloatTensor],
        Tuple[FloatTensor, FloatTensor],
        Tuple[FloatTensor, FloatTensor, FloatTensor],
    ],
):
    """A stateful module for the MuRE interaction function from [balazevic2019b]_.

    .. seealso:: :func:`pykeen.nn.functional.mure_interaction`
    """

    # there are separate biases for entities in head and tail position
    entity_shape = ("d", "", "")
    relation_shape = ("d", "d")
    func = pkf.mure_interaction

    @staticmethod
    def _prepare_hrt_for_functional(
        h: Tuple[FloatTensor, FloatTensor, FloatTensor],
        r: Tuple[FloatTensor, FloatTensor],
        t: Tuple[FloatTensor, FloatTensor, FloatTensor],
    ) -> MutableMapping[str, torch.FloatTensor]:  # noqa: D102
        h, b_h, _ = h
        t, _, b_t = t
        r_vec, r_mat = r
        return dict(h=h, b_h=b_h, r_vec=r_vec, r_mat=r_mat, t=t, b_t=b_t)


class SimplEInteraction(
    FunctionalInteraction[
        Tuple[torch.FloatTensor, torch.FloatTensor],
        Tuple[torch.FloatTensor, torch.FloatTensor],
        Tuple[torch.FloatTensor, torch.FloatTensor],
    ],
):
    """A module wrapper for the SimplE interaction function.

    .. seealso:: :func:`pykeen.nn.functional.simple_interaction`
    """

    func = pkf.simple_interaction
    entity_shape = ("d", "d")
    relation_shape = ("d", "d")

    def __init__(self, clamp_score: Union[None, float, Tuple[float, float]] = None):
        super().__init__()
        if isinstance(clamp_score, float):
            clamp_score = (-clamp_score, clamp_score)
        self.clamp_score = clamp_score

    def _prepare_state_for_functional(self) -> MutableMapping[str, Any]:  # noqa: D102
        return dict(clamp=self.clamp_score)

    @staticmethod
    def _prepare_hrt_for_functional(
        h: HeadRepresentation,
        r: RelationRepresentation,
        t: TailRepresentation,
    ) -> MutableMapping[str, torch.FloatTensor]:  # noqa: D102
        return dict(h=h[0], h_inv=h[1], r=r[0], r_inv=r[1], t=t[0], t_inv=t[1])


class PairREInteraction(NormBasedInteraction[FloatTensor, Tuple[FloatTensor, FloatTensor], FloatTensor]):
    """A stateful module for the PairRE interaction function.

    .. seealso:: :func:`pykeen.nn.functional.pair_re_interaction`
    """

    relation_shape = ("d", "d")
    func = pkf.pair_re_interaction

    @staticmethod
    def _prepare_hrt_for_functional(
        h: HeadRepresentation,
        r: RelationRepresentation,
        t: TailRepresentation,
    ) -> MutableMapping[str, torch.FloatTensor]:  # noqa: D102
        return dict(h=h, r_h=r[0], r_t=r[1], t=t)


class QuatEInteraction(
    FunctionalInteraction[
        torch.FloatTensor,
        torch.FloatTensor,
        torch.FloatTensor,
    ],
):
    """A module wrapper for the QuatE interaction function.

    .. seealso:: :func:`pykeen.nn.functional.quat_e_interaction`
    """

    func = pkf.quat_e_interaction


class MonotonicAffineTransformationInteraction(
    Interaction[
        HeadRepresentation,
        RelationRepresentation,
        TailRepresentation,
    ],
):
    r"""
    An adapter of interaction functions which adds a scalar (trainable) monotonic affine transformation of the score.

    .. math ::
        score(h, r, t) = \alpha \cdot score'(h, r, t) + \beta

    This adapter is useful for losses such as BCE, where there is a fixed decision threshold, or margin-based losses,
    where the margin is not be treated as hyper-parameter, but rather a trainable parameter. This is particularly
    useful, if the value range of the score function is not known in advance, and thus choosing an appropriate margin
    becomes difficult.

    Monotonicity is required to preserve the ordering of the original scoring function, and thus ensures that more
    plausible triples are still more plausible after the transformation.

    For example, we can add a bias to a distance-based interaction function to enable positive values:

    >>> base = TransEInteraction(p=2)
    >>> interaction = MonotonicAffineTransformationInteraction(base=base, trainable_bias=True, trainable_scale=False)

    When combined with BCE loss, we can geometrically think about predicting a (soft) sphere at :math:`h + r` with
    radius equal to the bias of the transformation. When we add a trainable scale, the model can control the "softness"
    of the decision boundary itself.
    """

    def __init__(
        self,
        base: Interaction[HeadRepresentation, RelationRepresentation, TailRepresentation],
        initial_bias: float = 0.0,
        trainable_bias: bool = True,
        initial_scale: float = 1.0,
        trainable_scale: bool = True,
    ):
        """
        Initialize the interaction.

        :param base:
            The base interaction.
        :param initial_bias:
            The initial value for the bias.
        :param trainable_bias:
            Whether the bias should be trainable.
        :param initial_scale: >0
            The initial value for the scale. Must be strictly positive.
        :param trainable_scale:
            Whether the scale should be trainable.
        """
        super().__init__()

        # the base interaction
        self.base = base
        # forward entity/relation shapes
        self.entity_shape = base.entity_shape
        self.relation_shape = base.relation_shape
        self.tail_entity_shape = base.tail_entity_shape

        # The parameters of the affine transformation: bias
        self.bias = nn.Parameter(torch.empty(size=tuple()), requires_grad=trainable_bias)
        self.initial_bias = torch.as_tensor(data=[initial_bias], dtype=torch.get_default_dtype())

        # scale. We model this as log(scale) to ensure scale > 0, and thus monotonicity
        self.log_scale = nn.Parameter(torch.empty(size=tuple()), requires_grad=trainable_scale)
        self.initial_log_scale = torch.as_tensor(data=[math.log(initial_scale)], dtype=torch.get_default_dtype())

    def reset_parameters(self):  # noqa: D102
        self.bias.data = self.initial_bias.to(device=self.bias.device)
        self.log_scale.data = self.initial_log_scale.to(device=self.bias.device)

    def forward(
        self,
        h: HeadRepresentation,
        r: RelationRepresentation,
        t: TailRepresentation,
    ) -> torch.FloatTensor:  # noqa: D102
        return self.log_scale.exp() * self.base(h=h, r=r, t=t) + self.bias


class CrossEInteraction(FunctionalInteraction[FloatTensor, Tuple[FloatTensor, FloatTensor], FloatTensor]):
    """A module wrapper for the CrossE interaction function.

    .. seealso:: :func:`pykeen.nn.functional.cross_e_interaction`
    """

    func = pkf.cross_e_interaction
    relation_shape = ("d", "d")

    def __init__(
        self,
        embedding_dim: int = 50,
        combination_activation: HintOrType[nn.Module] = nn.Tanh,
        combination_activation_kwargs: Optional[Mapping[str, Any]] = None,
        combination_dropout: Optional[float] = 0.5,
    ):
        """
        Instantiate the interaction module.

        :param embedding_dim:
            The embedding dimension.
        :param combination_activation:
            The combination activation function.
        :param combination_activation_kwargs:
            Additional keyword-based arguments passed to the constructor of the combination activation function (if
            not already instantiated).
        :param combination_dropout:
            An optional dropout applied to the combination.
        """
        super().__init__()
        self.combination_activation = activation_resolver.make(
            combination_activation,
            pos_kwargs=combination_activation_kwargs,
        )
        self.combination_bias = nn.Parameter(data=torch.zeros(1, 1, 1, 1, embedding_dim))
        self.combination_dropout = nn.Dropout(combination_dropout) if combination_dropout else None

    def _prepare_state_for_functional(self) -> MutableMapping[str, Any]:  # noqa: D102
        return dict(
            bias=self.combination_bias,
            activation=self.combination_activation,
            dropout=self.combination_dropout,
        )

    @staticmethod
    def _prepare_hrt_for_functional(
        h: FloatTensor,
        r: Tuple[FloatTensor, FloatTensor],
        t: FloatTensor,
    ) -> MutableMapping[str, torch.FloatTensor]:  # noqa: D102
        r, c_r = r
        return dict(h=h, r=r, c_r=c_r, t=t)


class BoxEInteraction(
    NormBasedInteraction[
        Tuple[FloatTensor, FloatTensor],
        Tuple[FloatTensor, FloatTensor, FloatTensor, FloatTensor, FloatTensor, FloatTensor],
        Tuple[FloatTensor, FloatTensor],
    ]
):
    """An implementation of the BoxE interaction from [abboud2020]_."""

    func = pkf.boxe_interaction

    relation_shape = ("d", "d", "s", "d", "d", "s")  # Boxes are 2xd (size) each, x 2 sets of boxes: head and tail
    entity_shape = ("d", "d")  # Base position and bump

    def __init__(self, tanh_map: bool = True, p: int = 2, power_norm: bool = False):
        r"""
        Instantiate the interaction module.

        :param tanh_map:
            Should the hyperbolic tangent be applied to all representations prior to model scoring?
        :param p:
            the order of the norm
        :param power_norm:
            whether to use the p-th power of the norm instead
        """
        super().__init__(p=p, power_norm=power_norm)
        self.tanh_map = tanh_map

    @staticmethod
    def _prepare_hrt_for_functional(
        h: Tuple[FloatTensor, FloatTensor],
        r: Tuple[FloatTensor, FloatTensor, FloatTensor, FloatTensor, FloatTensor, FloatTensor],
        t: Tuple[FloatTensor, FloatTensor],
    ) -> MutableMapping[str, torch.FloatTensor]:  # noqa:D102
        rh_base, rh_delta, rh_size, rt_base, rt_delta, rt_size = r
        h_pos, h_bump = h
        t_pos, t_bump = t
        return dict(
            # head position and bump
            h_pos=h_pos,
            h_bump=h_bump,
            # relation box: head
            rh_base=rh_base,
            rh_delta=rh_delta,
            rh_size=rh_size,
            # relation box: tail
            rt_base=rt_base,
            rt_delta=rt_delta,
            rt_size=rt_size,
            # tail position and bump
            t_pos=t_pos,
            t_bump=t_bump,
        )

    def _prepare_state_for_functional(self) -> MutableMapping[str, Any]:  # noqa: D102
        state = super()._prepare_state_for_functional()
        state["tanh_map"] = self.tanh_map
        return state


class CPInteraction(FunctionalInteraction[FloatTensor, FloatTensor, FloatTensor]):
    """
    An implementation of the CP interaction as described [lacroix2018]_ (originally from [hitchcock1927]_).

    .. note ::
        For $k=1$, this interaction is the same as DistMult (but consider the node below).

    .. note ::
        For equivalence to CP, entities should have different representations for head & tail role. This is different
        to DistMult.
    """

    func = pkf.cp_interaction
    entity_shape = ("kd",)
    relation_shape = ("kd",)


<<<<<<< HEAD
class TransformerInteraction(FunctionalInteraction[torch.FloatTensor, torch.FloatTensor, torch.FloatTensor]):
    """Transformer-based interaction, as described in [galkin2020]_."""

    func = pkf.transformer_interaction

    def __init__(
        self,
        input_dim: int = 512,
        num_layers: int = 2,
        num_heads: int = 8,
        dropout: float = 0.1,
        dim_feedforward: int = 2048,
    ):
        """
        Initialize the module.

        :param input_dim: >0
            the input dimension
        :param num_layers: >0
            the number of Transformer layers, cf. :class:`nn.TransformerEncoder`.
        :param num_heads: >0
            the number of self-attention heads inside each transformer encoder layer,
            cf. :class:`nn.TransformerEncoderLayer`
        :param dropout:
            the dropout rate on each transformer encoder layer, cf. :class:`nn.TransformerEncoderLayer`
        :param dim_feedforward:
            the hidden dimension of the feed-forward layers of the transformer encoder layer,
            cf. :class:`nn.TransformerEncoderLayer`
        """
        super().__init__()
        self.transformer = nn.TransformerEncoder(
            encoder_layer=nn.TransformerEncoderLayer(
                d_model=input_dim,
                nhead=num_heads,
                dim_feedforward=dim_feedforward,
                dropout=dropout,
            ),
            num_layers=num_layers,
        )
        self.position_embeddings = nn.Parameter(torch.rand(2, input_dim))
        self.final = nn.Linear(input_dim, input_dim, bias=True)

    def _prepare_state_for_functional(self) -> MutableMapping[str, Any]:  # noqa: D102
        return dict(
            transformer=self.transformer,
            position_embeddings=self.position_embeddings,
            final=self.final,
=======
class TripleREInteraction(
    NormBasedInteraction[
        FloatTensor,
        Tuple[FloatTensor, FloatTensor, FloatTensor],
        FloatTensor,
    ]
):
    """A stateful module for the TripleRE interaction function.

    .. seealso:: :func:`pykeen.nn.functional.triple_re_interaction`
    """

    # r_head, r_mid, r_tail
    relation_shape = ("d", "d", "d")

    func = pkf.triple_re_interaction

    def __init__(self, u: Optional[float] = 1.0, p: int = 1, power_norm: bool = False):
        """
        Initialize the module.

        :param u:
            the relation factor offset. can be set to None to disable it.
        :param kwargs:
            additional keyword-based arguments passed to :class:`NormBasedInteraction`
        """
        super().__init__(p=p, power_norm=power_norm)
        self.u = u

    def _prepare_state_for_functional(self) -> MutableMapping[str, Any]:  # noqa: D102
        kwargs = super()._prepare_state_for_functional()
        kwargs["u"] = self.u
        return kwargs

    @staticmethod
    def _prepare_hrt_for_functional(
        h: FloatTensor,
        r: Tuple[FloatTensor, FloatTensor, FloatTensor],
        t: FloatTensor,
    ) -> MutableMapping[str, FloatTensor]:  # noqa: D102
        r_head, r_mid, r_tail = r
        return dict(
            h=h,
            r_head=r_head,
            r_mid=r_mid,
            r_tail=r_tail,
            t=t,
>>>>>>> 8466c5ba
        )


interaction_resolver = Resolver.from_subclasses(
    Interaction,  # type: ignore
    skip={NormBasedInteraction, FunctionalInteraction, MonotonicAffineTransformationInteraction},
    suffix=Interaction.__name__,
)<|MERGE_RESOLUTION|>--- conflicted
+++ resolved
@@ -74,11 +74,8 @@
     "TransFInteraction",
     "TransHInteraction",
     "TransRInteraction",
-<<<<<<< HEAD
     "TransformerInteraction",
-=======
     "TripleREInteraction",
->>>>>>> 8466c5ba
     "TuckerInteraction",
     "UnstructuredModelInteraction",
 ]
@@ -1549,7 +1546,6 @@
     relation_shape = ("kd",)
 
 
-<<<<<<< HEAD
 class TransformerInteraction(FunctionalInteraction[torch.FloatTensor, torch.FloatTensor, torch.FloatTensor]):
     """Transformer-based interaction, as described in [galkin2020]_."""
 
@@ -1597,7 +1593,9 @@
             transformer=self.transformer,
             position_embeddings=self.position_embeddings,
             final=self.final,
-=======
+        )
+
+
 class TripleREInteraction(
     NormBasedInteraction[
         FloatTensor,
@@ -1645,7 +1643,6 @@
             r_mid=r_mid,
             r_tail=r_tail,
             t=t,
->>>>>>> 8466c5ba
         )
 
 

"""Stateful interaction functions."""

from __future__ import annotations

import dataclasses
import itertools as itt
import logging
import math
from abc import ABC, abstractmethod
from collections import Counter
from collections.abc import Collection, Iterable, Mapping, MutableMapping, Sequence
from operator import itemgetter
from typing import (
    Any,
    Callable,
    ClassVar,
    Generic,
    cast,
)

import more_itertools
import numpy
import torch
from class_resolver import ClassResolver, Hint, OptionalKwargs, ResolverKey, update_docstring_with_resolver_keys
from class_resolver.contrib.torch import activation_resolver
from docdata import parse_docdata
from torch import nn
from torch.nn.init import xavier_normal_
from typing_extensions import Self

from . import functional as pkf
from .algebra import quaterion_multiplication_table
from .compute_kernel import batched_dot
from .init import initializer_resolver
from ..metrics.utils import ValueRange
from ..typing import (
    FloatTensor,
    HeadRepresentation,
    HintOrType,
    Initializer,
    RelationRepresentation,
    Representation,
    Sign,
    TailRepresentation,
)
from ..utils import (
    add_cudnn_error_hint,
    at_least_eps,
    einsum,
    ensure_complex,
    ensure_tuple,
    estimate_cost_of_sequence,
    make_ones_like,
    negative_norm,
<<<<<<< HEAD
    tensor_sum,
=======
    tensor_product,
>>>>>>> fe4073c8
    unpack_singletons,
    upgrade_to_sequence,
)

# TODO: split file into multiple smaller ones?

__all__ = [
    "interaction_resolver",
    # Base Classes
    "Interaction",
    "FunctionalInteraction",
    "NormBasedInteraction",
    # Adapter classes
    "MonotonicAffineTransformationInteraction",
    # Concrete Classes
    "AutoSFInteraction",
    "BoxEInteraction",
    "ComplExInteraction",
    "ConvEInteraction",
    "ConvKBInteraction",
    "CPInteraction",
    "CrossEInteraction",
    "DistMAInteraction",
    "DistMultInteraction",
    "ERMLPEInteraction",
    "ERMLPInteraction",
    "HolEInteraction",
    "KG2EInteraction",
    "LineaREInteraction",
    "MultiLinearTuckerInteraction",
    "MuREInteraction",
    "NTNInteraction",
    "PairREInteraction",
    "ProjEInteraction",
    "QuatEInteraction",
    "RESCALInteraction",
    "RotatEInteraction",
    "SEInteraction",
    "SimplEInteraction",
    "TorusEInteraction",
    "TransDInteraction",
    "TransEInteraction",
    "TransFInteraction",
    "TransformerInteraction",
    "TransHInteraction",
    "TransRInteraction",
    "TripleREInteraction",
    "TuckerInteraction",
    "UMInteraction",
]

logger = logging.getLogger(__name__)


def parallel_slice_batches(
    *representations: Representation,
    split_size: int,
    dim: int,
) -> Iterable[Sequence[Representation]]:
    """
    Slice representations along the given dimension.

    :param representations:
        the representations to slice
    :param split_size:
        the slice size
    :param dim:
        the dimension along which to slice

    :yields: batches of sliced representations
    """
    # normalize input
    rs: Sequence[Sequence[FloatTensor]] = ensure_tuple(*representations)
    # get number of head/relation/tail representations
    length = list(map(len, rs))
    splits = numpy.cumsum([0] + length)
    # flatten list
    rsl: Sequence[FloatTensor] = sum(map(list, rs), [])
    # split tensors
    parts = [r.split(split_size, dim=dim) for r in rsl]
    # broadcasting
    n_parts = max(map(len, parts))
    parts = [r_parts if len(r_parts) == n_parts else r_parts * n_parts for r_parts in parts]
    # yield batches
    for batch in zip(*parts):
        # complex typing
        yield unpack_singletons(*(batch[start:stop] for start, stop in zip(splits, splits[1:])))  # type: ignore


def parallel_unsqueeze(x: Representation, dim: int) -> Representation:
    """Unsqueeze all representations along the given dimension."""
    xs: Sequence[FloatTensor] = upgrade_to_sequence(x)
    xs = [xx.unsqueeze(dim=dim) for xx in xs]
    return xs[0] if len(xs) == 1 else xs


class Interaction(nn.Module, Generic[HeadRepresentation, RelationRepresentation, TailRepresentation], ABC):
    """Base class for interaction functions."""

    #: The symbolic shapes for entity representations
    entity_shape: Sequence[str] = ("d",)

    #: The symbolic shapes for entity representations for tail entities, if different.
    #: Otherwise, the entity_shape is used for head & tail entities
    _tail_entity_shape: Sequence[str] | None = None

    #: The symbolic shapes for relation representations
    relation_shape: Sequence[str] = ("d",)

    # if the interaction function's head parameter should only receive a subset of entity representations
    _head_indices: Sequence[int] | None = None

    # if the interaction function's tail parameter should only receive a subset of entity representations
    _tail_indices: Sequence[int] | None = None

    #: the interaction's value range (for unrestricted input)
    value_range: ClassVar[ValueRange] = ValueRange()

    # TODO: annotate modelling capabilities? cf., e.g., https://arxiv.org/abs/1902.10197, Table 2
    # TODO: annotate properties, e.g., symmetry, and use them for testing?
    # TODO: annotate complexity?
    #: whether the interaction is defined on complex input
    is_complex: ClassVar[bool] = False

    @property
    def tail_entity_shape(self) -> Sequence[str]:
        """Return the symbolic shape for tail entity representations."""
        if self._tail_entity_shape is None:
            return self.entity_shape
        return self._tail_entity_shape

    def head_indices(self) -> Sequence[int]:
        """Return the entity representation indices used for the head representations."""
        if self._head_indices is None:
            return list(range(len(self.entity_shape)))
        return self._head_indices

    def tail_indices(self) -> Sequence[int]:
        """Return the entity representation indices used for the tail representations."""
        if self._tail_indices is None:
            return list(range(len(self.tail_entity_shape)))
        return self._tail_indices

    def full_entity_shapes(self) -> Sequence[str]:
        """Return all entity shapes (head & tail)."""
        shapes: list[str | None] = [None] * (max(itt.chain(self.head_indices(), self.tail_indices())) + 1)
        for hi, hs in zip(self.head_indices(), self.entity_shape):
            shapes[hi] = hs
        for ti, ts in zip(self.tail_indices(), self.tail_entity_shape):
            if shapes[ti] is not None and ts != shapes[ti]:
                raise ValueError("Shape conflict.")
            shapes[ti] = ts
        if None in shapes:
            raise AssertionError("Unused shape.")
        return cast(list[str], shapes)

    @classmethod
    def get_dimensions(cls) -> set[str]:
        """Get all of the relevant dimension keys.

        This draws from :data:`Interaction.entity_shape`, :data:`Interaction.relation_shape`, and in the case of
        :class:`ConvEInteraction`, the :data:`Interaction.tail_entity_shape`.

        :returns: a set of strings representting the dimension keys.
        """
        # TODO: cannot cover dynamic shapes, e.g., AutoSF
        return set(itt.chain(cls.entity_shape, cls._tail_entity_shape or set(), cls.relation_shape))

    @abstractmethod
    def forward(
        self,
        h: HeadRepresentation,
        r: RelationRepresentation,
        t: TailRepresentation,
    ) -> FloatTensor:
        """Compute broadcasted triple scores given broadcasted representations for head, relation and tails.

        In general, each interaction function (class) expects a certain format for each of head, relation and
        tail representations. This format is composed of the *number* and the shape of the representations.

        Many simple interaction functions such as :class:`~pykeen.nn.modules.TransEInteraction`
        operate on a single representation, however there are also interactions such as
        :class:`~pykeen.nn.modules.TransDInteraction`, which requires two representations for each slot, or
        :class:`~pykeen.nn.modules.PairREInteraction`, which requires two relation representations, but only a single
        representation for head and tail entity respectively.

        Each individual representation has a *shape*. This can be a simple $d$-dimensional vector, but also comprise
        matrices, or even high-order tensors.

        This method supports the general batched calculation, i.e., each of the representations can have a
        preceding batch dimensions. Those batch dimensions do not necessarily need to be exactly the same, but they
        need to be broadcastable. A good explanation of broadcasting rules can be found in
        `NumPy's documentation <https://numpy.org/doc/stable/user/basics.broadcasting.html>`_.

        .. seealso::
            - :ref:`representations` for an overview about different ways how to obtain individual representations.

        :param h: shape: ``(*batch_dims, *dims)``
            The head representations.

        :param r: shape: ``(*batch_dims, *dims)``
            The relation representations.

        :param t: shape: ``(*batch_dims, *dims)``
            The tail representations.

        :return: shape: batch_dims
            The scores.
        """

    def score(
        self,
        h: HeadRepresentation,
        r: RelationRepresentation,
        t: TailRepresentation,
        slice_size: int | None = None,
        slice_dim: int = 1,
    ) -> FloatTensor:
        """Compute broadcasted triple scores with optional slicing.

        .. note ::
            At most one of the slice sizes may be not None.

        .. todo::
            we could change that to slicing along multiple dimensions, if necessary

        :param h: shape: (`*batch_dims`, `*dims`)
            The head representations.
        :param r: shape: (`*batch_dims`, `*dims`)
            The relation representations.
        :param t: shape: (`*batch_dims`, `*dims`)
            The tail representations.
        :param slice_size:
            The slice size.
        :param slice_dim:
            The dimension along which to slice. From {0, ..., len(batch_dims)}

        :return: shape: batch_dims
            The scores.
        """
        if slice_size is None:
            return self(h=h, r=r, t=t)

        return torch.cat(
            [
                self(h=h_batch, r=r_batch, t=t_batch)
                for h_batch, r_batch, t_batch in parallel_slice_batches(h, r, t, split_size=slice_size, dim=slice_dim)
            ],
            dim=slice_dim,
        )

    def score_hrt(
        self,
        h: HeadRepresentation,
        r: RelationRepresentation,
        t: TailRepresentation,
    ) -> FloatTensor:
        """Score a batch of triples.

        :param h: shape: (batch_size, d_e)
            The head representations.
        :param r: shape: (batch_size, d_r)
            The relation representations.
        :param t: shape: (batch_size, d_e)
            The tail representations.

        :return: shape: (batch_size, 1)
            The scores.
        """
        return self.score(h=h, r=r, t=t).unsqueeze(dim=-1)

    def score_h(
        self,
        all_entities: HeadRepresentation,
        r: RelationRepresentation,
        t: TailRepresentation,
        slice_size: int | None = None,
    ) -> FloatTensor:
        """Score all head entities.

        :param all_entities: shape: (num_entities, d_e)
            The head representations.
        :param r: shape: (batch_size, d_r)
            The relation representations.
        :param t: shape: (batch_size, d_e)
            The tail representations.
        :param slice_size:
            The slice size.

        :return: shape: (batch_size, num_entities)
            The scores.
        """
        return self.score(
            h=parallel_unsqueeze(all_entities, dim=0),
            r=parallel_unsqueeze(r, dim=1),
            t=parallel_unsqueeze(t, dim=1),
            slice_size=slice_size,
        )

    def score_r(
        self,
        h: HeadRepresentation,
        all_relations: RelationRepresentation,
        t: TailRepresentation,
        slice_size: int | None = None,
    ) -> FloatTensor:
        """Score all relations.

        :param h: shape: (batch_size, d_e)
            The head representations.
        :param all_relations: shape: (num_relations, d_r)
            The relation representations.
        :param t: shape: (batch_size, d_e)
            The tail representations.
        :param slice_size:
            The slice size.

        :return: shape: (batch_size, num_entities)
            The scores.
        """
        return self.score(
            h=parallel_unsqueeze(h, dim=1),
            r=parallel_unsqueeze(all_relations, dim=0),
            t=parallel_unsqueeze(t, dim=1),
            slice_size=slice_size,
        )

    def score_t(
        self,
        h: HeadRepresentation,
        r: RelationRepresentation,
        all_entities: TailRepresentation,
        slice_size: int | None = None,
    ) -> FloatTensor:
        """Score all tail entities.

        :param h: shape: (batch_size, d_e)
            The head representations.
        :param r: shape: (batch_size, d_r)
            The relation representations.
        :param all_entities: shape: (num_entities, d_e)
            The tail representations.
        :param slice_size:
            The slice size.

        :return: shape: (batch_size, num_entities)
            The scores.
        """
        return self.score(
            h=parallel_unsqueeze(h, dim=1),
            r=parallel_unsqueeze(r, dim=1),
            t=parallel_unsqueeze(all_entities, dim=0),
            slice_size=slice_size,
        )

    def reset_parameters(self):
        """Reset parameters the interaction function may have."""
        for mod in self.modules():
            if mod is self:
                continue
            if hasattr(mod, "reset_parameters"):
                mod.reset_parameters()


class FunctionalInteraction(Interaction, Generic[HeadRepresentation, RelationRepresentation, TailRepresentation]):
    """Base class for interaction functions."""

    #: The functional interaction form
    func: Callable[..., FloatTensor]

    def forward(
        self,
        h: HeadRepresentation,
        r: RelationRepresentation,
        t: TailRepresentation,
    ) -> FloatTensor:
        """Compute broadcasted triple scores given broadcasted representations for head, relation and tails.

        :param h: shape: (`*batch_dims`, `*dims`)
            The head representations.
        :param r: shape: (`*batch_dims`, `*dims`)
            The relation representations.
        :param t: shape: (`*batch_dims`, `*dims`)
            The tail representations.

        :return: shape: batch_dims
            The scores.
        """
        return self.__class__.func(**self._prepare_for_functional(h=h, r=r, t=t))

    def _prepare_for_functional(
        self,
        h: HeadRepresentation,
        r: RelationRepresentation,
        t: TailRepresentation,
    ) -> Mapping[str, FloatTensor]:
        """Conversion utility to prepare the arguments for the functional form."""
        kwargs = self._prepare_hrt_for_functional(h=h, r=r, t=t)
        kwargs.update(self._prepare_state_for_functional())
        return kwargs

    # docstr-coverage: inherited
    @classmethod
    def _prepare_hrt_for_functional(
        cls,
        h: HeadRepresentation,
        r: RelationRepresentation,
        t: TailRepresentation,
    ) -> MutableMapping[str, FloatTensor]:  # noqa: D102
        """Conversion utility to prepare the h/r/t representations for the functional form."""
        # TODO: we only allow single-tensor representations here, but could easily generalize
        assert all(torch.is_tensor(x) for x in (h, r, t))
        if cls.is_complex:
            h, r, t = ensure_complex(h, r, t)
        return dict(h=h, r=r, t=t)

    def _prepare_state_for_functional(self) -> MutableMapping[str, Any]:
        """Conversion utility to prepare the state to be passed to the functional form."""
        return dict()


class NormBasedInteraction(
    FunctionalInteraction,
    Generic[HeadRepresentation, RelationRepresentation, TailRepresentation],
    ABC,
):
    """Norm-based interactions use a (powered) $p$-norm in their scoring function."""

    def __init__(self, p: int, power_norm: bool = False):
        """Initialize the norm-based interaction function.

        :param p:
            The norm used with :func:`torch.linalg.vector_norm`. Typically is 1 or 2.
        :param power_norm:
            Whether to use the p-th power of the $L_p$ norm. It has the advantage of being differentiable around 0,
            and numerically more stable.
        """
        super().__init__()
        self.p = p
        self.power_norm = power_norm

    # docstr-coverage: inherited
    def _prepare_state_for_functional(self) -> MutableMapping[str, Any]:  # noqa: D102
        return dict(p=self.p, power_norm=self.power_norm)


@parse_docdata
class TransEInteraction(NormBasedInteraction[FloatTensor, FloatTensor, FloatTensor]):
    """A stateful module for the TransE interaction function.

    .. seealso:: :func:`pykeen.nn.functional.transe_interaction`

    ---
    citation:
        author: Bordes
        year: 2013
        link: http://papers.nips.cc/paper/5071-translating-embeddings-for-modeling-multi-relational-data.pdf
    """

    func = pkf.transe_interaction


@parse_docdata
class TransFInteraction(FunctionalInteraction[FloatTensor, FloatTensor, FloatTensor]):
    """A stateless module for the TransF interaction function.

    .. seealso:: :func:`pykeen.nn.functional.transf_interaction`

    ---
    citation:
        author: Feng
        year: 2016
        link: https://www.aaai.org/ocs/index.php/KR/KR16/paper/view/12887
    """

    func = pkf.transf_interaction


@parse_docdata
class ComplExInteraction(FunctionalInteraction[FloatTensor, FloatTensor, FloatTensor]):
    r"""The ComplEx interaction proposed by [trouillon2016]_.

    ComplEx operates on complex-valued entity and relation representations, i.e.,
    $\textbf{e}_i, \textbf{r}_i \in \mathbb{C}^d$ and calculates the plausibility score via the Hadamard product:

    .. math::

        f(h,r,t) =  Re(\mathbf{e}_h\odot\mathbf{r}_r\odot\bar{\mathbf{e}}_t)

    Which expands to:

    .. math::

        f(h,r,t) = \left\langle Re(\mathbf{e}_h),Re(\mathbf{r}_r),Re(\mathbf{e}_t)\right\rangle
        + \left\langle Im(\mathbf{e}_h),Re(\mathbf{r}_r),Im(\mathbf{e}_t)\right\rangle
        + \left\langle Re(\mathbf{e}_h),Im(\mathbf{r}_r),Im(\mathbf{e}_t)\right\rangle
        - \left\langle Im(\mathbf{e}_h),Im(\mathbf{r}_r),Re(\mathbf{e}_t)\right\rangle

    where $Re(\textbf{x})$ and $Im(\textbf{x})$ denote the real and imaginary parts of the complex valued vector
    $\textbf{x}$. Because the Hadamard product is not commutative in the complex space, ComplEx can model
    anti-symmetric relations in contrast to DistMult.

    .. seealso ::

        Official implementation: https://github.com/ttrouill/complex/

    .. note::
        this method generally expects all tensors to be of complex datatype, i.e., `torch.is_complex(x)` to evaluate to
        `True`. However, for backwards compatibility and convenience in use, you can also pass real tensors whose shape
        is compliant with :func:`torch.view_as_complex`, cf. :func:`pykeen.utils.ensure_complex`.

    ---
    citation:
        arxiv: 1606.06357
        author: Trouillon
        github: ttrouill/complex
        link: https://arxiv.org/abs/1606.06357
        year: 2016
    """

    is_complex: ClassVar[bool] = True

    # TODO: update class docstring

    # TODO: give this a better name?
    @staticmethod
    def func(h: FloatTensor, r: FloatTensor, t: FloatTensor) -> FloatTensor:
        r"""Evaluate the interaction function.

        :param h: shape: (`*batch_dims`, dim)
            The complex head representations.
        :param r: shape: (`*batch_dims`, dim)
            The complex relation representations.
        :param t: shape: (`*batch_dims`, dim)
            The complex tail representations.

        :return: shape: batch_dims
            The scores.
        """
        return torch.real(einsum("...d, ...d, ...d -> ...", h, r, torch.conj(t)))


@dataclasses.dataclass
class ConvEResolvedImageShape:
    """The resolved shape of the ConvE 'image'."""

    dim: int
    width: int
    height: int
    channels: int

    @property
    def is_valid(self) -> bool:
        """Determine whether the given shape is a valid factorization of the embedding dimension."""
        return self.channels * self.width * self.height == self.dim

    @classmethod
    def make(cls, channels: int | None, dim: int | None, height: int | None, width: int | None) -> Self:
        """
        Automatically calculates missing dimensions for ConvE.

        The dimensions need to fulfil $channels * height * width = dim$.

        :param channels:
            the number of input channels
        :param dim:
            the embedding dimension
        :param height:
            the "image" height
        :param width:
            the "image" width

        :return:
            a resolve shape information.

        :raises ValueError:
            when the constraints cannot be satisfied.
        """
        if dim is None:
            if channels is None or width is None or height is None:
                raise ValueError(
                    f"When {dim=} none of the other dimensions may be None, "
                    f"but {channels=}, {width=}, and {height=}"
                )
            dim = channels * width * height

        # All are None -> try and make closest to square
        if channels is None and width is None and height is None:
            result_sqrt = math.floor(math.sqrt(dim))
            height = max(factor for factor in range(1, result_sqrt + 1) if dim % factor == 0)
            width = dim // height
            return cls(dim=dim, width=width, height=height, channels=1)

        # Only input channels is None
        if channels is None and width is not None and height is not None:
            return cls(dim=dim, width=width, height=height, channels=dim // (width * height))

        # Only width is None
        if channels is not None and width is None and height is not None:
            return cls(dim=dim, width=dim // (height * channels), height=height, channels=channels)

        # Only height is none
        if height is None and width is not None and channels is not None:
            return cls(dim=dim, width=width, height=dim // (width * channels), channels=channels)

        # Height and input_channels are None -> set input_channels to 1 and calculage height
        if channels is None and height is None and width is not None:
            return cls(dim=dim, width=width, height=dim // width, channels=1)

        # Width and input channels are None -> set input channels to 1 and calculate width
        if channels is None and height is not None and width is None:
            return cls(dim=dim, width=dim // height, height=height, channels=1)

        raise ValueError(f"Could not resolve {channels=}, {height=}, {width=} = {dim=}.")


@dataclasses.dataclass
class ConvEShapeInformation:
    """Resolved ConvE shape information."""

    #: the embedding dimension
    embedding_dim: int

    #: the number of input channels of the convolution
    input_channels: int

    #: the embedding "image" height
    image_height: int

    #: the embedding "image" width
    image_width: int

    #: the number of output channels of the convolution
    output_channels: int

    #: the convolution kernel height
    kernel_height: int

    #: the convolution kernel width
    kernel_width: int

    @property
    def num_in_features(self) -> int:
        """The number of input features to the linear layer."""
        return (
            self.output_channels
            * (2 * self.image_height - self.kernel_height + 1)
            * (self.image_width - self.kernel_width + 1)
        )

    @classmethod
    def make(
        cls,
        embedding_dim: int | None,
        image_width: int | None = None,
        image_height: int | None = None,
        input_channels: int | None = None,
        output_channels: int = 32,
        kernel_width: int = 3,
        kernel_height: int | None = None,
    ) -> Self:
        """Automatically calculates missing dimensions for ConvE.

        :param embedding_dim:
            The embedding dimension.
        :param image_width:
            The width of the embedding "image".
        :param image_height:
            The height of the embedding "image".
        :param input_channels:
            The number of input channels for the convolution.
        :param output_channels:
            The number of output channels for the convolution.
        :param kernel_width:
            The width of the convolution kernel.
        :param kernel_height:
            The height of the convolution kernel.

        :return: Fully resolve shapes.

        :raises ValueError:
            If no factorization could be found.
        """
        # resolve image shape
        logger.info(f"Resolving {input_channels} * {image_width} * {image_height} = {embedding_dim}.")
        # Store initial input for error message
        original = (input_channels, image_width, image_height)
        # infer open dimensions from the remainder
        image_shape = ConvEResolvedImageShape.make(
            dim=embedding_dim,
            height=image_height,
            width=image_width,
            channels=input_channels,
        )
        if not image_shape.is_valid:
            raise ValueError(f"Could not resolve {original} to a valid factorization of {embedding_dim}.")
        # resolve kernel size defaults
        kernel_height = kernel_height or kernel_width
        return cls(
            embedding_dim=image_shape.dim,
            input_channels=image_shape.channels,
            image_width=image_shape.width,
            image_height=image_shape.height,
            kernel_height=kernel_height,
            kernel_width=kernel_width,
            output_channels=output_channels,
        )


@parse_docdata
class ConvEInteraction(Interaction[FloatTensor, FloatTensor, tuple[FloatTensor, FloatTensor]]):
    r"""The stateful ConvE interaction function.

    ConvE is a CNN-based approach. For input representations $\mathbf{h}, \mathbf{r}, \mathbf{t} \in \mathbb{R}^d$,
    it first combines $\mathbf{h}$ and $\mathbf{r}$ into a matrix matrix $\mathbf{A} \in \mathbb{R}^{2 \times d}$,
    where the first row of $\mathbf{A}$ represents $\mathbf{h}$ and the second row represents $\mathbf{r}$.
    $\mathbf{A}$ is reshaped to a matrix $\mathbf{B} \in \mathbb{R}^{m \times n}$
    where the first $m/2$ half rows represent $\mathbf{h}$ and the remaining $m/2$ half rows represent $\mathbf{r}$.
    In the convolution layer, a set of *2-dimensional* convolutional filters
    $\Omega = \{\omega_i \mid \omega_i \in \mathbb{R}^{r \times c}\}$ are applied on $\mathbf{B}$
    that capture interactions between $\mathbf{h}$ and $\mathbf{r}$.
    The resulting feature maps are reshaped and concatenated in order to create a feature vector
    $\mathbf{v} \in \mathbb{R}^{|\Omega|rc}$.
    In the next step, $\mathbf{v}$ is mapped into the entity space using a linear transformation
    $\mathbf{W} \in \mathbb{R}^{|\Omega|rc \times d}$, that is $\mathbf{e}_{h,r} = \mathbf{v}^{T} \mathbf{W}$.
    The  score is then obtained by:

    .. math::

        f(\mathbf{h}, \mathbf{r}, \mathbf{t}) = \mathbf{e}_{h,r} \mathbf{t}

    Since the interaction model can be decomposed into
    $f(\mathbf{h}, \mathbf{r}, \mathbf{t}) = \left\langle f'(\mathbf{h}, \mathbf{r}), \mathbf{t} \right\rangle$
    the model is particularly designed to 1-N scoring, i.e. efficient computation of scores for
    $(h,r,t)$ for fixed $h,r$ and many different $t$.

    The default setting uses batch normalization. Batch normalization normalizes the output of the activation functions,
    in order to ensure that the weights of the NN don't become imbalanced and to speed up training.
    However, batch normalization is not the only way to achieve more robust and effective training [santurkar2018]_.
    Therefore, we added the flag ``apply_batch_normalization`` to turn batch normalization on/off (it's turned on as
    default).

    ---
    citation:
        author: Dettmers
        year: 2018
        link: https://www.aaai.org/ocs/index.php/AAAI/AAAI18/paper/view/17366
        github: TimDettmers/ConvE
        arxiv: 1707.01476
    """

    # vector & scalar offset
    _tail_entity_shape = ("d", "")

    #: The head-relation encoder operating on 2D "images"
    hr2d: nn.Module

    #: The head-relation encoder operating on the 1D flattened version
    hr1d: nn.Module

    def __init__(
        self,
        input_channels: int | None = None,
        output_channels: int = 32,
        embedding_height: int | None = None,
        embedding_width: int | None = None,
        kernel_width: int = 3,
        kernel_height: int | None = None,
        input_dropout: float = 0.2,
        feature_map_dropout: float = 0.2,
        output_dropout: float = 0.3,
        embedding_dim: int = 200,
        apply_batch_normalization: bool = True,
    ):
        """
        Initialize the interaction module.

        :param input_channels:
            the number of input channels for the convolution operation. Can be inferred from other parameters,
            cf. :func:`_calculate_missing_shape_information`.
        :param output_channels:
            the number of input channels for the convolution operation
        :param embedding_height:
            the height of the "image" after reshaping the concatenated head and relation embedding. Can be inferred
            from other parameters, cf. :func:`_calculate_missing_shape_information`.
        :param embedding_width:
            the width of the "image" after reshaping the concatenated head and relation embedding. Can be inferred
            from other parameters, cf. :func:`_calculate_missing_shape_information`.
        :param kernel_width:
            the width of the convolution kernel
        :param kernel_height:
            the height of the convolution kernel. Defaults to `kernel_width`
        :param input_dropout:
            the dropout applied *before* the convolution
        :param feature_map_dropout:
            the dropout applied *after* the convolution
        :param output_dropout:
            the dropout applied after the linear projection
        :param embedding_dim:
            the embedding dimension of entities and relations
        :param apply_batch_normalization:
            whether to apply batch normalization
        """
        super().__init__()

        # Parameter need to fulfil:
        #   input_channels * embedding_height * embedding_width = embedding_dim
        self.shape_info = ConvEShapeInformation.make(
            embedding_dim=embedding_dim,
            input_channels=input_channels,
            image_width=embedding_width,
            image_height=embedding_height,
            kernel_width=kernel_width,
            kernel_height=kernel_height,
            output_channels=output_channels,
        )

        # encoders
        # 1: 2D encoder: BN?, DO, Conv, BN?, Act, DO
        hr2d_layers = [
            nn.BatchNorm2d(self.shape_info.input_channels) if apply_batch_normalization else None,
            nn.Dropout(input_dropout),
            nn.Conv2d(
                in_channels=self.shape_info.input_channels,
                out_channels=self.shape_info.output_channels,
                kernel_size=(self.shape_info.kernel_height, self.shape_info.kernel_width),
                stride=1,
                padding=0,
                bias=True,
            ),
            nn.BatchNorm2d(self.shape_info.output_channels) if apply_batch_normalization else None,
            nn.ReLU(),
            nn.Dropout2d(feature_map_dropout),
        ]
        self.hr2d = nn.Sequential(*(layer for layer in hr2d_layers if layer is not None))

        # 2: 1D encoder: FC, DO, BN?, Act
        hr1d_layers = [
            nn.Linear(self.shape_info.num_in_features, self.shape_info.embedding_dim),
            nn.Dropout(output_dropout),
            nn.BatchNorm1d(self.shape_info.embedding_dim) if apply_batch_normalization else None,
            nn.ReLU(),
        ]
        self.hr1d = nn.Sequential(*(layer for layer in hr1d_layers if layer is not None))

    @add_cudnn_error_hint
    def forward(
        self,
        h: FloatTensor,
        r: FloatTensor,
        t: tuple[FloatTensor, FloatTensor],
    ) -> FloatTensor:
        """Evaluate the interaction function.

        .. seealso::
            :meth:`Interaction.forward <pykeen.nn.modules.Interaction.forward>` for a detailed description about
            the generic batched form of the interaction function.

        :param h: shape: ``(*batch_dims, d)``
            The head representations.
        :param r: shape: ``(*batch_dims, d)``
            The relation representations.
        :param t: two vectors of shape: ``(*batch_dims, d)`` and ``batch_dims``
            The tail representations, comprising the tail entity embedding and bias.

        :return: shape: ``batch_dims``
            The scores.
        """
        t_emb, t_bias = t

        # repeat if necessary, and concat head and relation
        # shape: -1, num_input_channels, 2*height, width
        x = torch.cat(
            torch.broadcast_tensors(
                h.view(
                    *h.shape[:-1],
                    self.shape_info.input_channels,
                    self.shape_info.image_height,
                    self.shape_info.image_width,
                ),
                r.view(
                    *r.shape[:-1],
                    self.shape_info.input_channels,
                    self.shape_info.image_height,
                    self.shape_info.image_width,
                ),
            ),
            dim=-2,
        )
        prefix_shape = x.shape[:-3]
        x = x.view(-1, self.shape_info.input_channels, 2 * self.shape_info.image_height, self.shape_info.image_width)

        # shape: -1, num_input_channels, 2*height, width
        x = self.hr2d(x)

        # -1, num_output_channels * (2 * height - kernel_height + 1) * (width - kernel_width + 1)
        x = x.view(-1, self.shape_info.num_in_features)
        x = self.hr1d(x)

        # reshape: (-1, dim) -> (*batch_dims, dim)
        x = x.view(*prefix_shape, h.shape[-1])

        # For efficient calculation, each of the convolved [h, r] rows has only to be multiplied with one t row
        # output_shape: batch_dims
        x = einsum("...d, ...d -> ...", x, t_emb)

        # add bias term
        return x + t_bias


@parse_docdata
class ConvKBInteraction(Interaction[FloatTensor, FloatTensor, FloatTensor]):
    r"""The stateful ConvKB interaction function.

    ConvKB uses a convolutional neural network (CNN) whose feature maps capture global interactions of the input.

    For given input representations for head entity, relation and tail entity, denoted by
    $\mathbf{h}, \mathbf{r}, \mathbf{t} \in \mathbb{R}^d$, it first combines them to a matrix
    $\mathbf{A} = [\mathbf{h}; \mathbf{r}; \mathbf{t}] \in \mathbb{R}^{d \times 3}$.

    In the convolution layer, a set of convolutional filters
    $\omega_i \in \mathbb{R}^{1 \times 3}$, $i=1, \dots, \tau,$ are applied on the input in order to compute for
    each dimension global interactions of the embedded triple. Each $\omega_i$ is applied on every row of
    $\mathbf{A}$ creating a feature map $\mathbf{v}_i = [v_{i,1},...,v_{i,d}] \in \mathbb{R}^d$:

    .. math::

        \mathbf{v}_i = g(\omega_j \mathbf{A} + \mathbf{b})

    where $\mathbf{b} \in \mathbb{R}$ denotes a bias term and $g$ an activation function which is employed element-wise.
    Based on the resulting feature maps $\mathbf{v}_1, \dots, \mathbf{v}_{\tau}$, the plausibility score of a triple
    is given by:

    .. math::

        f(h,r,t) = [\mathbf{v}_i; \ldots ;\mathbf{v}_\tau] \cdot \mathbf{w}

    where $[\mathbf{v}_i; \ldots ;\mathbf{v}_\tau] \in \mathbb{R}^{\tau d \times 1}$ and
    $\mathbf{w} \in \mathbb{R}^{\tau d \times 1}$ is a shared weight vector.

    ConvKB may be seen as a restriction of :class:`~pykeen.nn.modules.ERMLPInteraction` with a certain weight sharing
    pattern in the first layer.

    ---
    citation:
        author: Nguyen
        year: 2018
        link: https://www.aclweb.org/anthology/N18-2053
        github: daiquocnguyen/ConvKB
        arxiv: 1712.02121
    """

    def __init__(
        self,
        hidden_dropout_rate: float = 0.0,
        embedding_dim: int = 200,
        num_filters: int = 400,
    ):
        """
        Initialize the interaction module.

        :param hidden_dropout_rate:
            the dropout rate applied on the hidden layer
        :param embedding_dim:
            the entity and relation embedding dimension
        :param num_filters:
            the number of filters (=output channels) of the convolution
        """
        super().__init__()
        self.embedding_dim = embedding_dim
        self.num_filters = num_filters

        # The interaction model
        self.conv = nn.Conv2d(in_channels=1, out_channels=num_filters, kernel_size=(1, 3), bias=True)
        self.activation = nn.ReLU()
        self.hidden_dropout = nn.Dropout(p=hidden_dropout_rate)
        self.linear = nn.Linear(embedding_dim * num_filters, 1, bias=True)

    # docstr-coverage: inherited
    def reset_parameters(self):  # noqa: D102
        # Use Xavier initialization for weight; bias to zero
        nn.init.xavier_uniform_(self.linear.weight, gain=nn.init.calculate_gain("relu"))
        nn.init.zeros_(self.linear.bias)

        # Initialize all filters to [0.1, 0.1, -0.1],
        #  c.f. https://github.com/daiquocnguyen/ConvKB/blob/master/model.py#L34-L36
        nn.init.constant_(self.conv.weight[..., :2], 0.1)
        nn.init.constant_(self.conv.weight[..., 2], -0.1)
        nn.init.zeros_(self.conv.bias)

    def forward(self, h: FloatTensor, r: FloatTensor, t: FloatTensor) -> FloatTensor:
        """Evaluate the interaction function.

        .. seealso::
            :meth:`Interaction.forward <pykeen.nn.modules.Interaction.forward>` for a detailed description about
            the generic batched form of the interaction function.

        :param h: shape: ``(*batch_dims, d)``
            The head representations.
        :param r: shape: ``(*batch_dims, d)``
            The relation representations.
        :param t: shape: ``(*batch_dims, d)``
            The tail representations.

        :return: shape: ``batch_dims``
            The scores.
        """
        # cat into shape (..., 1, d, 3)
        x = torch.stack(torch.broadcast_tensors(h, r, t), dim=-1).unsqueeze(dim=-3)
        s = x.shape
        x = x.view(-1, *s[-3:])
        x = self.conv(x)
        x = x.view(*s[:-3], -1)
        x = self.activation(x)

        # Apply dropout, cf. https://github.com/daiquocnguyen/ConvKB/blob/master/model.py#L54-L56
        x = self.hidden_dropout(x)

        # Linear layer for final scores; use flattened representations, shape: (*batch_dims, d * f)
        x = self.linear(x)
        return x.squeeze(dim=-1)


@parse_docdata
class DistMultInteraction(FunctionalInteraction[FloatTensor, FloatTensor, FloatTensor]):
    r"""The stateless DistMult interaction function.

    This interaction is given by

    .. math::

        f(\mathbf{h}, \mathbf{r}, \mathbf{t}) = \sum \limits_{i} \mathbf{h}_i \cdot \mathbf{r}_{i} \cdot \mathbf{t}_i

    where $\mathbf{h}, \mathbf{r}, \mathbf{t} \in \mathbb{R}^{d}$ are the representations for the head entity,
    the relation, and the tail entity.

    For a single triple of $d$-dimensional vectors, the computational complexity is given as $\mathcal{O}(d)$.

    The interaction function is symmetric in the entities, i.e.,

    .. math::

        f(h, r, t) = f(t, r, h)

    ---
    citation:
        author: Yang
        year: 2014
        link: https://arxiv.org/abs/1412.6575
        arxiv: 1412.6575
    """

    @staticmethod
    def func(h: FloatTensor, r: FloatTensor, t: FloatTensor) -> FloatTensor:
        """Evaluate the interaction function.

        .. seealso::
            :meth:`Interaction.forward <pykeen.nn.modules.Interaction.forward>` for a detailed description about
            the generic batched form of the interaction function.

        :param h: shape: ``(*batch_dims, d)``
            The head representations.
        :param r: shape: ``(*batch_dims, d)``
            The relation representations.
        :param t: shape: ``(*batch_dims, d)``
            The tail representations.

        :return: shape: ``batch_dims``
            The scores.
        """
        return tensor_product(h, r, t).sum(dim=-1)


@parse_docdata
class DistMAInteraction(FunctionalInteraction[FloatTensor, FloatTensor, FloatTensor]):
    r"""The stateless DistMA interaction function from [shi2019]_.

    For head entity, relation, and tail representations $\mathbf{h}, \mathbf{r}, \mathbf{t} \in \mathbb{R}^d$,
    the interaction functions is given by

    .. math ::
          \langle \mathbf{h}, \mathbf{r}\rangle
        + \langle \mathbf{r}, \mathbf{t}\rangle
        + \langle \mathbf{h}, \mathbf{t}\rangle

    .. note ::
        This interaction function is the symmetric part $E_1$ from the respective paper, and not the combination
        with :class:`~pykeen.nn.modules.ComplExInteraction`.

    ---
    citation:
        author: Shi
        year: 2019
        link: https://www.aclweb.org/anthology/D19-1075.pdf
    """

    @staticmethod
    def func(h: FloatTensor, r: FloatTensor, t: FloatTensor) -> FloatTensor:
        """Evaluate the interaction function.

        .. seealso::
            :meth:`Interaction.forward <pykeen.nn.modules.Interaction.forward>` for a detailed description about
            the generic batched form of the interaction function.

        :param h: shape: ``(*batch_dims, d)``
            The head representations.
        :param r: shape: ``(*batch_dims, d)``
            The relation representations.
        :param t: shape: ``(*batch_dims, d)``
            The tail representations.

        :return: shape: ``batch_dims``
            The scores.
        """
        return batched_dot(h, r) + batched_dot(r, t) + batched_dot(h, t)


@parse_docdata
class ERMLPInteraction(Interaction[FloatTensor, FloatTensor, FloatTensor]):
    r"""The ER-MLP stateful interaction function.

    ER-MLP uses a multi-layer perceptron based approach with a single hidden layer.
    The $d$-dimensional representations of head entity, relation, and tail entity are concatenated
    and passed to the hidden layer. The output-layer consists of a single neuron that computes the plausibility score:

    .. math::

        f(\mathbf{h}, \mathbf{r}, \mathbf{t}) = \mathbf{w}^{T} g(\mathbf{W} [\mathbf{h}; \mathbf{r}; \mathbf{t}]),

    where $\textbf{W} \in \mathbb{R}^{k \times 3d}$ represents the weight matrix of the hidden layer,
    $\textbf{w} \in \mathbb{R}^{k}$, the weights of the output layer, and $g$ denotes an activation function such
    as the hyperbolic tangent.

    ---
    name: ER-MLP
    citation:
        author: Dong
        year: 2014
        link: https://storage.googleapis.com/pub-tools-public-publication-data/pdf/45634.pdf
    """

    def __init__(
        self,
        embedding_dim: int,
        hidden_dim: int | None = None,
        activation: HintOrType[nn.Module] = nn.ReLU,
        activation_kwargs: OptionalKwargs = None,
    ):
        """Initialize the interaction module.

        :param embedding_dim:
            The embedding vector dimension for entities and relations.
        :param hidden_dim:
            The hidden dimension of the MLP. Defaults to `embedding_dim`.
        :param activation:
            The activation function or a hint thereof.
        :param activation_kwargs:
            Additional keyword-based parameters passed to the activation's constructor, if the activation is not
            pre-instantiated.

        .. todo::
            add resolver decorator for activation
        """
        super().__init__()
        # normalize hidden_dim
        hidden_dim = hidden_dim or embedding_dim
        self.hidden = nn.Linear(in_features=3 * embedding_dim, out_features=hidden_dim, bias=True)
        self.activation = activation_resolver.make(activation, activation_kwargs)
        self.hidden_to_score = nn.Linear(in_features=hidden_dim, out_features=1, bias=True)

    def forward(
        self,
        h: torch.FloatTensor,
        r: torch.FloatTensor,
        t: torch.FloatTensor,
    ) -> torch.FloatTensor:
        """Compute broadcasted triple scores given broadcasted representations for head, relation and tails.

        :param h: shape: (`*batch_dims`, `*dims`)
            The head representations.
        :param r: shape: (`*batch_dims`, `*dims`)
            The relation representations.
        :param t: shape: (`*batch_dims`, `*dims`)
            The tail representations.

        :return: shape: batch_dims
            The scores.
        """
        # shortcut for same shape
        if h.shape == r.shape and h.shape == t.shape:
            x = self.hidden(torch.cat([h, r, t], dim=-1))
        else:
            # split weight into head-/relation-/tail-specific sub-matrices
            *prefix, dim = h.shape
            x = tensor_sum(
                self.hidden.bias.view(*make_ones_like(prefix), -1),
                *(
                    einsum("...i, ji -> ...j", xx, weight)
                    for xx, weight in zip([h, r, t], self.hidden.weight.split(split_size=dim, dim=-1))
                ),
            )
        return self.final(self.activation(x)).squeeze(dim=-1)

    # docstr-coverage: inherited
    def reset_parameters(self):  # noqa: D102
        # Initialize biases with zero
        nn.init.zeros_(self.hidden.bias)
        nn.init.zeros_(self.hidden_to_score.bias)
        # In the original formulation,
        nn.init.xavier_uniform_(self.hidden.weight)
        nn.init.xavier_uniform_(
            self.hidden_to_score.weight,
            gain=nn.init.calculate_gain(self.activation.__class__.__name__.lower()),
        )


@parse_docdata
class ERMLPEInteraction(FunctionalInteraction[FloatTensor, FloatTensor, FloatTensor]):
    r"""A stateful module for the ER-MLP (E) interaction function.

    This interaction uses a neural network-based approach similar to ER-MLP and with slight modifications.
    In ER-MLP, the interaction is:

    .. math::

        f(h, r, t) = \textbf{w}^{T} g(\textbf{W} [\textbf{h}; \textbf{r}; \textbf{t}])

    whereas in ER-MLP (E) the interaction is:

    .. math::

        f(h, r, t) = \textbf{t}^{T} f(\textbf{W} (g(\textbf{W} [\textbf{h}; \textbf{r}]))

    including dropouts and batch-norms between each two hidden layers. Thus, the ConvE interaction can be seen as a
    special case of ERMLP (E).

    .. seealso:: :func:`pykeen.nn.functional.ermlpe_interaction`

    ---
    name: ER-MLP (E)
    citation:
        author: Sharifzadeh
        year: 2019
        link: https://github.com/pykeen/pykeen
        github: pykeen/pykeen
    """

    func = pkf.ermlpe_interaction

    def __init__(
        self,
        embedding_dim: int = 256,
        input_dropout: float = 0.2,
        hidden_dim: int | None = None,
        hidden_dropout: float | None = None,
    ):
        """
        Initialize the interaction module.

        :param embedding_dim:
            the embedding dimension of entities and relations
        :param hidden_dim:
            the hidden dimension of the MLP. Defaults to `embedding_dim`.
        :param input_dropout:
            the dropout applied *before* the first layer
        :param hidden_dropout:
            the dropout applied *after* the first layer
        """
        super().__init__()
        hidden_dim = hidden_dim or embedding_dim
        hidden_dropout = input_dropout if hidden_dropout is None else hidden_dropout
        self.mlp = nn.Sequential(
            nn.Dropout(input_dropout),
            nn.Linear(2 * embedding_dim, hidden_dim),
            nn.Dropout(hidden_dropout),
            nn.BatchNorm1d(hidden_dim),
            nn.ReLU(),
            nn.Linear(hidden_dim, embedding_dim),
            nn.Dropout(hidden_dropout),
            nn.BatchNorm1d(embedding_dim),
            nn.ReLU(),
        )

    # docstr-coverage: inherited
    def _prepare_state_for_functional(self) -> MutableMapping[str, Any]:  # noqa: D102
        return dict(mlp=self.mlp)


@parse_docdata
class TransRInteraction(
    NormBasedInteraction[
        FloatTensor,
        tuple[FloatTensor, FloatTensor],
        FloatTensor,
    ],
):
    """A stateful module for the TransR interaction function.

    .. seealso:: :func:`pykeen.nn.functional.transr_interaction`

    ---
    citation:
        author: Lin
        year: 2015
        link: http://www.aaai.org/ocs/index.php/AAAI/AAAI15/paper/download/9571/9523/
    """

    relation_shape = ("e", "de")
    func = pkf.transr_interaction

    def __init__(self, p: int, power_norm: bool = True):
        """
        Initialize the interaction module.

        :param p:
            the $p$ value of the norm to use, cf. :meth:`NormBasedInteraction.__init__`
        :param power_norm:
            whether to use the $p$th power of the p-norm, cf. :meth:`NormBasedInteraction.__init__`.
        """
        super().__init__(p=p, power_norm=power_norm)

    # docstr-coverage: inherited
    @staticmethod
    def _prepare_hrt_for_functional(
        h: HeadRepresentation,
        r: RelationRepresentation,
        t: TailRepresentation,
    ) -> MutableMapping[str, FloatTensor]:  # noqa: D102
        return dict(h=h, r=r[0], t=t, m_r=r[1])


@parse_docdata
class RotatEInteraction(FunctionalInteraction[FloatTensor, FloatTensor, FloatTensor]):
    r"""The RotatE interaction function proposed by [sun2019]_.

    RotatE operates on complex-valued entity and relation representations, i.e.,
    $\textbf{e}_i, \textbf{r}_i \in \mathbb{C}^d$.

    .. note::
        this method generally expects all tensors to be of complex datatype, i.e., `torch.is_complex(x)` to evaluate to
        `True`. However, for backwards compatibility and convenience in use, you can also pass real tensors whose shape
        is compliant with :func:`torch.view_as_complex`, cf. :func:`pykeen.utils.ensure_complex`.

    ---
    citation:
        arxiv: 1902.10197
        author: Sun
        github: DeepGraphLearning/KnowledgeGraphEmbedding
        link: https://arxiv.org/abs/1902.10197
        year: 2019
    """

    # TODO: update docstring

    is_complex: ClassVar[bool] = True

    # TODO: give this a better name?
    @staticmethod
    def func(h: FloatTensor, r: FloatTensor, t: FloatTensor) -> FloatTensor:
        """Evaluate the interaction function.

        .. note::
            this method expects all tensors to be of complex datatype, i.e., `torch.is_complex(x)` to evaluate to
            `True`.

        :param h: shape: (`*batch_dims`, dim)
            The head representations.
        :param r: shape: (`*batch_dims`, dim)
            The relation representations.
        :param t: shape: (`*batch_dims`, dim)
            The tail representations.

        :return: shape: batch_dims
            The scores.
        """
        if estimate_cost_of_sequence(h.shape, r.shape) < estimate_cost_of_sequence(r.shape, t.shape):
            # r expresses a rotation in complex plane.
            # rotate head by relation (=Hadamard product in complex space)
            h = h * r
        else:
            # rotate tail by inverse of relation
            # The inverse rotation is expressed by the complex conjugate of r.
            # The score is computed as the distance of the relation-rotated head to the tail.
            # Equivalently, we can rotate the tail by the inverse relation, and measure the distance to the head, i.e.
            # |h * r - t| = |h - conj(r) * t|
            t = t * torch.conj(r)

        return negative_norm(h - t, p=2, power_norm=False)


@parse_docdata
class HolEInteraction(FunctionalInteraction[FloatTensor, FloatTensor, FloatTensor]):
    """A module wrapper for the stateless HolE interaction function.

    .. seealso:: :func:`pykeen.nn.functional.hole_interaction`

    ---
    citation:
        author: Nickel
        year: 2016
        link: https://www.aaai.org/ocs/index.php/AAAI/AAAI16/paper/viewFile/12484/11828
        github: mnick/holographic-embeddings
    """

    func = pkf.hole_interaction


@parse_docdata
class ProjEInteraction(FunctionalInteraction[FloatTensor, FloatTensor, FloatTensor]):
    """A stateful module for the ProjE interaction function.

    .. seealso:: :func:`pykeen.nn.functional.proje_interaction`

    ---
    citation:
        author: Shi
        year: 2017
        link: https://www.aaai.org/ocs/index.php/AAAI/AAAI17/paper/view/14279
        github: nddsg/ProjE
    """

    func = pkf.proje_interaction

    def __init__(
        self,
        embedding_dim: int = 50,
        inner_non_linearity: HintOrType[nn.Module] = None,
    ):
        """
        Initialize the interaction module.

        :param embedding_dim:
            the embedding dimension of entities and relations
        :param inner_non_linearity:
            the inner non-linearity, or a hint thereof. Defaults to :class:`nn.Tanh`.
            Disable by passing :class:`nn.Idenity`
        """
        super().__init__()

        # Global entity projection
        self.d_e = nn.Parameter(torch.empty(embedding_dim), requires_grad=True)

        # Global relation projection
        self.d_r = nn.Parameter(torch.empty(embedding_dim), requires_grad=True)

        # Global combination bias
        self.b_c = nn.Parameter(torch.empty(embedding_dim), requires_grad=True)

        # Global combination bias
        self.b_p = nn.Parameter(torch.empty(tuple()), requires_grad=True)

        if inner_non_linearity is None:
            inner_non_linearity = nn.Tanh
        self.inner_non_linearity = activation_resolver.make(inner_non_linearity)

    # docstr-coverage: inherited
    def reset_parameters(self):  # noqa: D102
        embedding_dim = self.d_e.shape[0]
        bound = math.sqrt(6) / embedding_dim
        for p in self.parameters():
            nn.init.uniform_(p, a=-bound, b=bound)

    def _prepare_state_for_functional(self) -> MutableMapping[str, Any]:
        return dict(d_e=self.d_e, d_r=self.d_r, b_c=self.b_c, b_p=self.b_p, activation=self.inner_non_linearity)


@parse_docdata
class RESCALInteraction(FunctionalInteraction[FloatTensor, FloatTensor, FloatTensor]):
    """A module wrapper for the stateless RESCAL interaction function.

    .. seealso:: :func:`pykeen.nn.functional.rescal_interaction`

    ---
    citation:
        author: Nickel
        year: 2011
        link: https://icml.cc/2011/papers/438_icmlpaper.pdf
    """

    relation_shape = ("dd",)
    func = pkf.rescal_interaction


@parse_docdata
class SEInteraction(
    NormBasedInteraction[
        FloatTensor,
        tuple[FloatTensor, FloatTensor],
        FloatTensor,
    ],
):
    """A stateful module for the Structured Embedding (SE) interaction function.

    .. seealso:: :func:`pykeen.nn.functional.structured_embedding_interaction`

    ---
    name: Structured Embedding
    citation:
        author: Bordes
        year: 2011
        link: https://www.aaai.org/ocs/index.php/AAAI/AAAI11/paper/download/3659/3898
    """

    relation_shape = ("dd", "dd")
    func = pkf.se_interaction

    # docstr-coverage: inherited
    @staticmethod
    def _prepare_hrt_for_functional(
        h: HeadRepresentation,
        r: RelationRepresentation,
        t: TailRepresentation,
    ) -> MutableMapping[str, FloatTensor]:  # noqa: D102
        return dict(h=h, t=t, r_h=r[0], r_t=r[1])


@parse_docdata
class TuckerInteraction(FunctionalInteraction[FloatTensor, FloatTensor, FloatTensor]):
    """A stateful module for the stateless Tucker interaction function.

    .. seealso:: :func:`pykeen.nn.functional.tucker_interaction`

    ---
    citation:
        author: Balažević
        year: 2019
        arxiv: 1901.09590
        link: https://arxiv.org/abs/1901.09590
        github: ibalazevic/TuckER
    """

    func = pkf.tucker_interaction

    # default core tensor initialization
    # cf. https://github.com/ibalazevic/TuckER/blob/master/model.py#L12
    default_core_initializer: ClassVar[Initializer] = staticmethod(nn.init.uniform_)  # type: ignore
    default_core_initializer_kwargs: Mapping[str, Any] = {"a": -1.0, "b": 1.0}

    def __init__(
        self,
        embedding_dim: int = 200,
        relation_dim: int | None = None,
        head_dropout: float = 0.3,
        relation_dropout: float = 0.4,
        head_relation_dropout: float = 0.5,
        apply_batch_normalization: bool = True,
        core_initializer: Hint[Initializer] = None,
        core_initializer_kwargs: OptionalKwargs = None,
    ):
        """Initialize the Tucker interaction function.

        :param embedding_dim:
            The entity embedding dimension.
        :param relation_dim:
            The relation embedding dimension.
        :param head_dropout:
            The dropout rate applied to the head representations.
        :param relation_dropout:
            The dropout rate applied to the relation representations.
        :param head_relation_dropout:
            The dropout rate applied to the combined head and relation representations.
        :param apply_batch_normalization:
            Whether to use batch normalization on head representations and the combination of head and relation.
        :param core_initializer:
            the core tensor's initializer, or a hint thereof
        :param core_initializer_kwargs:
            additional keyword-based parameters for the initializer
        """
        super().__init__()

        # normalize initializer
        if core_initializer is None:
            core_initializer = self.default_core_initializer
        self.core_initializer = core_initializer
        if core_initializer is self.default_core_initializer and core_initializer_kwargs is None:
            core_initializer_kwargs = self.default_core_initializer_kwargs
        self.core_initializer_kwargs = core_initializer_kwargs

        # normalize relation dimension
        if relation_dim is None:
            relation_dim = embedding_dim

        # Core tensor
        # Note: we use a different dimension permutation as in the official implementation to match the paper.
        self.core_tensor = nn.Parameter(
            torch.empty(embedding_dim, relation_dim, embedding_dim),
            requires_grad=True,
        )

        # Dropout
        self.head_dropout = nn.Dropout(head_dropout)
        self.relation_dropout = nn.Dropout(relation_dropout)
        self.head_relation_dropout = nn.Dropout(head_relation_dropout)

        if apply_batch_normalization:
            self.head_batch_norm = nn.BatchNorm1d(embedding_dim)
            self.head_relation_batch_norm = nn.BatchNorm1d(embedding_dim)
        else:
            self.head_batch_norm = self.head_relation_batch_norm = None

        self.reset_parameters()

    # docstr-coverage: inherited
    def reset_parameters(self):  # noqa: D102
        # instantiate here to make module easily serializable
        core_initializer = initializer_resolver.make(self.core_initializer, pos_kwargs=self.core_initializer_kwargs)
        core_initializer(self.core_tensor)
        # batch norm gets reset automatically, since it defines reset_parameters

    def _prepare_state_for_functional(self) -> MutableMapping[str, Any]:
        return dict(
            core_tensor=self.core_tensor,
            do_h=self.head_dropout,
            do_r=self.relation_dropout,
            do_hr=self.head_relation_dropout,
            bn_h=self.head_batch_norm,
            bn_hr=self.head_relation_batch_norm,
        )


@parse_docdata
class UMInteraction(
    NormBasedInteraction[FloatTensor, None, FloatTensor],
):
    """A stateful module for the UnstructuredModel interaction function.

    .. seealso:: :func:`pykeen.nn.functional.unstructured_model_interaction`

    ---
    name: Unstructured Model
    citation:
        author: Bordes
        year: 2014
        link: https://link.springer.com/content/pdf/10.1007%2Fs10994-013-5363-6.pdf
    """

    # shapes
    relation_shape: Sequence[str] = tuple()

    func = pkf.um_interaction

    def __init__(self, p: int, power_norm: bool = True):
        """
        Initialize the interaction module.

        :param p:
            the $p$ value of the norm to use, cf. :meth:`NormBasedInteraction.__init__`
        :param power_norm:
            whether to use the $p$th power of the p-norm, cf. :meth:`NormBasedInteraction.__init__`.
        """
        super().__init__(p=p, power_norm=power_norm)

    # docstr-coverage: inherited
    @staticmethod
    def _prepare_hrt_for_functional(
        h: HeadRepresentation,
        r: RelationRepresentation,
        t: TailRepresentation,
    ) -> MutableMapping[str, FloatTensor]:  # noqa: D102
        return dict(h=h, t=t)


@parse_docdata
class TorusEInteraction(NormBasedInteraction[FloatTensor, FloatTensor, FloatTensor]):
    """A stateful module for the TorusE interaction function.

    .. seealso:: :func:`pykeen.nn.functional.toruse_interaction`

    ---
    citation:
        author: Ebisu
        year: 2018
        link: https://www.aaai.org/ocs/index.php/AAAI/AAAI18/paper/view/16227
        arxiv: 1711.05435
        github: TakumaE/TorusE
    """

    func = pkf.toruse_interaction

    def __init__(self, p: int = 2, power_norm: bool = False):
        """
        Initialize the interaction module.

        :param p:
            the $p$ value of the norm to use, cf. :meth:`NormBasedInteraction.__init__`
        :param power_norm:
            whether to use the $p$th power of the p-norm, cf. :meth:`NormBasedInteraction.__init__`.
        """
        super().__init__(p=p, power_norm=power_norm)


@parse_docdata
class TransDInteraction(
    NormBasedInteraction[
        tuple[FloatTensor, FloatTensor],
        tuple[FloatTensor, FloatTensor],
        tuple[FloatTensor, FloatTensor],
    ],
):
    """A stateful module for the TransD interaction function.

    .. seealso:: :func:`pykeen.nn.functional.transd_interaction`

    ---
    citation:
        author: Ji
        year: 2015
        link: http://www.aclweb.org/anthology/P15-1067
    """

    entity_shape = ("d", "d")
    relation_shape = ("e", "e")
    func = pkf.transd_interaction

    def __init__(self, p: int = 2, power_norm: bool = True):
        """
        Initialize the interaction module.

        :param p:
            the $p$ value of the norm to use, cf. :meth:`NormBasedInteraction.__init__`
        :param power_norm:
            whether to use the $p$th power of the p-norm, cf. :meth:`NormBasedInteraction.__init__`.
        """
        super().__init__(p=p, power_norm=power_norm)

    # docstr-coverage: inherited
    @staticmethod
    def _prepare_hrt_for_functional(
        h: tuple[FloatTensor, FloatTensor],
        r: tuple[FloatTensor, FloatTensor],
        t: tuple[FloatTensor, FloatTensor],
    ) -> MutableMapping[str, FloatTensor]:  # noqa: D102
        h, h_p = h
        r, r_p = r
        t, t_p = t
        return dict(h=h, r=r, t=t, h_p=h_p, r_p=r_p, t_p=t_p)


@parse_docdata
class NTNInteraction(
    FunctionalInteraction[
        FloatTensor,
        tuple[FloatTensor, FloatTensor, FloatTensor, FloatTensor, FloatTensor],
        FloatTensor,
    ],
):
    """A stateful module for the NTN interaction function.

    .. seealso:: :func:`pykeen.nn.functional.ntn_interaction`

    ---
    citation:
        author: Socher
        year: 2013
        link: https://proceedings.neurips.cc/paper/2013/file/b337e84de8752b27eda3a12363109e80-Paper.pdf
        github: khurram18/NeuralTensorNetworks
    """

    relation_shape = ("kdd", "kd", "kd", "k", "k")
    func = pkf.ntn_interaction

    def __init__(
        self,
        activation: HintOrType[nn.Module] = None,
        activation_kwargs: Mapping[str, Any] | None = None,
    ):
        """Initialize NTN with the given non-linear activation function.

        :param activation: A non-linear activation function. Defaults to the hyperbolic
            tangent :class:`torch.nn.Tanh` if None, otherwise uses the :data:`pykeen.utils.activation_resolver`
            for lookup.
        :param activation_kwargs: If the ``activation`` is passed as a class, these keyword arguments
            are used during its instantiation.
        """
        super().__init__()
        if activation is None:
            activation = nn.Tanh()
        self.non_linearity = activation_resolver.make(activation, activation_kwargs)

    # docstr-coverage: inherited
    @staticmethod
    def _prepare_hrt_for_functional(
        h: FloatTensor,
        r: tuple[FloatTensor, FloatTensor, FloatTensor, FloatTensor, FloatTensor],
        t: FloatTensor,
    ) -> MutableMapping[str, FloatTensor]:  # noqa: D102
        w, vh, vt, b, u = r
        return dict(h=h, t=t, w=w, b=b, u=u, vh=vh, vt=vt)

    # docstr-coverage: inherited
    def _prepare_state_for_functional(self) -> MutableMapping[str, Any]:  # noqa: D102
        return dict(activation=self.non_linearity)


@parse_docdata
class KG2EInteraction(
    FunctionalInteraction[
        tuple[FloatTensor, FloatTensor],
        tuple[FloatTensor, FloatTensor],
        tuple[FloatTensor, FloatTensor],
    ],
):
    """A stateful module for the KG2E interaction function.

    .. seealso:: :func:`pykeen.nn.functional.kg2e_interaction`

    ---
    citation:
        author: He
        year: 2015
        link: https://dl.acm.org/doi/10.1145/2806416.2806502
    """

    entity_shape = ("d", "d")
    relation_shape = ("d", "d")
    similarity: str
    exact: bool
    func = pkf.kg2e_interaction

    def __init__(self, similarity: str | None = None, exact: bool = True):
        """
        Initialize the interaction module.

        :param similarity:
            the distribution similarity to use. Defaults to KL divergence.
        :param exact:
            whether to compute the exact similarity, or leave out constant terms
        """
        super().__init__()
        if similarity is None:
            similarity = "KL"
        self.similarity = similarity
        self.exact = exact

    # docstr-coverage: inherited
    @staticmethod
    def _prepare_hrt_for_functional(
        h: tuple[FloatTensor, FloatTensor],
        r: tuple[FloatTensor, FloatTensor],
        t: tuple[FloatTensor, FloatTensor],
    ) -> MutableMapping[str, FloatTensor]:
        h_mean, h_var = h
        r_mean, r_var = r
        t_mean, t_var = t
        return dict(
            h_mean=h_mean,
            h_var=h_var,
            r_mean=r_mean,
            r_var=r_var,
            t_mean=t_mean,
            t_var=t_var,
        )

    def _prepare_state_for_functional(self) -> MutableMapping[str, Any]:
        return dict(
            similarity=self.similarity,
            exact=self.exact,
        )


@parse_docdata
class TransHInteraction(NormBasedInteraction[FloatTensor, tuple[FloatTensor, FloatTensor], FloatTensor]):
    """A stateful module for the TransH interaction function.

    .. seealso:: :func:`pykeen.nn.functional.transh_interaction`

    ---
    citation:
        author: Wang
        year: 2014
        link: https://www.aaai.org/ocs/index.php/AAAI/AAAI14/paper/viewFile/8531/8546
    """

    relation_shape = ("d", "d")
    func = pkf.transh_interaction

    # docstr-coverage: inherited
    @staticmethod
    def _prepare_hrt_for_functional(
        h: HeadRepresentation,
        r: RelationRepresentation,
        t: TailRepresentation,
    ) -> MutableMapping[str, FloatTensor]:  # noqa: D102
        return dict(h=h, w_r=r[1], d_r=r[0], t=t)


@parse_docdata
class MuREInteraction(
    NormBasedInteraction[
        tuple[FloatTensor, FloatTensor, FloatTensor],
        tuple[FloatTensor, FloatTensor],
        tuple[FloatTensor, FloatTensor, FloatTensor],
    ],
):
    """A stateful module for the MuRE interaction function from [balazevic2019b]_.

    .. seealso:: :func:`pykeen.nn.functional.mure_interaction`

    ---
    citation:
        author: Balažević
        year: 2019
        link: https://arxiv.org/abs/1905.09791
        arxiv: 1905.09791
    """

    # there are separate biases for entities in head and tail position
    entity_shape = ("d", "", "")
    relation_shape = ("d", "d")
    func = pkf.mure_interaction

    # docstr-coverage: inherited
    @staticmethod
    def _prepare_hrt_for_functional(
        h: tuple[FloatTensor, FloatTensor, FloatTensor],
        r: tuple[FloatTensor, FloatTensor],
        t: tuple[FloatTensor, FloatTensor, FloatTensor],
    ) -> MutableMapping[str, FloatTensor]:  # noqa: D102
        h, b_h, _ = h
        t, _, b_t = t
        r_vec, r_mat = r
        return dict(h=h, b_h=b_h, r_vec=r_vec, r_mat=r_mat, t=t, b_t=b_t)


@parse_docdata
class SimplEInteraction(
    FunctionalInteraction[
        tuple[FloatTensor, FloatTensor],
        tuple[FloatTensor, FloatTensor],
        tuple[FloatTensor, FloatTensor],
    ],
):
    """A module wrapper for the SimplE interaction function.

    .. seealso:: :func:`pykeen.nn.functional.simple_interaction`

    ---
    citation:
        author: Kazemi
        year: 2018
        link: https://papers.nips.cc/paper/7682-simple-embedding-for-link-prediction-in-knowledge-graphs
        github: Mehran-k/SimplE
    """

    func = pkf.simple_interaction
    entity_shape = ("d", "d")
    relation_shape = ("d", "d")

    def __init__(self, clamp_score: None | float | tuple[float, float] = None):
        """
        Initialize the interaction module.

        :param clamp_score:
            whether to clamp scores into a fixed interval
        """
        super().__init__()
        if isinstance(clamp_score, float):
            clamp_score = (-clamp_score, clamp_score)
        self.clamp_score = clamp_score

    # docstr-coverage: inherited
    def _prepare_state_for_functional(self) -> MutableMapping[str, Any]:  # noqa: D102
        return dict(clamp=self.clamp_score)

    # docstr-coverage: inherited
    @staticmethod
    def _prepare_hrt_for_functional(
        h: HeadRepresentation,
        r: RelationRepresentation,
        t: TailRepresentation,
    ) -> MutableMapping[str, FloatTensor]:  # noqa: D102
        return dict(h=h[0], h_inv=h[1], r=r[0], r_inv=r[1], t=t[0], t_inv=t[1])


@parse_docdata
class PairREInteraction(NormBasedInteraction[FloatTensor, tuple[FloatTensor, FloatTensor], FloatTensor]):
    """A stateful module for the PairRE interaction function.

    .. seealso:: :func:`pykeen.nn.functional.pair_re_interaction`

    ---
    citation:
        author: Chao
        year: 2020
        link: http://arxiv.org/abs/2011.03798
        arxiv: 2011.03798
        github: alipay/KnowledgeGraphEmbeddingsViaPairedRelationVectors_PairRE
    """

    relation_shape = ("d", "d")
    func = pkf.pair_re_interaction

    # docstr-coverage: inherited
    @staticmethod
    def _prepare_hrt_for_functional(
        h: HeadRepresentation,
        r: RelationRepresentation,
        t: TailRepresentation,
    ) -> MutableMapping[str, FloatTensor]:  # noqa: D102
        return dict(h=h, r_h=r[0], r_t=r[1], t=t)


@parse_docdata
class QuatEInteraction(
    FunctionalInteraction[
        FloatTensor,
        FloatTensor,
        FloatTensor,
    ],
):
    """A module wrapper for the QuatE interaction function.

    .. seealso:: :func:`pykeen.nn.functional.quat_e_interaction`

    ---
    citation:
        author: Zhang
        year: 2019
        arxiv: 1904.10281
        link: https://arxiv.org/abs/1904.10281
        github: cheungdaven/quate
    """

    # with k=4
    entity_shape: Sequence[str] = ("dk",)
    relation_shape: Sequence[str] = ("dk",)
    func = pkf.quat_e_interaction

    def __init__(self) -> None:
        """Initialize the interaction module."""
        super().__init__()
        self.register_buffer(name="table", tensor=quaterion_multiplication_table())

    def _prepare_state_for_functional(self) -> MutableMapping[str, Any]:
        return dict(table=self.table)


class MonotonicAffineTransformationInteraction(
    Interaction[
        HeadRepresentation,
        RelationRepresentation,
        TailRepresentation,
    ],
):
    r"""
    An adapter of interaction functions which adds a scalar (trainable) monotonic affine transformation of the score.

    .. math ::
        score(h, r, t) = \alpha \cdot score'(h, r, t) + \beta

    This adapter is useful for losses such as BCE, where there is a fixed decision threshold, or margin-based losses,
    where the margin is not be treated as hyper-parameter, but rather a trainable parameter. This is particularly
    useful, if the value range of the score function is not known in advance, and thus choosing an appropriate margin
    becomes difficult.

    Monotonicity is required to preserve the ordering of the original scoring function, and thus ensures that more
    plausible triples are still more plausible after the transformation.

    For example, we can add a bias to a distance-based interaction function to enable positive values:

    >>> base = TransEInteraction(p=2)
    >>> interaction = MonotonicAffineTransformationInteraction(base=base, trainable_bias=True, trainable_scale=False)

    When combined with BCE loss, we can geometrically think about predicting a (soft) sphere at :math:`h + r` with
    radius equal to the bias of the transformation. When we add a trainable scale, the model can control the "softness"
    of the decision boundary itself.
    """

    def __init__(
        self,
        base: Interaction[HeadRepresentation, RelationRepresentation, TailRepresentation],
        initial_bias: float = 0.0,
        trainable_bias: bool = True,
        initial_scale: float = 1.0,
        trainable_scale: bool = True,
    ):
        """
        Initialize the interaction.

        :param base:
            The base interaction.
        :param initial_bias:
            The initial value for the bias.
        :param trainable_bias:
            Whether the bias should be trainable.
        :param initial_scale: >0
            The initial value for the scale. Must be strictly positive.
        :param trainable_scale:
            Whether the scale should be trainable.
        """
        super().__init__()

        # the base interaction
        self.base = base
        # forward entity/relation shapes
        self.entity_shape = base.entity_shape
        self.relation_shape = base.relation_shape
        self._tail_entity_shape = base._tail_entity_shape

        # The parameters of the affine transformation: bias
        self.bias = nn.Parameter(torch.empty(size=tuple()), requires_grad=trainable_bias)
        self.initial_bias = torch.as_tensor(data=[initial_bias], dtype=torch.get_default_dtype()).squeeze()

        # scale. We model this as log(scale) to ensure scale > 0, and thus monotonicity
        self.log_scale = nn.Parameter(torch.empty(size=tuple()), requires_grad=trainable_scale)
        self.initial_log_scale = torch.as_tensor(
            data=[math.log(initial_scale)],
            dtype=torch.get_default_dtype(),
        ).squeeze()

    # docstr-coverage: inherited
    def reset_parameters(self):  # noqa: D102
        self.bias.data = self.initial_bias.to(device=self.bias.device)
        self.log_scale.data = self.initial_log_scale.to(device=self.bias.device)

    # docstr-coverage: inherited
    def forward(
        self,
        h: HeadRepresentation,
        r: RelationRepresentation,
        t: TailRepresentation,
    ) -> FloatTensor:  # noqa: D102
        return self.log_scale.exp() * self.base(h=h, r=r, t=t) + self.bias


@parse_docdata
class CrossEInteraction(Interaction[FloatTensor, tuple[FloatTensor, FloatTensor], FloatTensor]):
    r"""The stateful interaction function of CrossE.

    The interaction function is given by

    .. math ::

        \textit{drop}(
            \textit{act}(
                \mathbf{c}_r \odot \mathbf{h} + \mathbf{c}_r \odot \mathbf{h} \odot \mathbf{r} + \mathbf{b})
            )
        )^T
        \mathbf{t}

    where $\mathbf{h}, \mathbf{c}_r, \mathbf{r}, \mathbf{t} \in \mathbb{R}^d$ is the head embedding, the relation
    interaction vector, the relation embedding, and the tail embedding, respectively.
    $\mathbf{b} \in \mathbb{R}^d$ is a global bias vector (which makes this interaction function stateful).
    $\textit{drop}$ denotes dropout, and $\textit{act}$ is the activation function.

    .. note ::
        The CrossE paper describes an additional sigmoid activation as part of the interaction function. Since using a
        log-likelihood loss can cause numerical problems (due to explicitly calling sigmoid before log), we do not use
        it in our implementation, but opt for the numerically stable variant. However, the model itself has an option
        ``predict_with_sigmoid``, which can be used to force the use of sigmoid during inference. This can also affect
        rank-based scoring, since limited numerical precision can lead to exactly equal scores for multiple choices.
        The definition of a rank is not clear in this case, and there are several competing ways to break ties.
        See :ref:`understanding-evaluation` for more information.

    ---
    citation:
        author: Zhang
        year: 2019
        link: https://arxiv.org/abs/1903.04750
        arxiv: 1903.04750
        github: https://github.com/wencolani/CrossE
    """

    relation_shape = ("d", "d")

    @update_docstring_with_resolver_keys(
        ResolverKey("combination_activation", "class_resolver.contrib.torch.activation_resolver")
    )
    def __init__(
        self,
        embedding_dim: int = 50,
        combination_activation: HintOrType[nn.Module] = nn.Tanh,
        combination_activation_kwargs: Mapping[str, Any] | None = None,
        combination_dropout: float | None = 0.5,
    ):
        """
        Instantiate the interaction module.

        :param embedding_dim:
            The embedding dimension.

        :param combination_activation:
            The combination activation function.
        :param combination_activation_kwargs:
            Additional keyword-based arguments passed to the constructor of the combination activation function (if
            not already instantiated).

        :param combination_dropout:
            An optional dropout applied after the combination and before the dot product similarity.
        """
        super().__init__()
        self.activation = activation_resolver.make(
            combination_activation,
            pos_kwargs=combination_activation_kwargs,
        )
        # TODO: expose initialization?
        self.bias = nn.Parameter(data=torch.zeros(embedding_dim))
        self.dropout = nn.Dropout(combination_dropout) if combination_dropout else None

    def forward(
        self,
        h: FloatTensor,
        r: tuple[FloatTensor, FloatTensor],
        t: FloatTensor,
    ) -> FloatTensor:
        r"""
        Evaluate the interaction function.

        .. seealso::
            :meth:`Interaction.forward <pykeen.nn.modules.Interaction.forward>` for a detailed description about
            the generic batched form of the interaction function.

        :param h: shape: (`*batch_dims`, dim)
            The head representations.
        :param r: shape: (`*batch_dims`, dim)
            The relation representations and relation-specific interaction vector.
        :param t: shape: (`*batch_dims`, dim)
            The tail representations.

        :return: shape: batch_dims
            The scores.
        """
        r_emb, c_r = r
        # head interaction
        h = c_r * h
        # relation interaction (notice that h has been updated)
        r_emb = h * r_emb
        # combination
        x = self.activation(self.bias.view(*make_ones_like(h.shape[:-1]), -1) + h + r_emb)
        if self.dropout is not None:
            x = self.dropout(x)
        # similarity
        return batched_dot(x, t)


@parse_docdata
class BoxEInteraction(
    NormBasedInteraction[
        tuple[FloatTensor, FloatTensor],
        tuple[FloatTensor, FloatTensor, FloatTensor, FloatTensor, FloatTensor, FloatTensor],
        tuple[FloatTensor, FloatTensor],
    ]
):
    """
    The BoxE interaction from [abboud2020]_.

    Entities are represented by two $d$-dimensional vectors describing the *base position* as well
    as the translational bump, which translates all the entities co-occuring in a fact with this entity
    from their base positions to their final embeddings, called "bumping".

    Relations are represented as a fixed number of hyper-rectangles corresponding to the relation's arity.
    Since we are only considering single-hop link predition here, the arity is always two, i.e., one box
    for the head position and another one for the tail position. There are different possibilities to
    parametrize a hyper-rectangle, where the most common may be its description as the coordinate of to
    opposing vertices. BoxE suggests a different parametrization:

    - each box has a base position given by its center
    - each box has an extent in each dimension. This size is further factored in

      - a scalar global scaling factor
      - a normalized extent in each dimension, i.e., the extents sum to one

    ---
    citation:
        author: Abboud
        year: 2020
        link: https://arxiv.org/abs/2007.06267
        github: ralphabb/BoxE
    """

    relation_shape = ("d", "d", "s", "d", "d", "s")  # Boxes are 2xd (size) each, x 2 sets of boxes: head and tail
    entity_shape = ("d", "d")  # Base position and bump

    def __init__(self, tanh_map: bool = True, p: int = 2, power_norm: bool = False):
        r"""
        Instantiate the interaction module.

        :param tanh_map:
            Should the hyperbolic tangent be applied to all representations prior to model scoring?
        :param p:
            the order of the norm
        :param power_norm:
            whether to use the p-th power of the norm instead
        """
        super().__init__(p=p, power_norm=power_norm)
        self.tanh_map = tanh_map

    # docstr-coverage: inherited
    @staticmethod
    def _prepare_hrt_for_functional(
        h: tuple[FloatTensor, FloatTensor],
        r: tuple[FloatTensor, FloatTensor, FloatTensor, FloatTensor, FloatTensor, FloatTensor],
        t: tuple[FloatTensor, FloatTensor],
    ) -> MutableMapping[str, FloatTensor]:  # noqa: D102
        rh_base, rh_delta, rh_size, rt_base, rt_delta, rt_size = r
        h_pos, h_bump = h
        t_pos, t_bump = t
        return dict(
            # head position and bump
            h_pos=h_pos,
            h_bump=h_bump,
            # relation box: head
            rh_base=rh_base,
            rh_delta=rh_delta,
            rh_size=rh_size,
            # relation box: tail
            rt_base=rt_base,
            rt_delta=rt_delta,
            rt_size=rt_size,
            # tail position and bump
            t_pos=t_pos,
            t_bump=t_bump,
        )

    # docstr-coverage: inherited
    def _prepare_state_for_functional(self) -> MutableMapping[str, Any]:  # noqa: D102
        state = super()._prepare_state_for_functional()
        state["tanh_map"] = self.tanh_map
        return state

    @staticmethod
    def product_normalize(x: FloatTensor, dim: int = -1) -> FloatTensor:
        r"""Normalize a tensor along a given dimension so that the geometric mean is 1.0.

        :param x: shape: s
            An input tensor
        :param dim:
            the dimension along which to normalize the tensor

        :return: shape: s
            An output tensor where the given dimension is normalized to have a geometric mean of 1.0.
        """
        return x / at_least_eps(at_least_eps(x.abs()).log().mean(dim=dim, keepdim=True).exp())

    @staticmethod
    def point_to_box_distance(
        points: FloatTensor,
        box_lows: FloatTensor,
        box_highs: FloatTensor,
    ) -> FloatTensor:
        r"""Compute the point to box distance function proposed by [abboud2020]_ in an element-wise fashion.

        :param points: shape: ``(*, d)``
            the positions of the points being scored against boxes
        :param box_lows: shape: ``(*, d)``
            the lower corners of the boxes
        :param box_highs: shape: ``(*, d)``
            the upper corners of the boxes

        :returns:
            Element-wise distance function scores as per the definition above

            Given points $p$, box_lows $l$, and box_highs $h$, the following quantities are
            defined:

            - Width $w$ is the difference between the upper and lower box bound: $w = h - l$
            - Box centers $c$ are the mean of the box bounds: $c = (h + l) / 2$

            Finally, the point to box distance $dist(p,l,h)$ is defined as
            the following piecewise function:

            .. math::

                dist(p,l,h) = \begin{cases}
                    |p-c|/(w+1) & l <= p <+ h \\
                    |p-c|*(w+1) - 0.5*w*((w+1)-1/(w+1)) & otherwise \\
                \end{cases}
        """
        widths = box_highs - box_lows

        # compute width plus 1
        widths_p1 = widths + 1

        # compute box midpoints
        # TODO: we already had this before, as `base`
        centres = 0.5 * (box_lows + box_highs)

        return torch.where(
            # inside box?
            torch.logical_and(points >= box_lows, points <= box_highs),
            # yes: |p - c| / (w + 1)
            torch.abs(points - centres) / widths_p1,
            # no: (w + 1) * |p - c| - 0.5 * w * (w - 1/(w + 1))
            widths_p1 * torch.abs(points - centres) - (0.5 * widths) * (widths_p1 - 1 / widths_p1),
        )

    @classmethod
    def boxe_kg_arity_position_score(
        cls,
        entity_pos: FloatTensor,
        other_entity_bump: FloatTensor,
        relation_box: tuple[FloatTensor, FloatTensor],
        tanh_map: bool,
        p: int,
        power_norm: bool,
    ) -> FloatTensor:
        r"""Perform the BoxE computation at a single arity position.

        .. note::
            this computation is parallelizable across all positions

        .. note ::
            `entity_pos`, `other_entity_bump`, `relation_box_low` and `relation_box_high` have to be in broadcastable
            shape.

        :param entity_pos: shape: ``(*s_p, d)``
            This is the base entity position of the entity appearing in the target position. For example,
            for a fact $r(h, t)$ and the head arity position, `entity_pos` is the base position of $h$.
        :param other_entity_bump: shape: ``(*s_b, d)``
            This is the bump of the entity at the other position in the fact. For example, given a
            fact $r(h, t)$ and the head arity position, `other_entity_bump` is the bump of $t$.
        :param relation_box: shape: ``(*s_r, d)``
            The lower/upper corner of the relation box at the target arity position.
        :param tanh_map:
            whether to apply the tanh map regularizer
        :param p:
            The norm order to apply across dimensions to compute overall position score.
        :param power_norm:
            whether to use the powered norm instead

        :return: shape: ``*s``
            Arity-position score for the entity relative to the target relation box. Larger is better. The shape is the
            broadcasted shape from position, bump and box, where the last dimension has been removed.
        """
        # Step 1: Apply the other entity bump
        bumped_representation = entity_pos + other_entity_bump

        relation_box_low, relation_box_high = relation_box

        # Step 2: Apply tanh if tanh_map is set to True.
        if tanh_map:
            relation_box_low = torch.tanh(relation_box_low)
            relation_box_high = torch.tanh(relation_box_high)
            bumped_representation = torch.tanh(bumped_representation)

        # Compute the distance function output element-wise
        element_wise_distance = cls.point_to_box_distance(
            points=bumped_representation,
            box_lows=relation_box_low,
            box_highs=relation_box_high,
        )

        # Finally, compute the norm
        return negative_norm(element_wise_distance, p=p, power_norm=power_norm)

    @classmethod
    def compute_box(
        cls,
        base: FloatTensor,
        delta: FloatTensor,
        size: FloatTensor,
    ) -> tuple[FloatTensor, FloatTensor]:
        r"""Compute the lower and upper corners of a resulting box.

        :param base: shape: ``(*, d)``
            the base position (box center) of the input relation embeddings
        :param delta:  shape: ``(*, d)``
            the base shape of the input relation embeddings
        :param size: shape: ``(*, d)``
            the size scalar vectors of the input relation embeddings

        :return: shape: ``(*, d)`` each
            lower and upper bounds of the box whose embeddings are provided as input.
        """
        # Enforce that sizes are strictly positive by passing through ELU
        size_pos = torch.nn.functional.elu(size) + 1

        # Shape vector is normalized using the above helper function
        delta_norm = cls.product_normalize(delta)

        # Size is learned separately and applied to normalized shape
        delta_final = size_pos * delta_norm

        # Compute potential boundaries by applying the shape in substraction
        first_bound = base - 0.5 * delta_final

        # and in addition
        second_bound = base + 0.5 * delta_final

        # Compute box upper bounds using min and max respectively
        box_low = torch.minimum(first_bound, second_bound)
        box_high = torch.maximum(first_bound, second_bound)

        return box_low, box_high

    @staticmethod
    def func(
        # head
        h_pos: FloatTensor,
        h_bump: FloatTensor,
        # relation box: head
        rh_base: FloatTensor,
        rh_delta: FloatTensor,
        rh_size: FloatTensor,
        # relation box: tail
        rt_base: FloatTensor,
        rt_delta: FloatTensor,
        rt_size: FloatTensor,
        # tail
        t_pos: FloatTensor,
        t_bump: FloatTensor,
        # power norm
        tanh_map: bool = True,
        p: int = 2,
        power_norm: bool = False,
    ) -> FloatTensor:
        """
        Evaluate the BoxE interaction function from [abboud2020]_.

        :param h_pos: shape: (`*batch_dims`, d)
            the head entity position
        :param h_bump: shape: (`*batch_dims`, d)
            the head entity bump

        :param rh_base: shape: (`*batch_dims`, d)
            the relation-specific head box base position
        :param rh_delta: shape: (`*batch_dims`, d)
            # the relation-specific head box base shape (normalized to have a volume of 1):
        :param rh_size: shape: (`*batch_dims`, 1)
            the relation-specific head box size (a scalar)

        :param rt_base: shape: (`*batch_dims`, d)
            the relation-specific tail box base position
        :param rt_delta: shape: (`*batch_dims`, d)
            # the relation-specific tail box base shape (normalized to have a volume of 1):
        :param rt_size: shape: (`*batch_dims`, d)
            the relation-specific tail box size

        :param t_pos: shape: (`*batch_dims`, d)
            the tail entity position
        :param t_bump: shape: (`*batch_dims`, d)
            the tail entity bump

        :param tanh_map:
            whether to apply the tanh mapping
        :param p:
            the order of the norm to apply
        :param power_norm:
            whether to use the p-th power of the p-norm instead

        :return: shape: batch_dims
            The scores.
        """
        return sum(
            BoxEInteraction.boxe_kg_arity_position_score(
                entity_pos=entity_pos,
                other_entity_bump=other_entity_pos,
                relation_box=BoxEInteraction.compute_box(base=base, delta=delta, size=size),
                tanh_map=tanh_map,
                p=p,
                power_norm=power_norm,
            )
            for entity_pos, other_entity_pos, base, delta, size in (
                (h_pos, t_bump, rh_base, rh_delta, rh_size),
                (t_pos, h_bump, rt_base, rt_delta, rt_size),
            )
        )


@parse_docdata
class CPInteraction(FunctionalInteraction[FloatTensor, FloatTensor, FloatTensor]):
    """
    The Canonical Tensor Decomposition interaction as described [lacroix2018]_ (originally from [hitchcock1927]_).

    .. note ::
        For $k=1$, this interaction is the same as :class:`~pykeen.nn.modules.DistMultInteraction`.
        However, in contrast to :class:`~pykeen.models.DistMult`, entities should have different representations for the
        head and the tail role.

    ---
    name: Canonical Tensor Decomposition
    citation:
        author: Lacroix
        year: 2018
        arxiv: 1806.07297
        link: https://arxiv.org/abs/1806.07297
        github: facebookresearch/kbc
    """

    entity_shape = ("kd",)
    relation_shape = ("kd",)
    _head_indices = (0,)
    _tail_indices = (1,)

    @staticmethod
    def func(h: FloatTensor, r: FloatTensor, t: FloatTensor) -> FloatTensor:
        """Evaluate the interaction function.

        .. seealso::
            :meth:`Interaction.forward <pykeen.nn.modules.Interaction.forward>` for a detailed description about
            the generic batched form of the interaction function.

        :param h: shape: ``(*batch_dims`, rank, dim)``
            The head representations.
        :param r: shape: ``(*batch_dims`, rank, dim)``
            The relation representations.
        :param t: shape: ``(*batch_dims`, rank, dim)``
            The tail representations.

        :return: shape: batch_dims
            The scores.
        """
        return (h * r * t).sum(dim=(-2, -1))


@parse_docdata
class MultiLinearTuckerInteraction(
    FunctionalInteraction[tuple[FloatTensor, FloatTensor], FloatTensor, tuple[FloatTensor, FloatTensor]]
):
    """
    An implementation of the original (multi-linear) TuckER interaction as described [tucker1966]_.

    .. note ::
        For small tensors, there are more efficient algorithms to compute the decomposition, e.g.,
        http://tensorly.org/stable/modules/generated/tensorly.decomposition.Tucker.html

    ---
    name: MultiLinearTucker
    citation:
        author: Tucker
        year: 1966
        link: https://dx.doi.org/10.1007/BF02289464
    """

    func = pkf.multilinear_tucker_interaction
    entity_shape = ("d", "f")
    relation_shape = ("e",)

    def __init__(
        self,
        head_dim: int = 64,
        relation_dim: int | None = None,
        tail_dim: int | None = None,
    ):
        """
        Initialize the Tucker interaction function.

        :param head_dim:
            The head entity embedding dimension.
        :param relation_dim:
            The relation embedding dimension. Defaults to `head_dim`.
        :param tail_dim:
            The tail entity embedding dimension. Defaults to `head_dim`.
        """
        super().__init__()

        # input normalization
        relation_dim = relation_dim or head_dim
        tail_dim = tail_dim or head_dim

        # Core tensor
        self.core_tensor = nn.Parameter(
            torch.empty(head_dim, relation_dim, tail_dim),
            requires_grad=True,
        )

    # docstr-coverage: inherited
    def reset_parameters(self):  # noqa: D102
        # initialize core tensor
        nn.init.normal_(
            self.core_tensor,
            mean=0,
            std=numpy.sqrt(numpy.prod(numpy.reciprocal(numpy.asarray(self.core_tensor.shape)))),
        )

    # docstr-coverage: inherited
    @staticmethod
    def _prepare_hrt_for_functional(
        h: tuple[FloatTensor, FloatTensor],
        r: FloatTensor,
        t: tuple[FloatTensor, FloatTensor],
    ) -> MutableMapping[str, FloatTensor]:  # noqa: D102
        return dict(h=h[0], r=r, t=t[1])

    def _prepare_state_for_functional(self) -> MutableMapping[str, Any]:
        return dict(core_tensor=self.core_tensor)


@parse_docdata
class TransformerInteraction(FunctionalInteraction[FloatTensor, FloatTensor, FloatTensor]):
    """Transformer-based interaction, as described in [galkin2020]_.

    ---
    name: Transformer
    citation:
        author: Galkin
        year: 2020
        link: https://doi.org/10.18653/v1/2020.emnlp-main.596
    """

    func = pkf.transformer_interaction

    def __init__(
        self,
        input_dim: int = 512,
        num_layers: int = 2,
        num_heads: int = 8,
        dropout: float = 0.1,
        dim_feedforward: int = 2048,
        position_initializer: HintOrType[Initializer] = xavier_normal_,
    ):
        """
        Initialize the module.

        :param input_dim: >0
            the input dimension
        :param num_layers: >0
            the number of Transformer layers, cf. :class:`nn.TransformerEncoder`.
        :param num_heads: >0
            the number of self-attention heads inside each transformer encoder layer,
            cf. :class:`nn.TransformerEncoderLayer`
        :param dropout:
            the dropout rate on each transformer encoder layer, cf. :class:`nn.TransformerEncoderLayer`
        :param dim_feedforward:
            the hidden dimension of the feed-forward layers of the transformer encoder layer,
            cf. :class:`nn.TransformerEncoderLayer`
        :param position_initializer:
            the initializer to use for positional embeddings
        """
        super().__init__()
        self.transformer = nn.TransformerEncoder(
            encoder_layer=nn.TransformerEncoderLayer(
                d_model=input_dim,
                nhead=num_heads,
                dim_feedforward=dim_feedforward,
                dropout=dropout,
            ),
            num_layers=num_layers,
        )
        self.position_embeddings = nn.Parameter(position_initializer(torch.empty(2, input_dim)))
        self.final = nn.Linear(input_dim, input_dim, bias=True)

    # docstr-coverage: inherited
    def _prepare_state_for_functional(self) -> MutableMapping[str, Any]:  # noqa: D102
        return dict(
            transformer=self.transformer,
            position_embeddings=self.position_embeddings,
            final=self.final,
        )


@parse_docdata
class TripleREInteraction(
    NormBasedInteraction[
        FloatTensor,
        tuple[FloatTensor, FloatTensor, FloatTensor],
        FloatTensor,
    ]
):
    """A stateful module for the TripleRE interaction function from [yu2021]_.

    .. math ::
        score(h, (r_h, r, r_t), t) = h * (r_h + u) - t * (r_t + u) + r

    .. note ::

        For equivalence to the paper version, `h` and `t` should be normalized to unit
        Euclidean length, and `p` and `power_norm` be kept at their default values.

    .. seealso:: :func:`pykeen.nn.functional.triple_re_interaction`

    .. seealso:: https://github.com/LongYu-360/TripleRE-Add-NodePiece

    .. note ::
        this interaction is equivalent to :class:`LineaREInteraction` except the `u` term
    ---
    name: TripleRE
    citation:
        author: Yu
        year: 2021
        link: https://vixra.org/abs/2112.0095
    """

    # r_head, r_mid, r_tail
    relation_shape = ("d", "d", "d")

    func = pkf.triple_re_interaction

    def __init__(self, u: float | None = 1.0, p: int = 1, power_norm: bool = False):
        """
        Initialize the module.

        :param u:
            the relation factor offset. can be set to None to disable it.
        :param p:
            The norm used with :func:`torch.linalg.vector_norm`. Defaults to 1 for TripleRE.
        :param power_norm:
            Whether to use the p-th power of the $L_p$ norm. It has the advantage of being differentiable around 0,
            and numerically more stable. Defaults to False for TripleRE.
        """
        super().__init__(p=p, power_norm=power_norm)
        self.u = u

    # docstr-coverage: inherited
    def _prepare_state_for_functional(self) -> MutableMapping[str, Any]:  # noqa: D102
        kwargs = super()._prepare_state_for_functional()
        kwargs["u"] = self.u
        return kwargs

    # docstr-coverage: inherited
    @staticmethod
    def _prepare_hrt_for_functional(
        h: FloatTensor,
        r: tuple[FloatTensor, FloatTensor, FloatTensor],
        t: FloatTensor,
    ) -> MutableMapping[str, FloatTensor]:  # noqa: D102
        r_head, r_mid, r_tail = r
        return dict(
            h=h,
            r_head=r_head,
            r_mid=r_mid,
            r_tail=r_tail,
            t=t,
        )


# type alias for AutoSF block description
# head_index, relation_index, tail_index, sign
AutoSFBlock = tuple[int, int, int, Sign]


@parse_docdata
class AutoSFInteraction(FunctionalInteraction[HeadRepresentation, RelationRepresentation, TailRepresentation]):
    r"""
    The AutoSF interaction as described by [zhang2020]_.

    This interaction function is a parametrized way to express bi-linear models
    with block structure. It divides the entity and relation representations into blocks,
    and expresses the interaction as a sequence of 4-tuples $(i_h, i_r, i_t, s)$,
    where $i_h, i_r, i_t$ index a _block_ of the head, relation, or tail representation,
    and $s \in {-1, 1}$ is the sign.

    The interaction function is then given as

    .. math::
        \sum_{(i_h, i_r, i_t, s) \in \mathcal{C}} s \cdot \langle h[i_h], r[i_r], t[i_t] \rangle

    where $\langle \cdot, \cdot, \cdot \rangle$ denotes the tri-linear dot product.

    This parametrization allows to express several well-known interaction functions, e.g.

    - :class:`pykeen.nn.DistMultInteraction`:
        one block, $\mathcal{C} = \{(0, 0, 0, 1)\}$
    - :class:`pykeen.nn.ComplExInteraction`:
        two blocks, $\mathcal{C} = \{(0, 0, 0, 1), (0, 1, 1, 1), (1, 0, 1, -1), (1, 0, 1, 1)\}$
    - :class:`pykeen.nn.SimplEInteraction`:
        two blocks: $\mathcal{C} = \{(0, 0, 1, 1), (1, 1, 0, 1)\}$

    While in theory, we can have up to `num_blocks**3` unique triples, usually, a smaller number is preferable to have
    some sparsity.

    ---
    citation:
        author: Zhang
        year: 2020
        arxiv: 1904.11682
        link: https://arxiv.org/abs/1904.11682
        github: AutoML-Research/AutoSF
    """

    #: a description of the block structure
    coefficients: tuple[AutoSFBlock, ...]

    @staticmethod
    def _check_coefficients(
        coefficients: Collection[AutoSFBlock], num_entity_representations: int, num_relation_representations: int
    ):
        """Check coefficients.

        :param coefficients:
            the block description
        :param num_entity_representations:
            the number of entity representations / blocks
        :param num_relation_representations:
            the number of relation representations / blocks

        :raises ValueError:
            if there are duplicate coefficients
        """
        counter = Counter(coef[:3] for coef in coefficients)
        duplicates = {k for k, v in counter.items() if v > 1}
        if duplicates:
            raise ValueError(f"Cannot have duplicates in coefficients! Duplicate entries for {duplicates}")
        for entities, num_blocks in ((True, num_entity_representations), (False, num_relation_representations)):
            missing_ids = set(range(num_blocks)).difference(
                AutoSFInteraction._iter_ids(coefficients, entities=entities)
            )
            if missing_ids:
                label = "entity" if entities else "relation"
                logger.warning(f"Unused {label} blocks: {missing_ids}. This may indicate an error.")

    @staticmethod
    def _iter_ids(coefficients: Collection[AutoSFBlock], entities: bool) -> Iterable[int]:
        """Iterate over selected parts of the blocks.

        :param coefficients:
            the block coefficients
        :param entities:
            whether to select entity or relation ids, i.e., components `(0, 2)` for entities, or `(1,)` for relations.

        :yields: the used indices
        """
        indices = (0, 2) if entities else (1,)
        yield from itt.chain.from_iterable(map(itemgetter(i), coefficients) for i in indices)

    @staticmethod
    def _infer_number(coefficients: Collection[AutoSFBlock], entities: bool) -> int:
        """Infer the number of blocks from the given coefficients.

        :param coefficients:
            the block coefficients
        :param entities:
            whether to select entity or relation ids, i.e., components `(0, 2)` for entities, or `(1,)` for relations.

        :return:
            the inferred number of blocks
        """
        return 1 + max(AutoSFInteraction._iter_ids(coefficients, entities=entities))

    def __init__(
        self,
        coefficients: Iterable[AutoSFBlock],
        *,
        num_blocks: int | None = None,
        num_entity_representations: int | None = None,
        num_relation_representations: int | None = None,
    ) -> None:
        """
        Initialize the interaction function.

        :param coefficients:
            the coefficients for the individual blocks, cf. :class:`pykeen.nn.AutoSFInteraction`

        :param num_blocks:
            the number of blocks. If given, will be used for both, entity and relation representations.
        :param num_entity_representations:
            an explicit number of entity representations / blocks. Only used if `num_blocks` is `None`.
            If `num_entity_representations` is `None`, too, this number if inferred from `coefficients`.
        :param num_relation_representations:
            an explicit number of relation representations / blocks. Only used if `num_blocks` is `None`.
            If `num_relation_representations` is `None`, too, this number if inferred from `coefficients`.
        """
        super().__init__()

        # convert to tuple
        coefficients = tuple(coefficients)

        # infer the number of entity and relation representations
        num_entity_representations = (
            num_blocks or num_entity_representations or self._infer_number(coefficients, entities=True)
        )
        num_relation_representations = (
            num_blocks or num_relation_representations or self._infer_number(coefficients, entities=False)
        )

        # verify coefficients
        self._check_coefficients(
            coefficients=coefficients,
            num_entity_representations=num_entity_representations,
            num_relation_representations=num_relation_representations,
        )

        self.coefficients = coefficients
        # dynamic entity / relation shapes
        self.entity_shape = tuple(["d"] * num_entity_representations)
        self.relation_shape = tuple(["d"] * num_relation_representations)

    @classmethod
    def from_searched_sf(cls, coefficients: Sequence[int], **kwargs) -> AutoSFInteraction:
        """
        Instantiate AutoSF interaction from the "official" serialization format.

        > The first 4 values (a,b,c,d) represent h_1 * r_1 * t_a + h_2 * r_2 * t_b + h_3 * r_3 * t_c + h_4 * r_4 * t_d.
        > For the others, every 4 values represent one adding block: index of r, index of h, index of t, the sign s.

        :param coefficients:
            the coefficients in the "official" serialization format.
        :param kwargs:
            additional keyword-based parameters passed to :meth:`pykeen.nn.AutoSFInteraction.__init__`

        :return:
            An AutoSF interaction module

        .. seealso::
            https://github.com/AutoML-Research/AutoSF/blob/07b7243ccf15e579176943c47d6e65392cd57af3/searched_SFs.txt
        """
        return cls(
            coefficients=[(i, ri, i, 1) for i, ri in enumerate(coefficients[:4])]
            + [(hi, ri, ti, s) for ri, hi, ti, s in more_itertools.chunked(coefficients[4:], 4)],
            **kwargs,
        )

    @staticmethod
    def func(
        h: HeadRepresentation,
        r: RelationRepresentation,
        t: TailRepresentation,
        coefficients: Collection[AutoSFBlock],
    ) -> FloatTensor:
        r"""Evaluate an AutoSF-style interaction function as described by [zhang2020]_.

        :param h: each shape: (`*batch_dims`, dim)
            The list of head representations.
        :param r: each shape: (`*batch_dims`, dim)
            The list of relation representations.
        :param t: each shape: (`*batch_dims`, dim)
            The list of tail representations.
        :param coefficients:
            the coefficients, cf. :class:`pykeen.nn.AutoSFInteraction`

        :return: shape: `batch_dims`
            The scores
        """
        return sum(sign * (h[hi] * r[ri] * t[ti]).sum(dim=-1) for hi, ri, ti, sign in coefficients)

    def _prepare_state_for_functional(self) -> MutableMapping[str, Any]:
        return dict(coefficients=self.coefficients)

    # docstr-coverage: inherited
    @staticmethod
    def _prepare_hrt_for_functional(
        h: HeadRepresentation,
        r: RelationRepresentation,
        t: TailRepresentation,
    ) -> MutableMapping[str, FloatTensor]:  # noqa: D102
        return dict(zip("hrt", ensure_tuple(h, r, t)))

    def extend(self, *new_coefficients: tuple[int, int, int, Sign]) -> AutoSFInteraction:
        """Extend AutoSF function, as described in the greedy search algorithm in the paper."""
        return AutoSFInteraction(coefficients=self.coefficients + tuple(new_coefficients))

    def latex_visualize(self) -> str:
        """Create the LaTeX + tikz visualization as shown in the paper."""
        n = len(self.entity_shape)
        return "\n".join(
            [
                r"\begin{tikzpicture}[yscale=-1]",
                rf"\draw (0, 0) grid ({n}, {n});",
            ]
            + [
                rf"\draw ({ti}.5, {hi}.5) node {{${'-' if s < 0 else ''}D^r_{{{ri + 1}}}$}};"
                for hi, ri, ti, s in self.coefficients
            ]
            + [
                r"\end{tikzpicture}",
            ],
        )


@parse_docdata
class LineaREInteraction(NormBasedInteraction):
    r"""
    The LineaRE interaction described by [peng2020]_.

    The interaction function is given as

    .. math ::

        \| \mathbf{w}_{r}^{h} \odot \mathbf{x}_{h} + \mathbf{b}_r - \mathbf{w}_{r}^{t} \odot \mathbf{x}_{t} \|

    where $\mathbf{w}_{r}^{h}, \mathbf{b}_r, \mathbf{w}_{r}^{t} \in \mathbb{R}^d$ are relation-specific terms,
    and $\mathbf{x}_{h}, \mathbf{x}_{t} \in \mathbb{R}$ the head and tail entity representation.

    .. note ::
        the original paper only describes the interaction for $L_1$ norm, but we extend it to the general $L_p$
        norm as well as its powered variant.

    .. note ::
        this interaction is equivalent to :class:`TripleREInteraction` without the `u` term

    ---
    name: LineaRE
    citation:
        author: Peng
        year: 2020
        arxiv: 2004.10037
        github: pengyanhui/LineaRE
        link: https://arxiv.org/abs/2004.10037
    """

    # r_head, r_bias, r_tail
    relation_shape = ("d", "d", "d")

    func = pkf.linea_re_interaction

    # docstr-coverage: inherited
    @staticmethod
    def _prepare_hrt_for_functional(
        h: FloatTensor,
        r: tuple[FloatTensor, FloatTensor, FloatTensor],
        t: FloatTensor,
    ) -> MutableMapping[str, FloatTensor]:  # noqa: D102
        r_head, r_mid, r_tail = r
        return dict(h=h, r_head=r_head, r_mid=r_mid, r_tail=r_tail, t=t)


interaction_resolver: ClassResolver[Interaction] = ClassResolver.from_subclasses(
    Interaction,
    skip={NormBasedInteraction, FunctionalInteraction, MonotonicAffineTransformationInteraction},
    default=TransEInteraction,
)<|MERGE_RESOLUTION|>--- conflicted
+++ resolved
@@ -52,11 +52,7 @@
     estimate_cost_of_sequence,
     make_ones_like,
     negative_norm,
-<<<<<<< HEAD
-    tensor_sum,
-=======
     tensor_product,
->>>>>>> fe4073c8
     unpack_singletons,
     upgrade_to_sequence,
 )

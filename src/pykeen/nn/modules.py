--- conflicted
+++ resolved
@@ -1561,63 +1561,7 @@
     relation_shape = ("kd",)
 
 
-<<<<<<< HEAD
 @parse_docdata
-=======
-class TransformerInteraction(FunctionalInteraction[torch.FloatTensor, torch.FloatTensor, torch.FloatTensor]):
-    """Transformer-based interaction, as described in [galkin2020]_."""
-
-    func = pkf.transformer_interaction
-
-    def __init__(
-        self,
-        input_dim: int = 512,
-        num_layers: int = 2,
-        num_heads: int = 8,
-        dropout: float = 0.1,
-        dim_feedforward: int = 2048,
-        position_initializer: HintOrType[Initializer] = xavier_normal_,
-    ):
-        """
-        Initialize the module.
-
-        :param input_dim: >0
-            the input dimension
-        :param num_layers: >0
-            the number of Transformer layers, cf. :class:`nn.TransformerEncoder`.
-        :param num_heads: >0
-            the number of self-attention heads inside each transformer encoder layer,
-            cf. :class:`nn.TransformerEncoderLayer`
-        :param dropout:
-            the dropout rate on each transformer encoder layer, cf. :class:`nn.TransformerEncoderLayer`
-        :param dim_feedforward:
-            the hidden dimension of the feed-forward layers of the transformer encoder layer,
-            cf. :class:`nn.TransformerEncoderLayer`
-        :param position_initializer:
-            the initializer to use for positional embeddings
-        """
-        super().__init__()
-        self.transformer = nn.TransformerEncoder(
-            encoder_layer=nn.TransformerEncoderLayer(
-                d_model=input_dim,
-                nhead=num_heads,
-                dim_feedforward=dim_feedforward,
-                dropout=dropout,
-            ),
-            num_layers=num_layers,
-        )
-        self.position_embeddings = nn.Parameter(position_initializer(torch.empty(2, input_dim)))
-        self.final = nn.Linear(input_dim, input_dim, bias=True)
-
-    def _prepare_state_for_functional(self) -> MutableMapping[str, Any]:  # noqa: D102
-        return dict(
-            transformer=self.transformer,
-            position_embeddings=self.position_embeddings,
-            final=self.final,
-        )
-
-
->>>>>>> b34d593a
 class TripleREInteraction(
     NormBasedInteraction[
         FloatTensor,
@@ -1760,6 +1704,68 @@
         )
 
 
+@parse_docdata
+class TransformerInteraction(FunctionalInteraction[torch.FloatTensor, torch.FloatTensor, torch.FloatTensor]):
+    """Transformer-based interaction, as described in [galkin2020]_.
+
+    ---
+    name: Transformer
+    citation:
+        author: Galkin
+        year: 2020
+        link: https://doi.org/10.18653/v1/2020.emnlp-main.596
+    """
+
+    func = pkf.transformer_interaction
+
+    def __init__(
+        self,
+        input_dim: int = 512,
+        num_layers: int = 2,
+        num_heads: int = 8,
+        dropout: float = 0.1,
+        dim_feedforward: int = 2048,
+        position_initializer: HintOrType[Initializer] = xavier_normal_,
+    ):
+        """
+        Initialize the module.
+
+        :param input_dim: >0
+            the input dimension
+        :param num_layers: >0
+            the number of Transformer layers, cf. :class:`nn.TransformerEncoder`.
+        :param num_heads: >0
+            the number of self-attention heads inside each transformer encoder layer,
+            cf. :class:`nn.TransformerEncoderLayer`
+        :param dropout:
+            the dropout rate on each transformer encoder layer, cf. :class:`nn.TransformerEncoderLayer`
+        :param dim_feedforward:
+            the hidden dimension of the feed-forward layers of the transformer encoder layer,
+            cf. :class:`nn.TransformerEncoderLayer`
+        :param position_initializer:
+            the initializer to use for positional embeddings
+        """
+        super().__init__()
+        self.transformer = nn.TransformerEncoder(
+            encoder_layer=nn.TransformerEncoderLayer(
+                d_model=input_dim,
+                nhead=num_heads,
+                dim_feedforward=dim_feedforward,
+                dropout=dropout,
+            ),
+            num_layers=num_layers,
+        )
+        self.position_embeddings = nn.Parameter(position_initializer(torch.empty(2, input_dim)))
+        self.final = nn.Linear(input_dim, input_dim, bias=True)
+
+    def _prepare_state_for_functional(self) -> MutableMapping[str, Any]:  # noqa: D102
+        return dict(
+            transformer=self.transformer,
+            position_embeddings=self.position_embeddings,
+            final=self.final,
+        )
+
+
 interaction_resolver = Resolver.from_subclasses(
     Interaction,  # type: ignore
     skip={NormBasedInteraction, FunctionalInteraction, MonotonicAffineTransformationInteraction},

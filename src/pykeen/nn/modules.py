"""Stateful interaction functions."""

from __future__ import annotations

import itertools as itt
import logging
import math
from abc import ABC, abstractmethod
from collections import Counter
from collections.abc import Collection, Iterable, Mapping, MutableMapping, Sequence
from operator import itemgetter
from typing import (
    Any,
    Callable,
    ClassVar,
    Generic,
    cast,
)

import more_itertools
import numpy
import torch
from class_resolver import ClassResolver, Hint, OptionalKwargs, ResolverKey, update_docstring_with_resolver_keys
from class_resolver.contrib.torch import activation_resolver
from docdata import parse_docdata
from torch import nn
from torch.nn.init import xavier_normal_

from . import functional as pkf
from .algebra import quaterion_multiplication_table
from .compute_kernel import batched_dot
from .init import initializer_resolver
from ..metrics.utils import ValueRange
from ..typing import (
    FloatTensor,
    HeadRepresentation,
    HintOrType,
    Initializer,
    RelationRepresentation,
    Representation,
    Sign,
    TailRepresentation,
)
from ..utils import (
    at_least_eps,
    einsum,
    ensure_complex,
    ensure_tuple,
    estimate_cost_of_sequence,
    make_ones_like,
    negative_norm,
    unpack_singletons,
    upgrade_to_sequence,
)

# TODO: split file into multiple smaller ones?

__all__ = [
    "interaction_resolver",
    # Base Classes
    "Interaction",
    "FunctionalInteraction",
    "NormBasedInteraction",
    # Adapter classes
    "MonotonicAffineTransformationInteraction",
    # Concrete Classes
    "AutoSFInteraction",
    "BoxEInteraction",
    "ComplExInteraction",
    "ConvEInteraction",
    "ConvKBInteraction",
    "CPInteraction",
    "CrossEInteraction",
    "DistMAInteraction",
    "DistMultInteraction",
    "ERMLPEInteraction",
    "ERMLPInteraction",
    "HolEInteraction",
    "KG2EInteraction",
    "LineaREInteraction",
    "MultiLinearTuckerInteraction",
    "MuREInteraction",
    "NTNInteraction",
    "PairREInteraction",
    "ProjEInteraction",
    "QuatEInteraction",
    "RESCALInteraction",
    "RotatEInteraction",
    "SEInteraction",
    "SimplEInteraction",
    "TorusEInteraction",
    "TransDInteraction",
    "TransEInteraction",
    "TransFInteraction",
    "TransformerInteraction",
    "TransHInteraction",
    "TransRInteraction",
    "TripleREInteraction",
    "TuckerInteraction",
    "UMInteraction",
]

logger = logging.getLogger(__name__)


def parallel_slice_batches(
    *representations: Representation,
    split_size: int,
    dim: int,
) -> Iterable[Sequence[Representation]]:
    """
    Slice representations along the given dimension.

    :param representations:
        the representations to slice
    :param split_size:
        the slice size
    :param dim:
        the dimension along which to slice

    :yields: batches of sliced representations
    """
    # normalize input
    rs: Sequence[Sequence[FloatTensor]] = ensure_tuple(*representations)
    # get number of head/relation/tail representations
    length = list(map(len, rs))
    splits = numpy.cumsum([0] + length)
    # flatten list
    rsl: Sequence[FloatTensor] = sum(map(list, rs), [])
    # split tensors
    parts = [r.split(split_size, dim=dim) for r in rsl]
    # broadcasting
    n_parts = max(map(len, parts))
    parts = [r_parts if len(r_parts) == n_parts else r_parts * n_parts for r_parts in parts]
    # yield batches
    for batch in zip(*parts):
        # complex typing
        yield unpack_singletons(*(batch[start:stop] for start, stop in zip(splits, splits[1:])))  # type: ignore


def parallel_unsqueeze(x: Representation, dim: int) -> Representation:
    """Unsqueeze all representations along the given dimension."""
    xs: Sequence[FloatTensor] = upgrade_to_sequence(x)
    xs = [xx.unsqueeze(dim=dim) for xx in xs]
    return xs[0] if len(xs) == 1 else xs


class Interaction(nn.Module, Generic[HeadRepresentation, RelationRepresentation, TailRepresentation], ABC):
    """Base class for interaction functions."""

    #: The symbolic shapes for entity representations
    entity_shape: Sequence[str] = ("d",)

    #: The symbolic shapes for entity representations for tail entities, if different.
    #: Otherwise, the entity_shape is used for head & tail entities
    _tail_entity_shape: Sequence[str] | None = None

    #: The symbolic shapes for relation representations
    relation_shape: Sequence[str] = ("d",)

    # if the interaction function's head parameter should only receive a subset of entity representations
    _head_indices: Sequence[int] | None = None

    # if the interaction function's tail parameter should only receive a subset of entity representations
    _tail_indices: Sequence[int] | None = None

    #: the interaction's value range (for unrestricted input)
    value_range: ClassVar[ValueRange] = ValueRange()

    # TODO: annotate modelling capabilities? cf., e.g., https://arxiv.org/abs/1902.10197, Table 2
    # TODO: annotate properties, e.g., symmetry, and use them for testing?
    # TODO: annotate complexity?
    #: whether the interaction is defined on complex input
    is_complex: ClassVar[bool] = False

    @property
    def tail_entity_shape(self) -> Sequence[str]:
        """Return the symbolic shape for tail entity representations."""
        if self._tail_entity_shape is None:
            return self.entity_shape
        return self._tail_entity_shape

    def head_indices(self) -> Sequence[int]:
        """Return the entity representation indices used for the head representations."""
        if self._head_indices is None:
            return list(range(len(self.entity_shape)))
        return self._head_indices

    def tail_indices(self) -> Sequence[int]:
        """Return the entity representation indices used for the tail representations."""
        if self._tail_indices is None:
            return list(range(len(self.tail_entity_shape)))
        return self._tail_indices

    def full_entity_shapes(self) -> Sequence[str]:
        """Return all entity shapes (head & tail)."""
        shapes: list[str | None] = [None] * (max(itt.chain(self.head_indices(), self.tail_indices())) + 1)
        for hi, hs in zip(self.head_indices(), self.entity_shape):
            shapes[hi] = hs
        for ti, ts in zip(self.tail_indices(), self.tail_entity_shape):
            if shapes[ti] is not None and ts != shapes[ti]:
                raise ValueError("Shape conflict.")
            shapes[ti] = ts
        if None in shapes:
            raise AssertionError("Unused shape.")
        return cast(list[str], shapes)

    @classmethod
    def get_dimensions(cls) -> set[str]:
        """Get all of the relevant dimension keys.

        This draws from :data:`Interaction.entity_shape`, :data:`Interaction.relation_shape`, and in the case of
        :class:`ConvEInteraction`, the :data:`Interaction.tail_entity_shape`.

        :returns: a set of strings representting the dimension keys.
        """
        # TODO: cannot cover dynamic shapes, e.g., AutoSF
        return set(itt.chain(cls.entity_shape, cls._tail_entity_shape or set(), cls.relation_shape))

    @abstractmethod
    def forward(
        self,
        h: HeadRepresentation,
        r: RelationRepresentation,
        t: TailRepresentation,
    ) -> FloatTensor:
        """Compute broadcasted triple scores given broadcasted representations for head, relation and tails.

        In general, each interaction function (class) expects a certain format for each of head, relation and
        tail representations. This format is composed of the *number* and the shape of the representations.

        Many simple interaction functions such as :class:`~pykeen.nn.modules.TransEInteraction`
        operate on a single representation, however there are also interactions such as
        :class:`~pykeen.nn.modules.TransDInteraction`, which requires two representations for each slot, or
        :class:`~pykeen.nn.modules.PairREInteraction`, which requires two relation representations, but only a single
        representation for head and tail entity respectively.

        Each individual representation has a *shape*. This can be a simple $d$-dimensional vector, but also comprise
        matrices, or even high-order tensors.

        This method supports the general batched calculation, i.e., each of the representations can have a
        preceding batch dimensions. Those batch dimensions do not necessarily need to be exactly the same, but they
        need to be broadcastable. A good explanation of broadcasting rules can be found in
        `NumPy's documentation <https://numpy.org/doc/stable/user/basics.broadcasting.html>`_.

        .. seealso::
            - :ref:`representations` for an overview about different ways how to obtain individual representations.

        :param h: shape: ``(*batch_dims, *dims)``
            The head representations.

        :param r: shape: ``(*batch_dims, *dims)``
            The relation representations.

        :param t: shape: ``(*batch_dims, *dims)``
            The tail representations.

        :return: shape: batch_dims
            The scores.
        """

    def score(
        self,
        h: HeadRepresentation,
        r: RelationRepresentation,
        t: TailRepresentation,
        slice_size: int | None = None,
        slice_dim: int = 1,
    ) -> FloatTensor:
        """Compute broadcasted triple scores with optional slicing.

        .. note ::
            At most one of the slice sizes may be not None.

        .. todo::
            we could change that to slicing along multiple dimensions, if necessary

        :param h: shape: (`*batch_dims`, `*dims`)
            The head representations.
        :param r: shape: (`*batch_dims`, `*dims`)
            The relation representations.
        :param t: shape: (`*batch_dims`, `*dims`)
            The tail representations.
        :param slice_size:
            The slice size.
        :param slice_dim:
            The dimension along which to slice. From {0, ..., len(batch_dims)}

        :return: shape: batch_dims
            The scores.
        """
        if slice_size is None:
            return self(h=h, r=r, t=t)

        return torch.cat(
            [
                self(h=h_batch, r=r_batch, t=t_batch)
                for h_batch, r_batch, t_batch in parallel_slice_batches(h, r, t, split_size=slice_size, dim=slice_dim)
            ],
            dim=slice_dim,
        )

    def score_hrt(
        self,
        h: HeadRepresentation,
        r: RelationRepresentation,
        t: TailRepresentation,
    ) -> FloatTensor:
        """Score a batch of triples.

        :param h: shape: (batch_size, d_e)
            The head representations.
        :param r: shape: (batch_size, d_r)
            The relation representations.
        :param t: shape: (batch_size, d_e)
            The tail representations.

        :return: shape: (batch_size, 1)
            The scores.
        """
        return self.score(h=h, r=r, t=t).unsqueeze(dim=-1)

    def score_h(
        self,
        all_entities: HeadRepresentation,
        r: RelationRepresentation,
        t: TailRepresentation,
        slice_size: int | None = None,
    ) -> FloatTensor:
        """Score all head entities.

        :param all_entities: shape: (num_entities, d_e)
            The head representations.
        :param r: shape: (batch_size, d_r)
            The relation representations.
        :param t: shape: (batch_size, d_e)
            The tail representations.
        :param slice_size:
            The slice size.

        :return: shape: (batch_size, num_entities)
            The scores.
        """
        return self.score(
            h=parallel_unsqueeze(all_entities, dim=0),
            r=parallel_unsqueeze(r, dim=1),
            t=parallel_unsqueeze(t, dim=1),
            slice_size=slice_size,
        )

    def score_r(
        self,
        h: HeadRepresentation,
        all_relations: RelationRepresentation,
        t: TailRepresentation,
        slice_size: int | None = None,
    ) -> FloatTensor:
        """Score all relations.

        :param h: shape: (batch_size, d_e)
            The head representations.
        :param all_relations: shape: (num_relations, d_r)
            The relation representations.
        :param t: shape: (batch_size, d_e)
            The tail representations.
        :param slice_size:
            The slice size.

        :return: shape: (batch_size, num_entities)
            The scores.
        """
        return self.score(
            h=parallel_unsqueeze(h, dim=1),
            r=parallel_unsqueeze(all_relations, dim=0),
            t=parallel_unsqueeze(t, dim=1),
            slice_size=slice_size,
        )

    def score_t(
        self,
        h: HeadRepresentation,
        r: RelationRepresentation,
        all_entities: TailRepresentation,
        slice_size: int | None = None,
    ) -> FloatTensor:
        """Score all tail entities.

        :param h: shape: (batch_size, d_e)
            The head representations.
        :param r: shape: (batch_size, d_r)
            The relation representations.
        :param all_entities: shape: (num_entities, d_e)
            The tail representations.
        :param slice_size:
            The slice size.

        :return: shape: (batch_size, num_entities)
            The scores.
        """
        return self.score(
            h=parallel_unsqueeze(h, dim=1),
            r=parallel_unsqueeze(r, dim=1),
            t=parallel_unsqueeze(all_entities, dim=0),
            slice_size=slice_size,
        )

    def reset_parameters(self):
        """Reset parameters the interaction function may have."""
        for mod in self.modules():
            if mod is self:
                continue
            if hasattr(mod, "reset_parameters"):
                mod.reset_parameters()


class FunctionalInteraction(Interaction, Generic[HeadRepresentation, RelationRepresentation, TailRepresentation]):
    """Base class for interaction functions."""

    #: The functional interaction form
    func: Callable[..., FloatTensor]

    def forward(
        self,
        h: HeadRepresentation,
        r: RelationRepresentation,
        t: TailRepresentation,
    ) -> FloatTensor:
        """Compute broadcasted triple scores given broadcasted representations for head, relation and tails.

        :param h: shape: (`*batch_dims`, `*dims`)
            The head representations.
        :param r: shape: (`*batch_dims`, `*dims`)
            The relation representations.
        :param t: shape: (`*batch_dims`, `*dims`)
            The tail representations.

        :return: shape: batch_dims
            The scores.
        """
        return self.__class__.func(**self._prepare_for_functional(h=h, r=r, t=t))

    def _prepare_for_functional(
        self,
        h: HeadRepresentation,
        r: RelationRepresentation,
        t: TailRepresentation,
    ) -> Mapping[str, FloatTensor]:
        """Conversion utility to prepare the arguments for the functional form."""
        kwargs = self._prepare_hrt_for_functional(h=h, r=r, t=t)
        kwargs.update(self._prepare_state_for_functional())
        return kwargs

    # docstr-coverage: inherited
    @classmethod
    def _prepare_hrt_for_functional(
        cls,
        h: HeadRepresentation,
        r: RelationRepresentation,
        t: TailRepresentation,
    ) -> MutableMapping[str, FloatTensor]:  # noqa: D102
        """Conversion utility to prepare the h/r/t representations for the functional form."""
        # TODO: we only allow single-tensor representations here, but could easily generalize
        assert all(torch.is_tensor(x) for x in (h, r, t))
        if cls.is_complex:
            h, r, t = ensure_complex(h, r, t)
        return dict(h=h, r=r, t=t)

    def _prepare_state_for_functional(self) -> MutableMapping[str, Any]:
        """Conversion utility to prepare the state to be passed to the functional form."""
        return dict()


class NormBasedInteraction(
    FunctionalInteraction,
    Generic[HeadRepresentation, RelationRepresentation, TailRepresentation],
    ABC,
):
    """Norm-based interactions use a (powered) $p$-norm in their scoring function."""

    def __init__(self, p: int, power_norm: bool = False):
        """Initialize the norm-based interaction function.

        :param p:
            The norm used with :func:`torch.linalg.vector_norm`. Typically is 1 or 2.
        :param power_norm:
            Whether to use the p-th power of the $L_p$ norm. It has the advantage of being differentiable around 0,
            and numerically more stable.
        """
        super().__init__()
        self.p = p
        self.power_norm = power_norm

    # docstr-coverage: inherited
    def _prepare_state_for_functional(self) -> MutableMapping[str, Any]:  # noqa: D102
        return dict(p=self.p, power_norm=self.power_norm)


@parse_docdata
class TransEInteraction(NormBasedInteraction[FloatTensor, FloatTensor, FloatTensor]):
    """A stateful module for the TransE interaction function.

    .. seealso:: :func:`pykeen.nn.functional.transe_interaction`

    ---
    citation:
        author: Bordes
        year: 2013
        link: http://papers.nips.cc/paper/5071-translating-embeddings-for-modeling-multi-relational-data.pdf
    """

    func = pkf.transe_interaction


@parse_docdata
class TransFInteraction(FunctionalInteraction[FloatTensor, FloatTensor, FloatTensor]):
    """A stateless module for the TransF interaction function.

    .. seealso:: :func:`pykeen.nn.functional.transf_interaction`

    ---
    citation:
        author: Feng
        year: 2016
        link: https://www.aaai.org/ocs/index.php/KR/KR16/paper/view/12887
    """

    func = pkf.transf_interaction


@parse_docdata
class ComplExInteraction(FunctionalInteraction[FloatTensor, FloatTensor, FloatTensor]):
    r"""The ComplEx interaction proposed by [trouillon2016]_.

    ComplEx operates on complex-valued entity and relation representations, i.e.,
    $\textbf{e}_i, \textbf{r}_i \in \mathbb{C}^d$ and calculates the plausibility score via the Hadamard product:

    .. math::

        f(h,r,t) =  Re(\mathbf{e}_h\odot\mathbf{r}_r\odot\bar{\mathbf{e}}_t)

    Which expands to:

    .. math::

        f(h,r,t) = \left\langle Re(\mathbf{e}_h),Re(\mathbf{r}_r),Re(\mathbf{e}_t)\right\rangle
        + \left\langle Im(\mathbf{e}_h),Re(\mathbf{r}_r),Im(\mathbf{e}_t)\right\rangle
        + \left\langle Re(\mathbf{e}_h),Im(\mathbf{r}_r),Im(\mathbf{e}_t)\right\rangle
        - \left\langle Im(\mathbf{e}_h),Im(\mathbf{r}_r),Re(\mathbf{e}_t)\right\rangle

    where $Re(\textbf{x})$ and $Im(\textbf{x})$ denote the real and imaginary parts of the complex valued vector
    $\textbf{x}$. Because the Hadamard product is not commutative in the complex space, ComplEx can model
    anti-symmetric relations in contrast to DistMult.

    .. seealso ::

        Official implementation: https://github.com/ttrouill/complex/

    .. note::
        this method generally expects all tensors to be of complex datatype, i.e., `torch.is_complex(x)` to evaluate to
        `True`. However, for backwards compatibility and convenience in use, you can also pass real tensors whose shape
        is compliant with :func:`torch.view_as_complex`, cf. :func:`pykeen.utils.ensure_complex`.

    ---
    citation:
        arxiv: 1606.06357
        author: Trouillon
        github: ttrouill/complex
        link: https://arxiv.org/abs/1606.06357
        year: 2016
    """

    is_complex: ClassVar[bool] = True

    # TODO: update class docstring

    # TODO: give this a better name?
    @staticmethod
    def func(h: FloatTensor, r: FloatTensor, t: FloatTensor) -> FloatTensor:
        r"""Evaluate the interaction function.

        :param h: shape: (`*batch_dims`, dim)
            The complex head representations.
        :param r: shape: (`*batch_dims`, dim)
            The complex relation representations.
        :param t: shape: (`*batch_dims`, dim)
            The complex tail representations.

        :return: shape: batch_dims
            The scores.
        """
        return torch.real(einsum("...d, ...d, ...d -> ...", h, r, torch.conj(t)))


def _calculate_missing_shape_information(
    embedding_dim: int,
    input_channels: int | None = None,
    width: int | None = None,
    height: int | None = None,
) -> tuple[int, int, int]:
    """Automatically calculates missing dimensions for ConvE.

    :param embedding_dim:
        The embedding dimension.
    :param input_channels:
        The number of input channels for the convolution.
    :param width:
        The width of the embedding "image".
    :param height:
        The height of the embedding "image".

    :return: (input_channels, width, height), such that
            `embedding_dim = input_channels * width * height`

    :raises ValueError:
        If no factorization could be found.
    """
    # Store initial input for error message
    original = (input_channels, width, height)

    # All are None -> try and make closest to square
    if input_channels is None and width is None and height is None:
        input_channels = 1
        result_sqrt = math.floor(math.sqrt(embedding_dim))
        height = max(factor for factor in range(1, result_sqrt + 1) if embedding_dim % factor == 0)
        width = embedding_dim // height
    # Only input channels is None
    elif input_channels is None and width is not None and height is not None:
        input_channels = embedding_dim // (width * height)
    # Only width is None
    elif input_channels is not None and width is None and height is not None:
        width = embedding_dim // (height * input_channels)
    # Only height is none
    elif height is None and width is not None and input_channels is not None:
        height = embedding_dim // (width * input_channels)
    # Width and input_channels are None -> set input_channels to 1 and calculage height
    elif input_channels is None and height is None and width is not None:
        input_channels = 1
        height = embedding_dim // width
    # Width and input channels are None -> set input channels to 1 and calculate width
    elif input_channels is None and height is not None and width is None:
        input_channels = 1
        width = embedding_dim // height

    if input_channels * width * height != embedding_dim:  # type: ignore
        raise ValueError(f"Could not resolve {original} to a valid factorization of {embedding_dim}.")

    return input_channels, width, height  # type: ignore


@parse_docdata
class ConvEInteraction(
    FunctionalInteraction[FloatTensor, FloatTensor, tuple[FloatTensor, FloatTensor]],
):
    """A stateful module for the ConvE interaction function.

    .. seealso:: :func:`pykeen.nn.functional.conve_interaction`
    ---
    citation:
        author: Dettmers
        year: 2018
        link: https://www.aaai.org/ocs/index.php/AAAI/AAAI18/paper/view/17366
        github: TimDettmers/ConvE
        arxiv: 1707.01476
    """

    # vector & scalar offset
    tail_entity_shape = ("d", "")

    #: The head-relation encoder operating on 2D "images"
    hr2d: nn.Module

    #: The head-relation encoder operating on the 1D flattened version
    hr1d: nn.Module

    #: The interaction function
    func = pkf.conve_interaction

    def __init__(
        self,
        input_channels: int | None = None,
        output_channels: int = 32,
        embedding_height: int | None = None,
        embedding_width: int | None = None,
        kernel_width: int = 3,
        kernel_height: int | None = None,
        input_dropout: float = 0.2,
        feature_map_dropout: float = 0.2,
        output_dropout: float = 0.3,
        embedding_dim: int = 200,
        apply_batch_normalization: bool = True,
    ):
        """
        Initialize the interaction module.

        :param input_channels:
            the number of input channels for the convolution operation. Can be inferred from other parameters,
            cf. :func:`_calculate_missing_shape_information`.
        :param output_channels:
            the number of input channels for the convolution operation
        :param embedding_height:
            the height of the "image" after reshaping the concatenated head and relation embedding. Can be inferred
            from other parameters, cf. :func:`_calculate_missing_shape_information`.
        :param embedding_width:
            the width of the "image" after reshaping the concatenated head and relation embedding. Can be inferred
            from other parameters, cf. :func:`_calculate_missing_shape_information`.
        :param kernel_width:
            the width of the convolution kernel
        :param kernel_height:
            the height of the convolution kernel. Defaults to `kernel_width`
        :param input_dropout:
            the dropout applied *before* the convolution
        :param feature_map_dropout:
            the dropout applied *after* the convolution
        :param output_dropout:
            the dropout applied after the linear projection
        :param embedding_dim:
            the embedding dimension of entities and relations
        :param apply_batch_normalization:
            whether to apply batch normalization
        """
        super().__init__()

        # Automatic calculation of remaining dimensions
        logger.info(f"Resolving {input_channels} * {embedding_width} * {embedding_height} = {embedding_dim}.")
        if embedding_dim is None:
            embedding_dim = input_channels * embedding_width * embedding_height

        # Parameter need to fulfil:
        #   input_channels * embedding_height * embedding_width = embedding_dim
        input_channels, embedding_width, embedding_height = _calculate_missing_shape_information(
            embedding_dim=embedding_dim,
            input_channels=input_channels,
            width=embedding_width,
            height=embedding_height,
        )
        logger.info(f"Resolved to {input_channels} * {embedding_width} * {embedding_height} = {embedding_dim}.")

        # normalize kernel height
        kernel_height = kernel_height or kernel_width

        # encoders
        # 1: 2D encoder: BN?, DO, Conv, BN?, Act, DO
        hr2d_layers = [
            nn.BatchNorm2d(input_channels) if apply_batch_normalization else None,
            nn.Dropout(input_dropout),
            nn.Conv2d(
                in_channels=input_channels,
                out_channels=output_channels,
                kernel_size=(kernel_height, kernel_width),
                stride=1,
                padding=0,
                bias=True,
            ),
            nn.BatchNorm2d(output_channels) if apply_batch_normalization else None,
            nn.ReLU(),
            nn.Dropout2d(feature_map_dropout),
        ]
        self.hr2d = nn.Sequential(*(layer for layer in hr2d_layers if layer is not None))

        # 2: 1D encoder: FC, DO, BN?, Act
        num_in_features = (
            output_channels * (2 * embedding_height - kernel_height + 1) * (embedding_width - kernel_width + 1)
        )
        hr1d_layers = [
            nn.Linear(num_in_features, embedding_dim),
            nn.Dropout(output_dropout),
            nn.BatchNorm1d(embedding_dim) if apply_batch_normalization else None,
            nn.ReLU(),
        ]
        self.hr1d = nn.Sequential(*(layer for layer in hr1d_layers if layer is not None))

        # store reshaping dimensions
        self.embedding_height = embedding_height
        self.embedding_width = embedding_width
        self.input_channels = input_channels

    # docstr-coverage: inherited
    @staticmethod
    def _prepare_hrt_for_functional(
        h: HeadRepresentation,
        r: RelationRepresentation,
        t: TailRepresentation,
    ) -> MutableMapping[str, FloatTensor]:  # noqa: D102
        return dict(h=h, r=r, t=t[0], t_bias=t[1])

    # docstr-coverage: inherited
    def _prepare_state_for_functional(self) -> MutableMapping[str, Any]:  # noqa: D102
        return dict(
            input_channels=self.input_channels,
            embedding_height=self.embedding_height,
            embedding_width=self.embedding_width,
            hr2d=self.hr2d,
            hr1d=self.hr1d,
        )


@parse_docdata
class ConvKBInteraction(FunctionalInteraction[FloatTensor, FloatTensor, FloatTensor]):
    """A stateful module for the ConvKB interaction function.

    .. seealso:: :func:`pykeen.nn.functional.convkb_interaction``

    ---
    citation:
        author: Nguyen
        year: 2018
        link: https://www.aclweb.org/anthology/N18-2053
        github: daiquocnguyen/ConvKB
        arxiv: 1712.02121
    """

    func = pkf.convkb_interaction

    def __init__(
        self,
        hidden_dropout_rate: float = 0.0,
        embedding_dim: int = 200,
        num_filters: int = 400,
    ):
        """
        Initialize the interaction module.

        :param hidden_dropout_rate:
            the dropout rate applied on the hidden layer
        :param embedding_dim:
            the entity and relation embedding dimension
        :param num_filters:
            the number of filters (=output channels) of the convolution
        """
        super().__init__()
        self.embedding_dim = embedding_dim
        self.num_filters = num_filters

        # The interaction model
        self.conv = nn.Conv2d(in_channels=1, out_channels=num_filters, kernel_size=(1, 3), bias=True)
        self.activation = nn.ReLU()
        self.hidden_dropout = nn.Dropout(p=hidden_dropout_rate)
        self.linear = nn.Linear(embedding_dim * num_filters, 1, bias=True)

    # docstr-coverage: inherited
    def reset_parameters(self):  # noqa: D102
        # Use Xavier initialization for weight; bias to zero
        nn.init.xavier_uniform_(self.linear.weight, gain=nn.init.calculate_gain("relu"))
        nn.init.zeros_(self.linear.bias)

        # Initialize all filters to [0.1, 0.1, -0.1],
        #  c.f. https://github.com/daiquocnguyen/ConvKB/blob/master/model.py#L34-L36
        nn.init.constant_(self.conv.weight[..., :2], 0.1)
        nn.init.constant_(self.conv.weight[..., 2], -0.1)
        nn.init.zeros_(self.conv.bias)

    # docstr-coverage: inherited
    def _prepare_state_for_functional(self) -> MutableMapping[str, Any]:  # noqa: D102
        return dict(
            conv=self.conv,
            activation=self.activation,
            hidden_dropout=self.hidden_dropout,
            linear=self.linear,
        )


@parse_docdata
class DistMultInteraction(FunctionalInteraction[FloatTensor, FloatTensor, FloatTensor]):
    """A module wrapper for the stateless DistMult interaction function.

    .. seealso:: :func:`pykeen.nn.functional.distmult_interaction`

    ---
    citation:
        author: Yang
        year: 2014
        link: https://arxiv.org/abs/1412.6575
        arxiv: 1412.6575
    """

    func = pkf.distmult_interaction


@parse_docdata
class DistMAInteraction(FunctionalInteraction[FloatTensor, FloatTensor, FloatTensor]):
    """A module wrapper for the stateless DistMA interaction function.

    .. seealso:: :func:`pykeen.nn.functional.dist_ma_interaction`

    ---
    citation:
        author: Shi
        year: 2019
        link: https://www.aclweb.org/anthology/D19-1075.pdf
    """

    func = pkf.dist_ma_interaction


@parse_docdata
class ERMLPInteraction(FunctionalInteraction[FloatTensor, FloatTensor, FloatTensor]):
    """A stateful module for the ER-MLP interaction.

    .. seealso:: :func:`pykeen.nn.functional.ermlp_interaction`

    .. math ::
        f(h, r, t) = W_2 ReLU(W_1 cat(h, r, t) + b_1) + b_2

    ---
    name: ER-MLP
    citation:
        author: Dong
        year: 2014
        link: https://storage.googleapis.com/pub-tools-public-publication-data/pdf/45634.pdf
    """

    func = pkf.ermlp_interaction

    def __init__(
        self,
        embedding_dim: int,
        hidden_dim: int | None = None,
    ):
        """Initialize the interaction module.

        :param embedding_dim:
            The embedding vector dimension for entities and relations.
        :param hidden_dim:
            The hidden dimension of the MLP. Defaults to `embedding_dim`.
        """
        super().__init__()
        # normalize hidden_dim
        hidden_dim = hidden_dim or embedding_dim
        self.hidden = nn.Linear(in_features=3 * embedding_dim, out_features=hidden_dim, bias=True)
        self.activation = nn.ReLU()
        self.hidden_to_score = nn.Linear(in_features=hidden_dim, out_features=1, bias=True)

    # docstr-coverage: inherited
    def _prepare_state_for_functional(self) -> MutableMapping[str, Any]:  # noqa: D102
        return dict(
            hidden=self.hidden,
            activation=self.activation,
            final=self.hidden_to_score,
        )

    # docstr-coverage: inherited
    def reset_parameters(self):  # noqa: D102
        # Initialize biases with zero
        nn.init.zeros_(self.hidden.bias)
        nn.init.zeros_(self.hidden_to_score.bias)
        # In the original formulation,
        nn.init.xavier_uniform_(self.hidden.weight)
        nn.init.xavier_uniform_(
            self.hidden_to_score.weight,
            gain=nn.init.calculate_gain(self.activation.__class__.__name__.lower()),
        )


@parse_docdata
class ERMLPEInteraction(FunctionalInteraction[FloatTensor, FloatTensor, FloatTensor]):
    r"""A stateful module for the ER-MLP (E) interaction function.

    This interaction uses a neural network-based approach similar to ER-MLP and with slight modifications.
    In ER-MLP, the interaction is:

    .. math::

        f(h, r, t) = \textbf{w}^{T} g(\textbf{W} [\textbf{h}; \textbf{r}; \textbf{t}])

    whereas in ER-MLP (E) the interaction is:

    .. math::

        f(h, r, t) = \textbf{t}^{T} f(\textbf{W} (g(\textbf{W} [\textbf{h}; \textbf{r}]))

    including dropouts and batch-norms between each two hidden layers. Thus, the ConvE interaction can be seen as a
    special case of ERMLP (E).

    .. seealso:: :func:`pykeen.nn.functional.ermlpe_interaction`

    ---
    name: ER-MLP (E)
    citation:
        author: Sharifzadeh
        year: 2019
        link: https://github.com/pykeen/pykeen
        github: pykeen/pykeen
    """

    func = pkf.ermlpe_interaction

    def __init__(
        self,
        embedding_dim: int = 256,
        input_dropout: float = 0.2,
        hidden_dim: int | None = None,
        hidden_dropout: float | None = None,
    ):
        """
        Initialize the interaction module.

        :param embedding_dim:
            the embedding dimension of entities and relations
        :param hidden_dim:
            the hidden dimension of the MLP. Defaults to `embedding_dim`.
        :param input_dropout:
            the dropout applied *before* the first layer
        :param hidden_dropout:
            the dropout applied *after* the first layer
        """
        super().__init__()
        hidden_dim = hidden_dim or embedding_dim
        hidden_dropout = input_dropout if hidden_dropout is None else hidden_dropout
        self.mlp = nn.Sequential(
            nn.Dropout(input_dropout),
            nn.Linear(2 * embedding_dim, hidden_dim),
            nn.Dropout(hidden_dropout),
            nn.BatchNorm1d(hidden_dim),
            nn.ReLU(),
            nn.Linear(hidden_dim, embedding_dim),
            nn.Dropout(hidden_dropout),
            nn.BatchNorm1d(embedding_dim),
            nn.ReLU(),
        )

    # docstr-coverage: inherited
    def _prepare_state_for_functional(self) -> MutableMapping[str, Any]:  # noqa: D102
        return dict(mlp=self.mlp)


@parse_docdata
class TransRInteraction(
    NormBasedInteraction[
        FloatTensor,
        tuple[FloatTensor, FloatTensor],
        FloatTensor,
    ],
):
    """A stateful module for the TransR interaction function.

    .. seealso:: :func:`pykeen.nn.functional.transr_interaction`

    ---
    citation:
        author: Lin
        year: 2015
        link: http://www.aaai.org/ocs/index.php/AAAI/AAAI15/paper/download/9571/9523/
    """

    relation_shape = ("e", "de")
    func = pkf.transr_interaction

    def __init__(self, p: int, power_norm: bool = True):
        """
        Initialize the interaction module.

        :param p:
            the $p$ value of the norm to use, cf. :meth:`NormBasedInteraction.__init__`
        :param power_norm:
            whether to use the $p$th power of the p-norm, cf. :meth:`NormBasedInteraction.__init__`.
        """
        super().__init__(p=p, power_norm=power_norm)

    # docstr-coverage: inherited
    @staticmethod
    def _prepare_hrt_for_functional(
        h: HeadRepresentation,
        r: RelationRepresentation,
        t: TailRepresentation,
    ) -> MutableMapping[str, FloatTensor]:  # noqa: D102
        return dict(h=h, r=r[0], t=t, m_r=r[1])


@parse_docdata
class RotatEInteraction(FunctionalInteraction[FloatTensor, FloatTensor, FloatTensor]):
    r"""The RotatE interaction function proposed by [sun2019]_.

    RotatE operates on complex-valued entity and relation representations, i.e.,
    $\textbf{e}_i, \textbf{r}_i \in \mathbb{C}^d$.

    .. note::
        this method generally expects all tensors to be of complex datatype, i.e., `torch.is_complex(x)` to evaluate to
        `True`. However, for backwards compatibility and convenience in use, you can also pass real tensors whose shape
        is compliant with :func:`torch.view_as_complex`, cf. :func:`pykeen.utils.ensure_complex`.

    ---
    citation:
        arxiv: 1902.10197
        author: Sun
        github: DeepGraphLearning/KnowledgeGraphEmbedding
        link: https://arxiv.org/abs/1902.10197
        year: 2019
    """

    # TODO: update docstring

    is_complex: ClassVar[bool] = True

    # TODO: give this a better name?
    @staticmethod
    def func(h: FloatTensor, r: FloatTensor, t: FloatTensor) -> FloatTensor:
        """Evaluate the interaction function.

        .. note::
            this method expects all tensors to be of complex datatype, i.e., `torch.is_complex(x)` to evaluate to
            `True`.

        :param h: shape: (`*batch_dims`, dim)
            The head representations.
        :param r: shape: (`*batch_dims`, dim)
            The relation representations.
        :param t: shape: (`*batch_dims`, dim)
            The tail representations.

        :return: shape: batch_dims
            The scores.
        """
        if estimate_cost_of_sequence(h.shape, r.shape) < estimate_cost_of_sequence(r.shape, t.shape):
            # r expresses a rotation in complex plane.
            # rotate head by relation (=Hadamard product in complex space)
            h = h * r
        else:
            # rotate tail by inverse of relation
            # The inverse rotation is expressed by the complex conjugate of r.
            # The score is computed as the distance of the relation-rotated head to the tail.
            # Equivalently, we can rotate the tail by the inverse relation, and measure the distance to the head, i.e.
            # |h * r - t| = |h - conj(r) * t|
            t = t * torch.conj(r)

        return negative_norm(h - t, p=2, power_norm=False)


@parse_docdata
class HolEInteraction(FunctionalInteraction[FloatTensor, FloatTensor, FloatTensor]):
    """A module wrapper for the stateless HolE interaction function.

    .. seealso:: :func:`pykeen.nn.functional.hole_interaction`

    ---
    citation:
        author: Nickel
        year: 2016
        link: https://www.aaai.org/ocs/index.php/AAAI/AAAI16/paper/viewFile/12484/11828
        github: mnick/holographic-embeddings
    """

    func = pkf.hole_interaction


@parse_docdata
class ProjEInteraction(FunctionalInteraction[FloatTensor, FloatTensor, FloatTensor]):
    """A stateful module for the ProjE interaction function.

    .. seealso:: :func:`pykeen.nn.functional.proje_interaction`

    ---
    citation:
        author: Shi
        year: 2017
        link: https://www.aaai.org/ocs/index.php/AAAI/AAAI17/paper/view/14279
        github: nddsg/ProjE
    """

    func = pkf.proje_interaction

    def __init__(
        self,
        embedding_dim: int = 50,
        inner_non_linearity: HintOrType[nn.Module] = None,
    ):
        """
        Initialize the interaction module.

        :param embedding_dim:
            the embedding dimension of entities and relations
        :param inner_non_linearity:
            the inner non-linearity, or a hint thereof. Defaults to :class:`nn.Tanh`.
            Disable by passing :class:`nn.Idenity`
        """
        super().__init__()

        # Global entity projection
        self.d_e = nn.Parameter(torch.empty(embedding_dim), requires_grad=True)

        # Global relation projection
        self.d_r = nn.Parameter(torch.empty(embedding_dim), requires_grad=True)

        # Global combination bias
        self.b_c = nn.Parameter(torch.empty(embedding_dim), requires_grad=True)

        # Global combination bias
        self.b_p = nn.Parameter(torch.empty(tuple()), requires_grad=True)

        if inner_non_linearity is None:
            inner_non_linearity = nn.Tanh
        self.inner_non_linearity = activation_resolver.make(inner_non_linearity)

    # docstr-coverage: inherited
    def reset_parameters(self):  # noqa: D102
        embedding_dim = self.d_e.shape[0]
        bound = math.sqrt(6) / embedding_dim
        for p in self.parameters():
            nn.init.uniform_(p, a=-bound, b=bound)

    def _prepare_state_for_functional(self) -> MutableMapping[str, Any]:
        return dict(d_e=self.d_e, d_r=self.d_r, b_c=self.b_c, b_p=self.b_p, activation=self.inner_non_linearity)


@parse_docdata
class RESCALInteraction(FunctionalInteraction[FloatTensor, FloatTensor, FloatTensor]):
    """A module wrapper for the stateless RESCAL interaction function.

    .. seealso:: :func:`pykeen.nn.functional.rescal_interaction`

    ---
    citation:
        author: Nickel
        year: 2011
        link: https://icml.cc/2011/papers/438_icmlpaper.pdf
    """

    relation_shape = ("dd",)
    func = pkf.rescal_interaction


@parse_docdata
class SEInteraction(
    NormBasedInteraction[
        FloatTensor,
        tuple[FloatTensor, FloatTensor],
        FloatTensor,
    ],
):
    """A stateful module for the Structured Embedding (SE) interaction function.

    .. seealso:: :func:`pykeen.nn.functional.structured_embedding_interaction`

    ---
    name: Structured Embedding
    citation:
        author: Bordes
        year: 2011
        link: https://www.aaai.org/ocs/index.php/AAAI/AAAI11/paper/download/3659/3898
    """

    relation_shape = ("dd", "dd")
    func = pkf.se_interaction

    # docstr-coverage: inherited
    @staticmethod
    def _prepare_hrt_for_functional(
        h: HeadRepresentation,
        r: RelationRepresentation,
        t: TailRepresentation,
    ) -> MutableMapping[str, FloatTensor]:  # noqa: D102
        return dict(h=h, t=t, r_h=r[0], r_t=r[1])


@parse_docdata
class TuckerInteraction(FunctionalInteraction[FloatTensor, FloatTensor, FloatTensor]):
    """A stateful module for the stateless Tucker interaction function.

    .. seealso:: :func:`pykeen.nn.functional.tucker_interaction`

    ---
    citation:
        author: Balažević
        year: 2019
        arxiv: 1901.09590
        link: https://arxiv.org/abs/1901.09590
        github: ibalazevic/TuckER
    """

    func = pkf.tucker_interaction

    # default core tensor initialization
    # cf. https://github.com/ibalazevic/TuckER/blob/master/model.py#L12
    default_core_initializer: ClassVar[Initializer] = staticmethod(nn.init.uniform_)  # type: ignore
    default_core_initializer_kwargs: Mapping[str, Any] = {"a": -1.0, "b": 1.0}

    def __init__(
        self,
        embedding_dim: int = 200,
        relation_dim: int | None = None,
        head_dropout: float = 0.3,
        relation_dropout: float = 0.4,
        head_relation_dropout: float = 0.5,
        apply_batch_normalization: bool = True,
        core_initializer: Hint[Initializer] = None,
        core_initializer_kwargs: OptionalKwargs = None,
    ):
        """Initialize the Tucker interaction function.

        :param embedding_dim:
            The entity embedding dimension.
        :param relation_dim:
            The relation embedding dimension.
        :param head_dropout:
            The dropout rate applied to the head representations.
        :param relation_dropout:
            The dropout rate applied to the relation representations.
        :param head_relation_dropout:
            The dropout rate applied to the combined head and relation representations.
        :param apply_batch_normalization:
            Whether to use batch normalization on head representations and the combination of head and relation.
        :param core_initializer:
            the core tensor's initializer, or a hint thereof
        :param core_initializer_kwargs:
            additional keyword-based parameters for the initializer
        """
        super().__init__()

        # normalize initializer
        if core_initializer is None:
            core_initializer = self.default_core_initializer
        self.core_initializer = core_initializer
        if core_initializer is self.default_core_initializer and core_initializer_kwargs is None:
            core_initializer_kwargs = self.default_core_initializer_kwargs
        self.core_initializer_kwargs = core_initializer_kwargs

        # normalize relation dimension
        if relation_dim is None:
            relation_dim = embedding_dim

        # Core tensor
        # Note: we use a different dimension permutation as in the official implementation to match the paper.
        self.core_tensor = nn.Parameter(
            torch.empty(embedding_dim, relation_dim, embedding_dim),
            requires_grad=True,
        )

        # Dropout
        self.head_dropout = nn.Dropout(head_dropout)
        self.relation_dropout = nn.Dropout(relation_dropout)
        self.head_relation_dropout = nn.Dropout(head_relation_dropout)

        if apply_batch_normalization:
            self.head_batch_norm = nn.BatchNorm1d(embedding_dim)
            self.head_relation_batch_norm = nn.BatchNorm1d(embedding_dim)
        else:
            self.head_batch_norm = self.head_relation_batch_norm = None

        self.reset_parameters()

    # docstr-coverage: inherited
    def reset_parameters(self):  # noqa: D102
        # instantiate here to make module easily serializable
        core_initializer = initializer_resolver.make(self.core_initializer, pos_kwargs=self.core_initializer_kwargs)
        core_initializer(self.core_tensor)
        # batch norm gets reset automatically, since it defines reset_parameters

    def _prepare_state_for_functional(self) -> MutableMapping[str, Any]:
        return dict(
            core_tensor=self.core_tensor,
            do_h=self.head_dropout,
            do_r=self.relation_dropout,
            do_hr=self.head_relation_dropout,
            bn_h=self.head_batch_norm,
            bn_hr=self.head_relation_batch_norm,
        )


@parse_docdata
class UMInteraction(
    NormBasedInteraction[FloatTensor, None, FloatTensor],
):
    """A stateful module for the UnstructuredModel interaction function.

    .. seealso:: :func:`pykeen.nn.functional.unstructured_model_interaction`

    ---
    name: Unstructured Model
    citation:
        author: Bordes
        year: 2014
        link: https://link.springer.com/content/pdf/10.1007%2Fs10994-013-5363-6.pdf
    """

    # shapes
    relation_shape: Sequence[str] = tuple()

    func = pkf.um_interaction

    def __init__(self, p: int, power_norm: bool = True):
        """
        Initialize the interaction module.

        :param p:
            the $p$ value of the norm to use, cf. :meth:`NormBasedInteraction.__init__`
        :param power_norm:
            whether to use the $p$th power of the p-norm, cf. :meth:`NormBasedInteraction.__init__`.
        """
        super().__init__(p=p, power_norm=power_norm)

    # docstr-coverage: inherited
    @staticmethod
    def _prepare_hrt_for_functional(
        h: HeadRepresentation,
        r: RelationRepresentation,
        t: TailRepresentation,
    ) -> MutableMapping[str, FloatTensor]:  # noqa: D102
        return dict(h=h, t=t)


@parse_docdata
class TorusEInteraction(NormBasedInteraction[FloatTensor, FloatTensor, FloatTensor]):
    """A stateful module for the TorusE interaction function.

    .. seealso:: :func:`pykeen.nn.functional.toruse_interaction`

    ---
    citation:
        author: Ebisu
        year: 2018
        link: https://www.aaai.org/ocs/index.php/AAAI/AAAI18/paper/view/16227
        arxiv: 1711.05435
        github: TakumaE/TorusE
    """

    func = pkf.toruse_interaction

    def __init__(self, p: int = 2, power_norm: bool = False):
        """
        Initialize the interaction module.

        :param p:
            the $p$ value of the norm to use, cf. :meth:`NormBasedInteraction.__init__`
        :param power_norm:
            whether to use the $p$th power of the p-norm, cf. :meth:`NormBasedInteraction.__init__`.
        """
        super().__init__(p=p, power_norm=power_norm)


@parse_docdata
class TransDInteraction(
    NormBasedInteraction[
        tuple[FloatTensor, FloatTensor],
        tuple[FloatTensor, FloatTensor],
        tuple[FloatTensor, FloatTensor],
    ],
):
    """A stateful module for the TransD interaction function.

    .. seealso:: :func:`pykeen.nn.functional.transd_interaction`

    ---
    citation:
        author: Ji
        year: 2015
        link: http://www.aclweb.org/anthology/P15-1067
    """

    entity_shape = ("d", "d")
    relation_shape = ("e", "e")
    func = pkf.transd_interaction

    def __init__(self, p: int = 2, power_norm: bool = True):
        """
        Initialize the interaction module.

        :param p:
            the $p$ value of the norm to use, cf. :meth:`NormBasedInteraction.__init__`
        :param power_norm:
            whether to use the $p$th power of the p-norm, cf. :meth:`NormBasedInteraction.__init__`.
        """
        super().__init__(p=p, power_norm=power_norm)

    # docstr-coverage: inherited
    @staticmethod
    def _prepare_hrt_for_functional(
        h: tuple[FloatTensor, FloatTensor],
        r: tuple[FloatTensor, FloatTensor],
        t: tuple[FloatTensor, FloatTensor],
    ) -> MutableMapping[str, FloatTensor]:  # noqa: D102
        h, h_p = h
        r, r_p = r
        t, t_p = t
        return dict(h=h, r=r, t=t, h_p=h_p, r_p=r_p, t_p=t_p)


@parse_docdata
class NTNInteraction(
    FunctionalInteraction[
        FloatTensor,
        tuple[FloatTensor, FloatTensor, FloatTensor, FloatTensor, FloatTensor],
        FloatTensor,
    ],
):
    """A stateful module for the NTN interaction function.

    .. seealso:: :func:`pykeen.nn.functional.ntn_interaction`

    ---
    citation:
        author: Socher
        year: 2013
        link: https://proceedings.neurips.cc/paper/2013/file/b337e84de8752b27eda3a12363109e80-Paper.pdf
        github: khurram18/NeuralTensorNetworks
    """

    relation_shape = ("kdd", "kd", "kd", "k", "k")
    func = pkf.ntn_interaction

    def __init__(
        self,
        activation: HintOrType[nn.Module] = None,
        activation_kwargs: Mapping[str, Any] | None = None,
    ):
        """Initialize NTN with the given non-linear activation function.

        :param activation: A non-linear activation function. Defaults to the hyperbolic
            tangent :class:`torch.nn.Tanh` if None, otherwise uses the :data:`pykeen.utils.activation_resolver`
            for lookup.
        :param activation_kwargs: If the ``activation`` is passed as a class, these keyword arguments
            are used during its instantiation.
        """
        super().__init__()
        if activation is None:
            activation = nn.Tanh()
        self.non_linearity = activation_resolver.make(activation, activation_kwargs)

    # docstr-coverage: inherited
    @staticmethod
    def _prepare_hrt_for_functional(
        h: FloatTensor,
        r: tuple[FloatTensor, FloatTensor, FloatTensor, FloatTensor, FloatTensor],
        t: FloatTensor,
    ) -> MutableMapping[str, FloatTensor]:  # noqa: D102
        w, vh, vt, b, u = r
        return dict(h=h, t=t, w=w, b=b, u=u, vh=vh, vt=vt)

    # docstr-coverage: inherited
    def _prepare_state_for_functional(self) -> MutableMapping[str, Any]:  # noqa: D102
        return dict(activation=self.non_linearity)


@parse_docdata
class KG2EInteraction(
    FunctionalInteraction[
        tuple[FloatTensor, FloatTensor],
        tuple[FloatTensor, FloatTensor],
        tuple[FloatTensor, FloatTensor],
    ],
):
    """A stateful module for the KG2E interaction function.

    .. seealso:: :func:`pykeen.nn.functional.kg2e_interaction`

    ---
    citation:
        author: He
        year: 2015
        link: https://dl.acm.org/doi/10.1145/2806416.2806502
    """

    entity_shape = ("d", "d")
    relation_shape = ("d", "d")
    similarity: str
    exact: bool
    func = pkf.kg2e_interaction

    def __init__(self, similarity: str | None = None, exact: bool = True):
        """
        Initialize the interaction module.

        :param similarity:
            the distribution similarity to use. Defaults to KL divergence.
        :param exact:
            whether to compute the exact similarity, or leave out constant terms
        """
        super().__init__()
        if similarity is None:
            similarity = "KL"
        self.similarity = similarity
        self.exact = exact

    # docstr-coverage: inherited
    @staticmethod
    def _prepare_hrt_for_functional(
        h: tuple[FloatTensor, FloatTensor],
        r: tuple[FloatTensor, FloatTensor],
        t: tuple[FloatTensor, FloatTensor],
    ) -> MutableMapping[str, FloatTensor]:
        h_mean, h_var = h
        r_mean, r_var = r
        t_mean, t_var = t
        return dict(
            h_mean=h_mean,
            h_var=h_var,
            r_mean=r_mean,
            r_var=r_var,
            t_mean=t_mean,
            t_var=t_var,
        )

    def _prepare_state_for_functional(self) -> MutableMapping[str, Any]:
        return dict(
            similarity=self.similarity,
            exact=self.exact,
        )


@parse_docdata
class TransHInteraction(NormBasedInteraction[FloatTensor, tuple[FloatTensor, FloatTensor], FloatTensor]):
    """A stateful module for the TransH interaction function.

    .. seealso:: :func:`pykeen.nn.functional.transh_interaction`

    ---
    citation:
        author: Wang
        year: 2014
        link: https://www.aaai.org/ocs/index.php/AAAI/AAAI14/paper/viewFile/8531/8546
    """

    relation_shape = ("d", "d")
    func = pkf.transh_interaction

    # docstr-coverage: inherited
    @staticmethod
    def _prepare_hrt_for_functional(
        h: HeadRepresentation,
        r: RelationRepresentation,
        t: TailRepresentation,
    ) -> MutableMapping[str, FloatTensor]:  # noqa: D102
        return dict(h=h, w_r=r[1], d_r=r[0], t=t)


@parse_docdata
class MuREInteraction(
    NormBasedInteraction[
        tuple[FloatTensor, FloatTensor, FloatTensor],
        tuple[FloatTensor, FloatTensor],
        tuple[FloatTensor, FloatTensor, FloatTensor],
    ],
):
    """A stateful module for the MuRE interaction function from [balazevic2019b]_.

    .. seealso:: :func:`pykeen.nn.functional.mure_interaction`

    ---
    citation:
        author: Balažević
        year: 2019
        link: https://arxiv.org/abs/1905.09791
        arxiv: 1905.09791
    """

    # there are separate biases for entities in head and tail position
    entity_shape = ("d", "", "")
    relation_shape = ("d", "d")
    func = pkf.mure_interaction

    # docstr-coverage: inherited
    @staticmethod
    def _prepare_hrt_for_functional(
        h: tuple[FloatTensor, FloatTensor, FloatTensor],
        r: tuple[FloatTensor, FloatTensor],
        t: tuple[FloatTensor, FloatTensor, FloatTensor],
    ) -> MutableMapping[str, FloatTensor]:  # noqa: D102
        h, b_h, _ = h
        t, _, b_t = t
        r_vec, r_mat = r
        return dict(h=h, b_h=b_h, r_vec=r_vec, r_mat=r_mat, t=t, b_t=b_t)


@parse_docdata
class SimplEInteraction(
    FunctionalInteraction[
        tuple[FloatTensor, FloatTensor],
        tuple[FloatTensor, FloatTensor],
        tuple[FloatTensor, FloatTensor],
    ],
):
    """A module wrapper for the SimplE interaction function.

    .. seealso:: :func:`pykeen.nn.functional.simple_interaction`

    ---
    citation:
        author: Kazemi
        year: 2018
        link: https://papers.nips.cc/paper/7682-simple-embedding-for-link-prediction-in-knowledge-graphs
        github: Mehran-k/SimplE
    """

    func = pkf.simple_interaction
    entity_shape = ("d", "d")
    relation_shape = ("d", "d")

    def __init__(self, clamp_score: None | float | tuple[float, float] = None):
        """
        Initialize the interaction module.

        :param clamp_score:
            whether to clamp scores into a fixed interval
        """
        super().__init__()
        if isinstance(clamp_score, float):
            clamp_score = (-clamp_score, clamp_score)
        self.clamp_score = clamp_score

    # docstr-coverage: inherited
    def _prepare_state_for_functional(self) -> MutableMapping[str, Any]:  # noqa: D102
        return dict(clamp=self.clamp_score)

    # docstr-coverage: inherited
    @staticmethod
    def _prepare_hrt_for_functional(
        h: HeadRepresentation,
        r: RelationRepresentation,
        t: TailRepresentation,
    ) -> MutableMapping[str, FloatTensor]:  # noqa: D102
        return dict(h=h[0], h_inv=h[1], r=r[0], r_inv=r[1], t=t[0], t_inv=t[1])


@parse_docdata
class PairREInteraction(NormBasedInteraction[FloatTensor, tuple[FloatTensor, FloatTensor], FloatTensor]):
    """A stateful module for the PairRE interaction function.

    .. seealso:: :func:`pykeen.nn.functional.pair_re_interaction`

    ---
    citation:
        author: Chao
        year: 2020
        link: http://arxiv.org/abs/2011.03798
        arxiv: 2011.03798
        github: alipay/KnowledgeGraphEmbeddingsViaPairedRelationVectors_PairRE
    """

    relation_shape = ("d", "d")
    func = pkf.pair_re_interaction

    # docstr-coverage: inherited
    @staticmethod
    def _prepare_hrt_for_functional(
        h: HeadRepresentation,
        r: RelationRepresentation,
        t: TailRepresentation,
    ) -> MutableMapping[str, FloatTensor]:  # noqa: D102
        return dict(h=h, r_h=r[0], r_t=r[1], t=t)


@parse_docdata
class QuatEInteraction(
    FunctionalInteraction[
        FloatTensor,
        FloatTensor,
        FloatTensor,
    ],
):
    """A module wrapper for the QuatE interaction function.

    .. seealso:: :func:`pykeen.nn.functional.quat_e_interaction`

    ---
    citation:
        author: Zhang
        year: 2019
        arxiv: 1904.10281
        link: https://arxiv.org/abs/1904.10281
        github: cheungdaven/quate
    """

    # with k=4
    entity_shape: Sequence[str] = ("dk",)
    relation_shape: Sequence[str] = ("dk",)
    func = pkf.quat_e_interaction

    def __init__(self) -> None:
        """Initialize the interaction module."""
        super().__init__()
        self.register_buffer(name="table", tensor=quaterion_multiplication_table())

    def _prepare_state_for_functional(self) -> MutableMapping[str, Any]:
        return dict(table=self.table)


class MonotonicAffineTransformationInteraction(
    Interaction[
        HeadRepresentation,
        RelationRepresentation,
        TailRepresentation,
    ],
):
    r"""
    An adapter of interaction functions which adds a scalar (trainable) monotonic affine transformation of the score.

    .. math ::
        score(h, r, t) = \alpha \cdot score'(h, r, t) + \beta

    This adapter is useful for losses such as BCE, where there is a fixed decision threshold, or margin-based losses,
    where the margin is not be treated as hyper-parameter, but rather a trainable parameter. This is particularly
    useful, if the value range of the score function is not known in advance, and thus choosing an appropriate margin
    becomes difficult.

    Monotonicity is required to preserve the ordering of the original scoring function, and thus ensures that more
    plausible triples are still more plausible after the transformation.

    For example, we can add a bias to a distance-based interaction function to enable positive values:

    >>> base = TransEInteraction(p=2)
    >>> interaction = MonotonicAffineTransformationInteraction(base=base, trainable_bias=True, trainable_scale=False)

    When combined with BCE loss, we can geometrically think about predicting a (soft) sphere at :math:`h + r` with
    radius equal to the bias of the transformation. When we add a trainable scale, the model can control the "softness"
    of the decision boundary itself.
    """

    def __init__(
        self,
        base: Interaction[HeadRepresentation, RelationRepresentation, TailRepresentation],
        initial_bias: float = 0.0,
        trainable_bias: bool = True,
        initial_scale: float = 1.0,
        trainable_scale: bool = True,
    ):
        """
        Initialize the interaction.

        :param base:
            The base interaction.
        :param initial_bias:
            The initial value for the bias.
        :param trainable_bias:
            Whether the bias should be trainable.
        :param initial_scale: >0
            The initial value for the scale. Must be strictly positive.
        :param trainable_scale:
            Whether the scale should be trainable.
        """
        super().__init__()

        # the base interaction
        self.base = base
        # forward entity/relation shapes
        self.entity_shape = base.entity_shape
        self.relation_shape = base.relation_shape
        self._tail_entity_shape = base._tail_entity_shape

        # The parameters of the affine transformation: bias
        self.bias = nn.Parameter(torch.empty(size=tuple()), requires_grad=trainable_bias)
        self.initial_bias = torch.as_tensor(data=[initial_bias], dtype=torch.get_default_dtype()).squeeze()

        # scale. We model this as log(scale) to ensure scale > 0, and thus monotonicity
        self.log_scale = nn.Parameter(torch.empty(size=tuple()), requires_grad=trainable_scale)
        self.initial_log_scale = torch.as_tensor(
            data=[math.log(initial_scale)],
            dtype=torch.get_default_dtype(),
        ).squeeze()

    # docstr-coverage: inherited
    def reset_parameters(self):  # noqa: D102
        self.bias.data = self.initial_bias.to(device=self.bias.device)
        self.log_scale.data = self.initial_log_scale.to(device=self.bias.device)

    # docstr-coverage: inherited
    def forward(
        self,
        h: HeadRepresentation,
        r: RelationRepresentation,
        t: TailRepresentation,
    ) -> FloatTensor:  # noqa: D102
        return self.log_scale.exp() * self.base(h=h, r=r, t=t) + self.bias


@parse_docdata
class CrossEInteraction(Interaction[FloatTensor, tuple[FloatTensor, FloatTensor], FloatTensor]):
    r"""The stateful interaction function of CrossE.

    The interaction function is given by

    .. math ::

        \textit{drop}(
            \textit{act}(
                \mathbf{c}_r \odot \mathbf{h} + \mathbf{c}_r \odot \mathbf{h} \odot \mathbf{r} + \mathbf{b})
            )
        )^T
        \mathbf{t}

    where $\mathbf{h}, \mathbf{c}_r, \mathbf{r}, \mathbf{t} \in \mathbb{R}^d$ is the head embedding, the relation
    interaction vector, the relation embedding, and the tail embedding, respectively.
    $\mathbf{b} \in \mathbb{R}^d$ is a global bias vector (which makes this interaction function stateful).
    $\textit{drop}$ denotes dropout, and $\textit{act}$ is the activation function.

    .. note ::
        The CrossE paper describes an additional sigmoid activation as part of the interaction function. Since using a
        log-likelihood loss can cause numerical problems (due to explicitly calling sigmoid before log), we do not use
        it in our implementation, but opt for the numerically stable variant. However, the model itself has an option
        ``predict_with_sigmoid``, which can be used to force the use of sigmoid during inference. This can also affect
        rank-based scoring, since limited numerical precision can lead to exactly equal scores for multiple choices.
        The definition of a rank is not clear in this case, and there are several competing ways to break ties.
        See :ref:`understanding-evaluation` for more information.

    ---
    citation:
        author: Zhang
        year: 2019
        link: https://arxiv.org/abs/1903.04750
        arxiv: 1903.04750
        github: https://github.com/wencolani/CrossE
    """

    relation_shape = ("d", "d")

    @update_docstring_with_resolver_keys(
        ResolverKey("combination_activation", "class_resolver.contrib.torch.activation_resolver")
    )
    def __init__(
        self,
        embedding_dim: int = 50,
        combination_activation: HintOrType[nn.Module] = nn.Tanh,
        combination_activation_kwargs: Mapping[str, Any] | None = None,
        combination_dropout: float | None = 0.5,
    ):
        """
        Instantiate the interaction module.

        :param embedding_dim:
            The embedding dimension.

        :param combination_activation:
            The combination activation function.
        :param combination_activation_kwargs:
            Additional keyword-based arguments passed to the constructor of the combination activation function (if
            not already instantiated).

        :param combination_dropout:
            An optional dropout applied after the combination and before the dot product similarity.
        """
        super().__init__()
        self.activation = activation_resolver.make(
            combination_activation,
            pos_kwargs=combination_activation_kwargs,
        )
        # TODO: expose initialization?
        self.bias = nn.Parameter(data=torch.zeros(embedding_dim))
        self.dropout = nn.Dropout(combination_dropout) if combination_dropout else None

    def forward(
        self,
        h: torch.FloatTensor,
        r: tuple[torch.FloatTensor, torch.FloatTensor],
        t: torch.FloatTensor,
    ) -> torch.FloatTensor:
        r"""
        Evaluate the interaction function.

<<<<<<< HEAD
        .. seealso::
            :meth:`Interaction.forward <pykeen.nn.modules.Interaction.forward>` for a detailed description about
            the generic batched form of the interaction function.

        :param h: shape: (`*batch_dims`, dim)
            The head representations.
        :param r: shape: (`*batch_dims`, dim)
            The relation representations and relation-specific interaction vector.
        :param t: shape: (`*batch_dims`, dim)
            The tail representations.

        :return: shape: batch_dims
            The scores.
        """
        r_emb, c_r = r
        # head interaction
        h = c_r * h
        # relation interaction (notice that h has been updated)
        r_emb = h * r_emb
        # combination
        x = self.activation(self.bias.view(*make_ones_like(h.shape[:-1]), -1) + h + r_emb)
        if self.dropout is not None:
            x = self.dropout(x)
        # similarity
        return batched_dot(x, t)
=======
    # docstr-coverage: inherited
    @staticmethod
    def _prepare_hrt_for_functional(
        h: FloatTensor,
        r: tuple[FloatTensor, FloatTensor],
        t: FloatTensor,
    ) -> MutableMapping[str, FloatTensor]:  # noqa: D102
        r, c_r = r
        return dict(h=h, r=r, c_r=c_r, t=t)
>>>>>>> 2acbb9d1


@parse_docdata
class BoxEInteraction(
    NormBasedInteraction[
        tuple[FloatTensor, FloatTensor],
        tuple[FloatTensor, FloatTensor, FloatTensor, FloatTensor, FloatTensor, FloatTensor],
        tuple[FloatTensor, FloatTensor],
    ]
):
    """
    The BoxE interaction from [abboud2020]_.

    Entities are represented by two $d$-dimensional vectors describing the *base position* as well
    as the translational bump, which translates all the entities co-occuring in a fact with this entity
    from their base positions to their final embeddings, called "bumping".

    Relations are represented as a fixed number of hyper-rectangles corresponding to the relation's arity.
    Since we are only considering single-hop link predition here, the arity is always two, i.e., one box
    for the head position and another one for the tail position. There are different possibilities to
    parametrize a hyper-rectangle, where the most common may be its description as the coordinate of to
    opposing vertices. BoxE suggests a different parametrization:

    - each box has a base position given by its center
    - each box has an extent in each dimension. This size is further factored in

      - a scalar global scaling factor
      - a normalized extent in each dimension, i.e., the extents sum to one

    ---
    citation:
        author: Abboud
        year: 2020
        link: https://arxiv.org/abs/2007.06267
        github: ralphabb/BoxE
    """

    relation_shape = ("d", "d", "s", "d", "d", "s")  # Boxes are 2xd (size) each, x 2 sets of boxes: head and tail
    entity_shape = ("d", "d")  # Base position and bump

    def __init__(self, tanh_map: bool = True, p: int = 2, power_norm: bool = False):
        r"""
        Instantiate the interaction module.

        :param tanh_map:
            Should the hyperbolic tangent be applied to all representations prior to model scoring?
        :param p:
            the order of the norm
        :param power_norm:
            whether to use the p-th power of the norm instead
        """
        super().__init__(p=p, power_norm=power_norm)
        self.tanh_map = tanh_map

    # docstr-coverage: inherited
    @staticmethod
    def _prepare_hrt_for_functional(
        h: tuple[FloatTensor, FloatTensor],
        r: tuple[FloatTensor, FloatTensor, FloatTensor, FloatTensor, FloatTensor, FloatTensor],
        t: tuple[FloatTensor, FloatTensor],
    ) -> MutableMapping[str, FloatTensor]:  # noqa: D102
        rh_base, rh_delta, rh_size, rt_base, rt_delta, rt_size = r
        h_pos, h_bump = h
        t_pos, t_bump = t
        return dict(
            # head position and bump
            h_pos=h_pos,
            h_bump=h_bump,
            # relation box: head
            rh_base=rh_base,
            rh_delta=rh_delta,
            rh_size=rh_size,
            # relation box: tail
            rt_base=rt_base,
            rt_delta=rt_delta,
            rt_size=rt_size,
            # tail position and bump
            t_pos=t_pos,
            t_bump=t_bump,
        )

    # docstr-coverage: inherited
    def _prepare_state_for_functional(self) -> MutableMapping[str, Any]:  # noqa: D102
        state = super()._prepare_state_for_functional()
        state["tanh_map"] = self.tanh_map
        return state

    @staticmethod
    def product_normalize(x: FloatTensor, dim: int = -1) -> FloatTensor:
        r"""Normalize a tensor along a given dimension so that the geometric mean is 1.0.

        :param x: shape: s
            An input tensor
        :param dim:
            the dimension along which to normalize the tensor

        :return: shape: s
            An output tensor where the given dimension is normalized to have a geometric mean of 1.0.
        """
        return x / at_least_eps(at_least_eps(x.abs()).log().mean(dim=dim, keepdim=True).exp())

    @staticmethod
    def point_to_box_distance(
        points: FloatTensor,
        box_lows: FloatTensor,
        box_highs: FloatTensor,
    ) -> FloatTensor:
        r"""Compute the point to box distance function proposed by [abboud2020]_ in an element-wise fashion.

        :param points: shape: ``(*, d)``
            the positions of the points being scored against boxes
        :param box_lows: shape: ``(*, d)``
            the lower corners of the boxes
        :param box_highs: shape: ``(*, d)``
            the upper corners of the boxes

        :returns:
            Element-wise distance function scores as per the definition above

            Given points $p$, box_lows $l$, and box_highs $h$, the following quantities are
            defined:

            - Width $w$ is the difference between the upper and lower box bound: $w = h - l$
            - Box centers $c$ are the mean of the box bounds: $c = (h + l) / 2$

            Finally, the point to box distance $dist(p,l,h)$ is defined as
            the following piecewise function:

            .. math::

                dist(p,l,h) = \begin{cases}
                    |p-c|/(w+1) & l <= p <+ h \\
                    |p-c|*(w+1) - 0.5*w*((w+1)-1/(w+1)) & otherwise \\
                \end{cases}
        """
        widths = box_highs - box_lows

        # compute width plus 1
        widths_p1 = widths + 1

        # compute box midpoints
        # TODO: we already had this before, as `base`
        centres = 0.5 * (box_lows + box_highs)

        return torch.where(
            # inside box?
            torch.logical_and(points >= box_lows, points <= box_highs),
            # yes: |p - c| / (w + 1)
            torch.abs(points - centres) / widths_p1,
            # no: (w + 1) * |p - c| - 0.5 * w * (w - 1/(w + 1))
            widths_p1 * torch.abs(points - centres) - (0.5 * widths) * (widths_p1 - 1 / widths_p1),
        )

    @classmethod
    def boxe_kg_arity_position_score(
        cls,
        entity_pos: FloatTensor,
        other_entity_bump: FloatTensor,
        relation_box: tuple[FloatTensor, FloatTensor],
        tanh_map: bool,
        p: int,
        power_norm: bool,
    ) -> FloatTensor:
        r"""Perform the BoxE computation at a single arity position.

        .. note::
            this computation is parallelizable across all positions

        .. note ::
            `entity_pos`, `other_entity_bump`, `relation_box_low` and `relation_box_high` have to be in broadcastable
            shape.

        :param entity_pos: shape: ``(*s_p, d)``
            This is the base entity position of the entity appearing in the target position. For example,
            for a fact $r(h, t)$ and the head arity position, `entity_pos` is the base position of $h$.
        :param other_entity_bump: shape: ``(*s_b, d)``
            This is the bump of the entity at the other position in the fact. For example, given a
            fact $r(h, t)$ and the head arity position, `other_entity_bump` is the bump of $t$.
        :param relation_box: shape: ``(*s_r, d)``
            The lower/upper corner of the relation box at the target arity position.
        :param tanh_map:
            whether to apply the tanh map regularizer
        :param p:
            The norm order to apply across dimensions to compute overall position score.
        :param power_norm:
            whether to use the powered norm instead

        :return: shape: ``*s``
            Arity-position score for the entity relative to the target relation box. Larger is better. The shape is the
            broadcasted shape from position, bump and box, where the last dimension has been removed.
        """
        # Step 1: Apply the other entity bump
        bumped_representation = entity_pos + other_entity_bump

        relation_box_low, relation_box_high = relation_box

        # Step 2: Apply tanh if tanh_map is set to True.
        if tanh_map:
            relation_box_low = torch.tanh(relation_box_low)
            relation_box_high = torch.tanh(relation_box_high)
            bumped_representation = torch.tanh(bumped_representation)

        # Compute the distance function output element-wise
        element_wise_distance = cls.point_to_box_distance(
            points=bumped_representation,
            box_lows=relation_box_low,
            box_highs=relation_box_high,
        )

        # Finally, compute the norm
        return negative_norm(element_wise_distance, p=p, power_norm=power_norm)

    @classmethod
    def compute_box(
        cls,
        base: FloatTensor,
        delta: FloatTensor,
        size: FloatTensor,
    ) -> tuple[FloatTensor, FloatTensor]:
        r"""Compute the lower and upper corners of a resulting box.

        :param base: shape: ``(*, d)``
            the base position (box center) of the input relation embeddings
        :param delta:  shape: ``(*, d)``
            the base shape of the input relation embeddings
        :param size: shape: ``(*, d)``
            the size scalar vectors of the input relation embeddings

        :return: shape: ``(*, d)`` each
            lower and upper bounds of the box whose embeddings are provided as input.
        """
        # Enforce that sizes are strictly positive by passing through ELU
        size_pos = torch.nn.functional.elu(size) + 1

        # Shape vector is normalized using the above helper function
        delta_norm = cls.product_normalize(delta)

        # Size is learned separately and applied to normalized shape
        delta_final = size_pos * delta_norm

        # Compute potential boundaries by applying the shape in substraction
        first_bound = base - 0.5 * delta_final

        # and in addition
        second_bound = base + 0.5 * delta_final

        # Compute box upper bounds using min and max respectively
        box_low = torch.minimum(first_bound, second_bound)
        box_high = torch.maximum(first_bound, second_bound)

        return box_low, box_high

    @staticmethod
    def func(
        # head
        h_pos: FloatTensor,
        h_bump: FloatTensor,
        # relation box: head
        rh_base: FloatTensor,
        rh_delta: FloatTensor,
        rh_size: FloatTensor,
        # relation box: tail
        rt_base: FloatTensor,
        rt_delta: FloatTensor,
        rt_size: FloatTensor,
        # tail
        t_pos: FloatTensor,
        t_bump: FloatTensor,
        # power norm
        tanh_map: bool = True,
        p: int = 2,
        power_norm: bool = False,
    ) -> FloatTensor:
        """
        Evaluate the BoxE interaction function from [abboud2020]_.

        :param h_pos: shape: (`*batch_dims`, d)
            the head entity position
        :param h_bump: shape: (`*batch_dims`, d)
            the head entity bump

        :param rh_base: shape: (`*batch_dims`, d)
            the relation-specific head box base position
        :param rh_delta: shape: (`*batch_dims`, d)
            # the relation-specific head box base shape (normalized to have a volume of 1):
        :param rh_size: shape: (`*batch_dims`, 1)
            the relation-specific head box size (a scalar)

        :param rt_base: shape: (`*batch_dims`, d)
            the relation-specific tail box base position
        :param rt_delta: shape: (`*batch_dims`, d)
            # the relation-specific tail box base shape (normalized to have a volume of 1):
        :param rt_size: shape: (`*batch_dims`, d)
            the relation-specific tail box size

        :param t_pos: shape: (`*batch_dims`, d)
            the tail entity position
        :param t_bump: shape: (`*batch_dims`, d)
            the tail entity bump

        :param tanh_map:
            whether to apply the tanh mapping
        :param p:
            the order of the norm to apply
        :param power_norm:
            whether to use the p-th power of the p-norm instead

        :return: shape: batch_dims
            The scores.
        """
        return sum(
            BoxEInteraction.boxe_kg_arity_position_score(
                entity_pos=entity_pos,
                other_entity_bump=other_entity_pos,
                relation_box=BoxEInteraction.compute_box(base=base, delta=delta, size=size),
                tanh_map=tanh_map,
                p=p,
                power_norm=power_norm,
            )
            for entity_pos, other_entity_pos, base, delta, size in (
                (h_pos, t_bump, rh_base, rh_delta, rh_size),
                (t_pos, h_bump, rt_base, rt_delta, rt_size),
            )
        )


@parse_docdata
class CPInteraction(FunctionalInteraction[FloatTensor, FloatTensor, FloatTensor]):
    """
    An implementation of the CP interaction as described [lacroix2018]_ (originally from [hitchcock1927]_).

    .. note ::
        For $k=1$, this interaction is the same as DistMult (but consider the note below).

    .. note ::
        For equivalence to CP, entities should have different representations for head & tail role. This is different
        to DistMult.

    ---
    name: Canonical Tensor Decomposition
    citation:
        author: Lacroix
        year: 2018
        arxiv: 1806.07297
        link: https://arxiv.org/abs/1806.07297
        github: facebookresearch/kbc
    """

    func = pkf.cp_interaction
    entity_shape = ("kd",)
    relation_shape = ("kd",)
    _head_indices = (0,)
    _tail_indices = (1,)


@parse_docdata
class MultiLinearTuckerInteraction(
    FunctionalInteraction[tuple[FloatTensor, FloatTensor], FloatTensor, tuple[FloatTensor, FloatTensor]]
):
    """
    An implementation of the original (multi-linear) TuckER interaction as described [tucker1966]_.

    .. note ::
        For small tensors, there are more efficient algorithms to compute the decomposition, e.g.,
        http://tensorly.org/stable/modules/generated/tensorly.decomposition.Tucker.html

    ---
    name: MultiLinearTucker
    citation:
        author: Tucker
        year: 1966
        link: https://dx.doi.org/10.1007/BF02289464
    """

    func = pkf.multilinear_tucker_interaction
    entity_shape = ("d", "f")
    relation_shape = ("e",)

    def __init__(
        self,
        head_dim: int = 64,
        relation_dim: int | None = None,
        tail_dim: int | None = None,
    ):
        """
        Initialize the Tucker interaction function.

        :param head_dim:
            The head entity embedding dimension.
        :param relation_dim:
            The relation embedding dimension. Defaults to `head_dim`.
        :param tail_dim:
            The tail entity embedding dimension. Defaults to `head_dim`.
        """
        super().__init__()

        # input normalization
        relation_dim = relation_dim or head_dim
        tail_dim = tail_dim or head_dim

        # Core tensor
        self.core_tensor = nn.Parameter(
            torch.empty(head_dim, relation_dim, tail_dim),
            requires_grad=True,
        )

    # docstr-coverage: inherited
    def reset_parameters(self):  # noqa: D102
        # initialize core tensor
        nn.init.normal_(
            self.core_tensor,
            mean=0,
            std=numpy.sqrt(numpy.prod(numpy.reciprocal(numpy.asarray(self.core_tensor.shape)))),
        )

    # docstr-coverage: inherited
    @staticmethod
    def _prepare_hrt_for_functional(
        h: tuple[FloatTensor, FloatTensor],
        r: FloatTensor,
        t: tuple[FloatTensor, FloatTensor],
    ) -> MutableMapping[str, FloatTensor]:  # noqa: D102
        return dict(h=h[0], r=r, t=t[1])

    def _prepare_state_for_functional(self) -> MutableMapping[str, Any]:
        return dict(core_tensor=self.core_tensor)


@parse_docdata
class TransformerInteraction(FunctionalInteraction[FloatTensor, FloatTensor, FloatTensor]):
    """Transformer-based interaction, as described in [galkin2020]_.

    ---
    name: Transformer
    citation:
        author: Galkin
        year: 2020
        link: https://doi.org/10.18653/v1/2020.emnlp-main.596
    """

    func = pkf.transformer_interaction

    def __init__(
        self,
        input_dim: int = 512,
        num_layers: int = 2,
        num_heads: int = 8,
        dropout: float = 0.1,
        dim_feedforward: int = 2048,
        position_initializer: HintOrType[Initializer] = xavier_normal_,
    ):
        """
        Initialize the module.

        :param input_dim: >0
            the input dimension
        :param num_layers: >0
            the number of Transformer layers, cf. :class:`nn.TransformerEncoder`.
        :param num_heads: >0
            the number of self-attention heads inside each transformer encoder layer,
            cf. :class:`nn.TransformerEncoderLayer`
        :param dropout:
            the dropout rate on each transformer encoder layer, cf. :class:`nn.TransformerEncoderLayer`
        :param dim_feedforward:
            the hidden dimension of the feed-forward layers of the transformer encoder layer,
            cf. :class:`nn.TransformerEncoderLayer`
        :param position_initializer:
            the initializer to use for positional embeddings
        """
        super().__init__()
        self.transformer = nn.TransformerEncoder(
            encoder_layer=nn.TransformerEncoderLayer(
                d_model=input_dim,
                nhead=num_heads,
                dim_feedforward=dim_feedforward,
                dropout=dropout,
            ),
            num_layers=num_layers,
        )
        self.position_embeddings = nn.Parameter(position_initializer(torch.empty(2, input_dim)))
        self.final = nn.Linear(input_dim, input_dim, bias=True)

    # docstr-coverage: inherited
    def _prepare_state_for_functional(self) -> MutableMapping[str, Any]:  # noqa: D102
        return dict(
            transformer=self.transformer,
            position_embeddings=self.position_embeddings,
            final=self.final,
        )


@parse_docdata
class TripleREInteraction(
    NormBasedInteraction[
        FloatTensor,
        tuple[FloatTensor, FloatTensor, FloatTensor],
        FloatTensor,
    ]
):
    """A stateful module for the TripleRE interaction function from [yu2021]_.

    .. math ::
        score(h, (r_h, r, r_t), t) = h * (r_h + u) - t * (r_t + u) + r

    .. note ::

        For equivalence to the paper version, `h` and `t` should be normalized to unit
        Euclidean length, and `p` and `power_norm` be kept at their default values.

    .. seealso:: :func:`pykeen.nn.functional.triple_re_interaction`

    .. seealso:: https://github.com/LongYu-360/TripleRE-Add-NodePiece

    .. note ::
        this interaction is equivalent to :class:`LineaREInteraction` except the `u` term
    ---
    name: TripleRE
    citation:
        author: Yu
        year: 2021
        link: https://vixra.org/abs/2112.0095
    """

    # r_head, r_mid, r_tail
    relation_shape = ("d", "d", "d")

    func = pkf.triple_re_interaction

    def __init__(self, u: float | None = 1.0, p: int = 1, power_norm: bool = False):
        """
        Initialize the module.

        :param u:
            the relation factor offset. can be set to None to disable it.
        :param p:
            The norm used with :func:`torch.linalg.vector_norm`. Defaults to 1 for TripleRE.
        :param power_norm:
            Whether to use the p-th power of the $L_p$ norm. It has the advantage of being differentiable around 0,
            and numerically more stable. Defaults to False for TripleRE.
        """
        super().__init__(p=p, power_norm=power_norm)
        self.u = u

    # docstr-coverage: inherited
    def _prepare_state_for_functional(self) -> MutableMapping[str, Any]:  # noqa: D102
        kwargs = super()._prepare_state_for_functional()
        kwargs["u"] = self.u
        return kwargs

    # docstr-coverage: inherited
    @staticmethod
    def _prepare_hrt_for_functional(
        h: FloatTensor,
        r: tuple[FloatTensor, FloatTensor, FloatTensor],
        t: FloatTensor,
    ) -> MutableMapping[str, FloatTensor]:  # noqa: D102
        r_head, r_mid, r_tail = r
        return dict(
            h=h,
            r_head=r_head,
            r_mid=r_mid,
            r_tail=r_tail,
            t=t,
        )


# type alias for AutoSF block description
# head_index, relation_index, tail_index, sign
AutoSFBlock = tuple[int, int, int, Sign]


@parse_docdata
class AutoSFInteraction(FunctionalInteraction[HeadRepresentation, RelationRepresentation, TailRepresentation]):
    r"""
    The AutoSF interaction as described by [zhang2020]_.

    This interaction function is a parametrized way to express bi-linear models
    with block structure. It divides the entity and relation representations into blocks,
    and expresses the interaction as a sequence of 4-tuples $(i_h, i_r, i_t, s)$,
    where $i_h, i_r, i_t$ index a _block_ of the head, relation, or tail representation,
    and $s \in {-1, 1}$ is the sign.

    The interaction function is then given as

    .. math::
        \sum_{(i_h, i_r, i_t, s) \in \mathcal{C}} s \cdot \langle h[i_h], r[i_r], t[i_t] \rangle

    where $\langle \cdot, \cdot, \cdot \rangle$ denotes the tri-linear dot product.

    This parametrization allows to express several well-known interaction functions, e.g.

    - :class:`pykeen.nn.DistMultInteraction`:
        one block, $\mathcal{C} = \{(0, 0, 0, 1)\}$
    - :class:`pykeen.nn.ComplExInteraction`:
        two blocks, $\mathcal{C} = \{(0, 0, 0, 1), (0, 1, 1, 1), (1, 0, 1, -1), (1, 0, 1, 1)\}$
    - :class:`pykeen.nn.SimplEInteraction`:
        two blocks: $\mathcal{C} = \{(0, 0, 1, 1), (1, 1, 0, 1)\}$

    While in theory, we can have up to `num_blocks**3` unique triples, usually, a smaller number is preferable to have
    some sparsity.

    ---
    citation:
        author: Zhang
        year: 2020
        arxiv: 1904.11682
        link: https://arxiv.org/abs/1904.11682
        github: AutoML-Research/AutoSF
    """

    #: a description of the block structure
    coefficients: tuple[AutoSFBlock, ...]

    @staticmethod
    def _check_coefficients(
        coefficients: Collection[AutoSFBlock], num_entity_representations: int, num_relation_representations: int
    ):
        """Check coefficients.

        :param coefficients:
            the block description
        :param num_entity_representations:
            the number of entity representations / blocks
        :param num_relation_representations:
            the number of relation representations / blocks

        :raises ValueError:
            if there are duplicate coefficients
        """
        counter = Counter(coef[:3] for coef in coefficients)
        duplicates = {k for k, v in counter.items() if v > 1}
        if duplicates:
            raise ValueError(f"Cannot have duplicates in coefficients! Duplicate entries for {duplicates}")
        for entities, num_blocks in ((True, num_entity_representations), (False, num_relation_representations)):
            missing_ids = set(range(num_blocks)).difference(
                AutoSFInteraction._iter_ids(coefficients, entities=entities)
            )
            if missing_ids:
                label = "entity" if entities else "relation"
                logger.warning(f"Unused {label} blocks: {missing_ids}. This may indicate an error.")

    @staticmethod
    def _iter_ids(coefficients: Collection[AutoSFBlock], entities: bool) -> Iterable[int]:
        """Iterate over selected parts of the blocks.

        :param coefficients:
            the block coefficients
        :param entities:
            whether to select entity or relation ids, i.e., components `(0, 2)` for entities, or `(1,)` for relations.

        :yields: the used indices
        """
        indices = (0, 2) if entities else (1,)
        yield from itt.chain.from_iterable(map(itemgetter(i), coefficients) for i in indices)

    @staticmethod
    def _infer_number(coefficients: Collection[AutoSFBlock], entities: bool) -> int:
        """Infer the number of blocks from the given coefficients.

        :param coefficients:
            the block coefficients
        :param entities:
            whether to select entity or relation ids, i.e., components `(0, 2)` for entities, or `(1,)` for relations.

        :return:
            the inferred number of blocks
        """
        return 1 + max(AutoSFInteraction._iter_ids(coefficients, entities=entities))

    def __init__(
        self,
        coefficients: Iterable[AutoSFBlock],
        *,
        num_blocks: int | None = None,
        num_entity_representations: int | None = None,
        num_relation_representations: int | None = None,
    ) -> None:
        """
        Initialize the interaction function.

        :param coefficients:
            the coefficients for the individual blocks, cf. :class:`pykeen.nn.AutoSFInteraction`

        :param num_blocks:
            the number of blocks. If given, will be used for both, entity and relation representations.
        :param num_entity_representations:
            an explicit number of entity representations / blocks. Only used if `num_blocks` is `None`.
            If `num_entity_representations` is `None`, too, this number if inferred from `coefficients`.
        :param num_relation_representations:
            an explicit number of relation representations / blocks. Only used if `num_blocks` is `None`.
            If `num_relation_representations` is `None`, too, this number if inferred from `coefficients`.
        """
        super().__init__()

        # convert to tuple
        coefficients = tuple(coefficients)

        # infer the number of entity and relation representations
        num_entity_representations = (
            num_blocks or num_entity_representations or self._infer_number(coefficients, entities=True)
        )
        num_relation_representations = (
            num_blocks or num_relation_representations or self._infer_number(coefficients, entities=False)
        )

        # verify coefficients
        self._check_coefficients(
            coefficients=coefficients,
            num_entity_representations=num_entity_representations,
            num_relation_representations=num_relation_representations,
        )

        self.coefficients = coefficients
        # dynamic entity / relation shapes
        self.entity_shape = tuple(["d"] * num_entity_representations)
        self.relation_shape = tuple(["d"] * num_relation_representations)

    @classmethod
    def from_searched_sf(cls, coefficients: Sequence[int], **kwargs) -> AutoSFInteraction:
        """
        Instantiate AutoSF interaction from the "official" serialization format.

        > The first 4 values (a,b,c,d) represent h_1 * r_1 * t_a + h_2 * r_2 * t_b + h_3 * r_3 * t_c + h_4 * r_4 * t_d.
        > For the others, every 4 values represent one adding block: index of r, index of h, index of t, the sign s.

        :param coefficients:
            the coefficients in the "official" serialization format.
        :param kwargs:
            additional keyword-based parameters passed to :meth:`pykeen.nn.AutoSFInteraction.__init__`

        :return:
            An AutoSF interaction module

        .. seealso::
            https://github.com/AutoML-Research/AutoSF/blob/07b7243ccf15e579176943c47d6e65392cd57af3/searched_SFs.txt
        """
        return cls(
            coefficients=[(i, ri, i, 1) for i, ri in enumerate(coefficients[:4])]
            + [(hi, ri, ti, s) for ri, hi, ti, s in more_itertools.chunked(coefficients[4:], 4)],
            **kwargs,
        )

    @staticmethod
    def func(
        h: HeadRepresentation,
        r: RelationRepresentation,
        t: TailRepresentation,
        coefficients: Collection[AutoSFBlock],
    ) -> FloatTensor:
        r"""Evaluate an AutoSF-style interaction function as described by [zhang2020]_.

        :param h: each shape: (`*batch_dims`, dim)
            The list of head representations.
        :param r: each shape: (`*batch_dims`, dim)
            The list of relation representations.
        :param t: each shape: (`*batch_dims`, dim)
            The list of tail representations.
        :param coefficients:
            the coefficients, cf. :class:`pykeen.nn.AutoSFInteraction`

        :return: shape: `batch_dims`
            The scores
        """
        return sum(sign * (h[hi] * r[ri] * t[ti]).sum(dim=-1) for hi, ri, ti, sign in coefficients)

    def _prepare_state_for_functional(self) -> MutableMapping[str, Any]:
        return dict(coefficients=self.coefficients)

    # docstr-coverage: inherited
    @staticmethod
    def _prepare_hrt_for_functional(
        h: HeadRepresentation,
        r: RelationRepresentation,
        t: TailRepresentation,
    ) -> MutableMapping[str, FloatTensor]:  # noqa: D102
        return dict(zip("hrt", ensure_tuple(h, r, t)))

    def extend(self, *new_coefficients: tuple[int, int, int, Sign]) -> AutoSFInteraction:
        """Extend AutoSF function, as described in the greedy search algorithm in the paper."""
        return AutoSFInteraction(coefficients=self.coefficients + tuple(new_coefficients))

    def latex_visualize(self) -> str:
        """Create the LaTeX + tikz visualization as shown in the paper."""
        n = len(self.entity_shape)
        return "\n".join(
            [
                r"\begin{tikzpicture}[yscale=-1]",
                rf"\draw (0, 0) grid ({n}, {n});",
            ]
            + [
                rf"\draw ({ti}.5, {hi}.5) node {{${'-' if s < 0 else ''}D^r_{{{ri + 1}}}$}};"
                for hi, ri, ti, s in self.coefficients
            ]
            + [
                r"\end{tikzpicture}",
            ],
        )


@parse_docdata
class LineaREInteraction(NormBasedInteraction):
    r"""
    The LineaRE interaction described by [peng2020]_.

    The interaction function is given as

    .. math ::

        \| \mathbf{w}_{r}^{h} \odot \mathbf{x}_{h} + \mathbf{b}_r - \mathbf{w}_{r}^{t} \odot \mathbf{x}_{t} \|

    where $\mathbf{w}_{r}^{h}, \mathbf{b}_r, \mathbf{w}_{r}^{t} \in \mathbb{R}^d$ are relation-specific terms,
    and $\mathbf{x}_{h}, \mathbf{x}_{t} \in \mathbb{R}$ the head and tail entity representation.

    .. note ::
        the original paper only describes the interaction for $L_1$ norm, but we extend it to the general $L_p$
        norm as well as its powered variant.

    .. note ::
        this interaction is equivalent to :class:`TripleREInteraction` without the `u` term

    ---
    name: LineaRE
    citation:
        author: Peng
        year: 2020
        arxiv: 2004.10037
        github: pengyanhui/LineaRE
        link: https://arxiv.org/abs/2004.10037
    """

    # r_head, r_bias, r_tail
    relation_shape = ("d", "d", "d")

    func = pkf.linea_re_interaction

    # docstr-coverage: inherited
    @staticmethod
    def _prepare_hrt_for_functional(
        h: FloatTensor,
        r: tuple[FloatTensor, FloatTensor, FloatTensor],
        t: FloatTensor,
    ) -> MutableMapping[str, FloatTensor]:  # noqa: D102
        r_head, r_mid, r_tail = r
        return dict(h=h, r_head=r_head, r_mid=r_mid, r_tail=r_tail, t=t)


interaction_resolver: ClassResolver[Interaction] = ClassResolver.from_subclasses(
    Interaction,
    skip={NormBasedInteraction, FunctionalInteraction, MonotonicAffineTransformationInteraction},
    default=TransEInteraction,
)<|MERGE_RESOLUTION|>--- conflicted
+++ resolved
@@ -1936,14 +1936,13 @@
 
     def forward(
         self,
-        h: torch.FloatTensor,
-        r: tuple[torch.FloatTensor, torch.FloatTensor],
-        t: torch.FloatTensor,
-    ) -> torch.FloatTensor:
+        h: FloatTensor,
+        r: tuple[FloatTensor, FloatTensor],
+        t: FloatTensor,
+    ) -> FloatTensor:
         r"""
         Evaluate the interaction function.
 
-<<<<<<< HEAD
         .. seealso::
             :meth:`Interaction.forward <pykeen.nn.modules.Interaction.forward>` for a detailed description about
             the generic batched form of the interaction function.
@@ -1969,17 +1968,6 @@
             x = self.dropout(x)
         # similarity
         return batched_dot(x, t)
-=======
-    # docstr-coverage: inherited
-    @staticmethod
-    def _prepare_hrt_for_functional(
-        h: FloatTensor,
-        r: tuple[FloatTensor, FloatTensor],
-        t: FloatTensor,
-    ) -> MutableMapping[str, FloatTensor]:  # noqa: D102
-        r, c_r = r
-        return dict(h=h, r=r, c_r=c_r, t=t)
->>>>>>> 2acbb9d1
 
 
 @parse_docdata

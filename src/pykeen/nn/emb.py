# -*- coding: utf-8 -*-

"""Embedding modules."""

from __future__ import annotations

import functools
import itertools
import logging
import warnings
from abc import ABC, abstractmethod
from collections import defaultdict
from dataclasses import dataclass
from typing import Any, Callable, Mapping, Optional, Sequence, Tuple, TypeVar, Union, cast

import numpy as np
import torch
import torch.nn
from torch import nn
from torch.nn import functional

from .compositions import CompositionModule, composition_resolver
from .init import (
    init_phases,
    normal_norm_,
    uniform_norm_,
    uniform_norm_p1_,
    xavier_normal_,
    xavier_normal_norm_,
    xavier_uniform_,
    xavier_uniform_norm_,
)
from .utils import TransformerEncoder
from .weighting import EdgeWeighting, SymmetricEdgeWeighting, edge_weight_resolver
from ..constants import AGGREGATIONS
from ..regularizers import Regularizer, regularizer_resolver
from ..triples import CoreTriplesFactory, TriplesFactory
from ..typing import Constrainer, Hint, HintType, Initializer, Normalizer
from ..utils import Bias, activation_resolver, clamp_norm, complex_normalize, convert_to_canonical_shape

__all__ = [
    "RepresentationModule",
    "Embedding",
<<<<<<< HEAD
    "LowRankEmbeddingRepresentation",
    "LiteralRepresentation",
=======
>>>>>>> 598a69fb
    "EmbeddingSpecification",
    "NodePieceRepresentation",
    "CompGCNLayer",
    "CombinedCompGCNRepresentations",
    "SingleCompGCNRepresentation",
    "LabelBasedTransformerRepresentation",
    "SubsetRepresentationModule",
    # Utils
    "constrainers",
    "initializers",
    "normalizers",
]

logger = logging.getLogger(__name__)


class RepresentationModule(nn.Module, ABC):
    """
    A base class for obtaining representations for entities/relations.

    A representation module maps integer IDs to representations, which are tensors of floats.

    `max_id` defines the upper bound of indices we are allowed to request (exclusively). For simple embeddings this is
    equivalent to num_embeddings, but more a more appropriate word for general non-embedding representations, where the
    representations could come from somewhere else, e.g. a GNN encoder.

    `shape` describes the shape of a single representation. In case of a vector embedding, this is just a single
    dimension. For others, e.g. :class:`pykeen.models.RESCAL`, we have 2-d representations, and in general it can be
    any fixed shape.

    We can look at all representations as a tensor of shape `(max_id, *shape)`, and this is exactly the result of
    passing `indices=None` to the forward method.

    We can also pass multi-dimensional `indices` to the forward method, in which case the indices' shape becomes the
    prefix of the result shape: `(*indices.shape, *self.shape)`.
    """

    #: the maximum ID (exclusively)
    max_id: int

    #: the shape of an individual representation
    shape: Tuple[int, ...]

    def __init__(
        self,
        max_id: int,
        shape: Sequence[int],
    ):
        """Initialize the representation module.

        :param max_id:
            The maximum ID (exclusively). Valid Ids reach from 0, ..., max_id-1
        :param shape:
            The shape of an individual representation.
        """
        super().__init__()
        self.max_id = max_id
        self.shape = tuple(shape)

    @abstractmethod
    def forward(
        self,
        indices: Optional[torch.LongTensor] = None,
    ) -> torch.FloatTensor:
        """Get representations for indices.

        :param indices: shape: s
            The indices, or None. If None, this is interpreted as ``torch.arange(self.max_id)`` (although implemented
            more efficiently).

        :return: shape: (``*s``, ``*self.shape``)
            The representations.
        """

    def reset_parameters(self) -> None:
        """Reset the module's parameters."""

    def post_parameter_update(self):
        """Apply constraints which should not be included in gradients."""

    def get_in_canonical_shape(
        self,
        indices: Optional[torch.LongTensor] = None,
    ) -> torch.FloatTensor:
        """Get representations in canonical shape.

        :param indices: None, shape: (b,) or (b, n)
            The indices. If None, return all representations.

        :return: shape: (b?, n?, d)
            If indices is None, b=1, n=max_id.
            If indices is 1-dimensional, b=indices.shape[0] and n=1.
            If indices is 2-dimensional, b, n = indices.shape
        """
        x = self(indices=indices)
        if indices is None:
            x = x.unsqueeze(dim=0)
        elif indices.ndimension() > 2:
            raise ValueError(
                f"Undefined canonical shape for more than 2-dimensional index tensors: {indices.shape}",
            )
        elif indices.ndimension() == 1:
            x = x.unsqueeze(dim=1)
        return x

    def get_in_more_canonical_shape(
        self,
        dim: Union[int, str],
        indices: Optional[torch.LongTensor] = None,
    ) -> torch.FloatTensor:
        """Get representations in canonical shape.

        The canonical shape is given as

        (batch_size, d_1, d_2, d_3, ``*``)

        fulfilling the following properties:

        Let i = dim. If indices is None, the return shape is (1, d_1, d_2, d_3) with d_i = num_representations,
        d_i = 1 else. If indices is not None, then batch_size = indices.shape[0], and d_i = 1 if
        indices.ndimension() = 1 else d_i = indices.shape[1]

        The canonical shape is given by (batch_size, 1, ``*``) if indices is not None, where batch_size=len(indices),
        or (1, num, ``*``) if indices is None with num equal to the total number of embeddings.

        Examples:
        >>> emb = EmbeddingSpecification(shape=(20,)).make(num_embeddings=10)
        >>> # Get head representations for given batch indices
        >>> emb.get_in_more_canonical_shape(dim="h", indices=torch.arange(5)).shape
        (5, 1, 1, 1, 20)
        >>> # Get head representations for given 2D batch indices, as e.g. used by fast slcwa scoring
        >>> emb.get_in_more_canonical_shape(dim="h", indices=torch.arange(6).view(2, 3)).shape
        (2, 3, 1, 1, 20)
        >>> # Get head representations for 1:n scoring
        >>> emb.get_in_more_canonical_shape(dim="h", indices=None).shape
        (1, 10, 1, 1, 20)

        :param dim:
            The dimension along which to expand for ``indices=None``, or ``indices.ndimension() == 2``.
        :param indices:
            The indices. Either None, in which care all embeddings are returned, or a 1 or 2 dimensional index tensor.

        :return: shape: (batch_size, d1, d2, d3, ``*self.shape``)
        """
        r_shape: Tuple[int, ...]
        if indices is None:
            x = self(indices=indices)
            r_shape = (1, self.max_id)
        else:
            flat_indices = indices.view(-1)
            x = self(indices=flat_indices)
            if indices.ndimension() > 1:
                x = x.view(*indices.shape, -1)
            r_shape = tuple(indices.shape)
            if len(r_shape) < 2:
                r_shape = r_shape + (1,)
        return convert_to_canonical_shape(x=x, dim=dim, num=r_shape[1], batch_size=r_shape[0], suffix_shape=self.shape)

    @property
    def embedding_dim(self) -> int:
        """Return the "embedding dimension". Kept for backward compatibility."""
        # TODO: Remove this property and update code to use shape instead
        warnings.warn("The embedding_dim property is deprecated. Use .shape instead.", DeprecationWarning)
        return int(np.prod(self.shape))


class SubsetRepresentationModule(RepresentationModule):
    """A representation module, which only exposes a subset of representations of its base."""

    def __init__(
        self,
        base: RepresentationModule,
        max_id: int,
    ):
        """
        Initialize the representations.

        :param base:
            the base representations. have to have a sufficient number of representations, i.e., at least max_id.
        :param max_id:
            the maximum number of relations.
        """
        if max_id > base.max_id:
            raise ValueError(f"Base representations comprise only {base.max_id} representations.")
        super().__init__(max_id, base.shape)
        self.base = base

    def forward(
        self,
        indices: Optional[torch.LongTensor] = None,
    ) -> torch.FloatTensor:  # noqa: D102
        if indices is None:
            indices = torch.arange(self.max_id)
        return self.base.forward(indices=indices)


class Embedding(RepresentationModule):
    """Trainable embeddings.

    This class provides the same interface as :class:`torch.nn.Embedding` and
    can be used throughout PyKEEN as a more fully featured drop-in replacement.

    It extends it by adding additional options for normalizing, constraining, or applying dropout.

    When a *normalizer* is selected, it is applied in every forward pass. It can be used, e.g., to ensure that the
    embedding vectors are of unit length. A *constrainer* can be used similarly, but it is applied after each parameter
    update (using the post_parameter_update hook), i.e., outside of the automatic gradient computation.

    The optional dropout can also be used as a regularization technique. Moreover, it enables to obtain uncertainty
    estimates via techniques such as `Monte-Carlo dropout <https://arxiv.org/abs/1506.02142>`_. The following simple
    example shows how to obtain different scores for a single triple from an (untrained) model. These scores can be
    considered as samples from a distribution over the scores.

    >>> from pykeen.datasets import Nations
    >>> dataset = Nations()
    >>> from pykeen.nn.emb import EmbeddingSpecification
    >>> spec = EmbeddingSpecification(embedding_dim=3, dropout=0.1)
    >>> from pykeen.models import ERModel
    >>> model = ERModel(
    ...     triples_factory=dataset.training,
    ...     interaction='distmult',
    ...     entity_representations=spec,
    ...     relation_representations=spec,
    ... )
    >>> import torch
    >>> batch = torch.as_tensor(data=[[0, 1, 0]]).repeat(10, 1)
    >>> scores = model.score_hrt(batch)
    """

    normalizer: Optional[Normalizer]
    constrainer: Optional[Constrainer]
    regularizer: Optional[Regularizer]
    dropout: Optional[nn.Dropout]

    def __init__(
        self,
        num_embeddings: int,
        embedding_dim: Optional[int] = None,
        shape: Union[None, int, Sequence[int]] = None,
        initializer: Hint[Initializer] = None,
        initializer_kwargs: Optional[Mapping[str, Any]] = None,
        normalizer: Hint[Normalizer] = None,
        normalizer_kwargs: Optional[Mapping[str, Any]] = None,
        constrainer: Hint[Constrainer] = None,
        constrainer_kwargs: Optional[Mapping[str, Any]] = None,
        regularizer: Hint[Regularizer] = None,
        regularizer_kwargs: Optional[Mapping[str, Any]] = None,
        trainable: bool = True,
        dtype: Optional[torch.dtype] = None,
        dropout: Optional[float] = None,
    ):
        """Instantiate an embedding with extended functionality.

        :param num_embeddings: >0
            The number of embeddings.
        :param embedding_dim: >0
            The embedding dimensionality.
        :param initializer:
            An optional initializer, which takes an uninitialized (num_embeddings, embedding_dim) tensor as input,
            and returns an initialized tensor of same shape and dtype (which may be the same, i.e. the
            initialization may be in-place). Can be passed as a function, or as string corresponding to a key in
            :data:`pykeen.nn.emb.initializers` such as:

            - ``"xavier_uniform"``
            - ``"xavier_uniform_norm"``
            - ``"xavier_normal"``
            - ``"xavier_normal_norm"``
            - ``"normal"``
            - ``"normal_norm"``
            - ``"uniform"``
            - ``"uniform_norm"``
            - ``"init_phases"``
        :param initializer_kwargs:
            Additional keyword arguments passed to the initializer
        :param normalizer:
            A normalization function, which is applied in every forward pass.
        :param normalizer_kwargs:
            Additional keyword arguments passed to the normalizer
        :param constrainer:
            A function which is applied to the weights after each parameter update, without tracking gradients.
            It may be used to enforce model constraints outside of gradient-based training. The function does not need
            to be in-place, but the weight tensor is modified in-place. Can be passed as a function, or as a string
            corresponding to a key in :data:`pykeen.nn.emb.constrainers` such as:

            - ``'normalize'``
            - ``'complex_normalize'``
            - ``'clamp'``
            - ``'clamp_norm'``
        :param constrainer_kwargs:
            Additional keyword arguments passed to the constrainer
        :param regularizer:
            A regularizer, which is applied to the selected embeddings in forward pass
        :param regularizer_kwargs:
            Additional keyword arguments passed to the regularizer
        :param dropout:
            A dropout value for the embeddings.
        """
        # normalize embedding_dim vs. shape
        _embedding_dim, shape = process_shape(embedding_dim, shape)

        if dtype is None:
            dtype = torch.get_default_dtype()

        # work-around until full complex support (torch==1.10 still does not work)
        # TODO: verify that this is our understanding of complex!
        if dtype.is_complex:
            shape = tuple(shape[:-1]) + (2 * shape[-1],)
            _embedding_dim = _embedding_dim * 2

        super().__init__(
            max_id=num_embeddings,
            shape=shape,
        )

        self.initializer = cast(
            Initializer,
            _handle(
                initializer,
                initializers,
                initializer_kwargs,
                default=nn.init.normal_,
                label="initializer",
            ),
        )
        self.normalizer = _handle(normalizer, normalizers, normalizer_kwargs, label="normalizer")
        self.constrainer = _handle(constrainer, constrainers, constrainer_kwargs, label="constrainer")
        if regularizer is not None:
            regularizer = regularizer_resolver.make(regularizer, pos_kwargs=regularizer_kwargs)
        self.regularizer = regularizer

        self._embeddings = torch.nn.Embedding(
            num_embeddings=num_embeddings,
            embedding_dim=_embedding_dim,
        )
        self._embeddings.requires_grad_(trainable)
        self.dropout = None if dropout is None else nn.Dropout(dropout)

    @classmethod
    def init_with_device(
        cls,
        num_embeddings: int,
        embedding_dim: int,
        device: torch.device,
        initializer: Optional[Initializer] = None,
        initializer_kwargs: Optional[Mapping[str, Any]] = None,
        normalizer: Optional[Normalizer] = None,
        normalizer_kwargs: Optional[Mapping[str, Any]] = None,
        constrainer: Optional[Constrainer] = None,
        constrainer_kwargs: Optional[Mapping[str, Any]] = None,
    ) -> "Embedding":  # noqa:E501
        """Create an embedding object on the given device by wrapping :func:`__init__`.

        This method is a hotfix for not being able to pass a device during initialization of
        :class:`torch.nn.Embedding`. Instead the weight is always initialized on CPU and has
        to be moved to GPU afterwards.

        .. seealso::

            https://developer.nvidia.com/gpugems/gpugems3/part-vi-gpu-computing/chapter-37-efficient-random-number-generation-and-application

        :return:
            The embedding.
        """
        return cls(
            num_embeddings=num_embeddings,
            embedding_dim=embedding_dim,
            initializer=initializer,
            initializer_kwargs=initializer_kwargs,
            normalizer=normalizer,
            normalizer_kwargs=normalizer_kwargs,
            constrainer=constrainer,
            constrainer_kwargs=constrainer_kwargs,
        ).to(device=device)

    @property
    def num_embeddings(self) -> int:  # noqa: D401
        """The total number of representations (i.e. the maximum ID)."""
        # wrapper around max_id, for backward compatibility
        return self.max_id

    @property
    def embedding_dim(self) -> int:  # noqa: D401
        """The representation dimension."""
        return self._embeddings.embedding_dim

    def reset_parameters(self) -> None:  # noqa: D102
        # initialize weights in-place
        self._embeddings.weight.data = self.initializer(
            self._embeddings.weight.data.view(self.num_embeddings, *self.shape),
        ).view(self.num_embeddings, self.embedding_dim)

    def post_parameter_update(self):  # noqa: D102
        # apply constraints in-place
        if self.constrainer is not None:
            self._embeddings.weight.data = self.constrainer(self._embeddings.weight.data)

    def forward(
        self,
        indices: Optional[torch.LongTensor] = None,
    ) -> torch.FloatTensor:  # noqa: D102
        if indices is None:
            prefix_shape = (self.max_id,)
            x = self._embeddings.weight
        else:
            prefix_shape = indices.shape
            x = self._embeddings(indices)
        x = x.view(*prefix_shape, *self.shape)
        # verify that contiguity is preserved
        assert x.is_contiguous()
        # TODO: move normalizer / regularizer to base class?
        if self.normalizer is not None:
            x = self.normalizer(x)
        if self.regularizer is not None:
            self.regularizer.update(x)
        if self.dropout is not None:
            x = self.dropout(x)
        return x


<<<<<<< HEAD
class LowRankEmbeddingRepresentation(RepresentationModule):
    r"""
    Low-rank embedding factorization.

    This representation reduces the number of trainable parameters by not learning independent weights for each index,
    but rather having shared bases among all indices, and only learn the weights of the linear combination.

    .. math ::
        E[i] = \sum_k B[i, k] * W[k]
    """

    def __init__(
        self,
        *,
        max_id: int,
        shape: Sequence[int],
        num_bases: int = 3,
        weight_initializer: Initializer = uniform_norm_p1_,
        **kwargs,
    ):
        """
        Initialize the representations.

        :param max_id:
            the maximum ID (exclusively). Valid Ids reach from 0, ..., max_id-1
        :param shape:
            the shape of an individual base representation.
        :param num_bases:
            the number of bases. More bases increase expressivity, but also increase the number of trainable parameters.
        :param weight_initializer:
            the initializer for basis weights
        :param kwargs:
            additional keyword based arguments passed to :class:`pykeen.nn.emb.Embedding`, which is used for the base
            representations.
        """
        super().__init__(max_id=max_id, shape=shape)
        self.bases = Embedding(num_embeddings=num_bases, shape=shape, **kwargs)
        self.weight_initializer = weight_initializer
        self.weight = nn.Parameter(torch.empty(max_id, num_bases))
        self.reset_parameters()

    def reset_parameters(self) -> None:  # noqa: D102
        self.bases.reset_parameters()
        self.weight.data = self.weight_initializer(self.weight)

    def forward(
        self,
        indices: Optional[torch.LongTensor] = None,
    ) -> torch.FloatTensor:  # noqa: D102
        # get all base representations, shape: (num_bases, *shape)
        bases = self.bases(indices=None)
        # get base weights, shape: (*batch_dims, num_bases)
        weight = self.weight
        if indices is not None:
            weight = weight[indices]
        # weighted linear combination of bases, shape: (*batch_dims, *shape)
        return torch.tensordot(weight, bases, dims=([-1], [0]))


class LiteralRepresentation(Embedding):
    """Literal representations."""

    def __init__(
        self,
        numeric_literals: torch.FloatTensor,
    ):
        self._numeric_literals = numeric_literals
        num_embeddings, embedding_dim = numeric_literals.shape
        super().__init__(
            num_embeddings=num_embeddings,
            embedding_dim=embedding_dim,
            initializer=self._initialize_literals,
        )
        # freeze
        self._embeddings.requires_grad_(False)

    # use this instead of a lambda to make sure that it can be pickled
    def _initialize_literals(self, _) -> torch.FloatTensor:
        return self._numeric_literals


=======
>>>>>>> 598a69fb
@dataclass
class EmbeddingSpecification:
    """An embedding specification."""

    embedding_dim: Optional[int] = None
    shape: Union[None, int, Sequence[int]] = None

    initializer: Hint[Initializer] = None
    initializer_kwargs: Optional[Mapping[str, Any]] = None

    normalizer: Hint[Normalizer] = None
    normalizer_kwargs: Optional[Mapping[str, Any]] = None

    constrainer: Hint[Constrainer] = None
    constrainer_kwargs: Optional[Mapping[str, Any]] = None

    regularizer: Hint[Regularizer] = None
    regularizer_kwargs: Optional[Mapping[str, Any]] = None

    dtype: Optional[torch.dtype] = None
    dropout: Optional[float] = None

    def make(self, *, num_embeddings: int, device: Optional[torch.device] = None) -> Embedding:
        """Create an embedding with this specification."""
        rv = Embedding(
            num_embeddings=num_embeddings,
            embedding_dim=self.embedding_dim,
            shape=self.shape,
            initializer=self.initializer,
            initializer_kwargs=self.initializer_kwargs,
            normalizer=self.normalizer,
            normalizer_kwargs=self.normalizer_kwargs,
            constrainer=self.constrainer,
            constrainer_kwargs=self.constrainer_kwargs,
            regularizer=self.regularizer,
            regularizer_kwargs=self.regularizer_kwargs,
            dtype=self.dtype,
            dropout=self.dropout,
        )
        if device is not None:
            rv = rv.to(device)
        return rv


def process_shape(
    dim: Optional[int],
    shape: Union[None, int, Sequence[int]],
) -> Tuple[int, Sequence[int]]:
    """Make a shape pack."""
    if shape is None and dim is None:
        raise ValueError("Missing both, shape and embedding_dim")
    elif shape is not None and dim is not None:
        raise ValueError("Provided both, shape and embedding_dim")
    elif shape is None and dim is not None:
        shape = (dim,)
    elif isinstance(shape, int) and dim is None:
        dim = shape
        shape = (shape,)
    elif isinstance(shape, Sequence) and dim is None:
        shape = tuple(shape)
        dim = int(np.prod(shape))
    else:
        raise TypeError(f"Invalid type for shape: ({type(shape)}) {shape}")
    return dim, shape


#: Initializers
initializers = {
    "xavier_uniform": xavier_uniform_,
    "xavier_uniform_norm": xavier_uniform_norm_,
    "xavier_normal": xavier_normal_,
    "xavier_normal_norm": xavier_normal_norm_,
    "normal": torch.nn.init.normal_,
    "normal_norm": normal_norm_,
    "uniform": torch.nn.init.uniform_,
    "uniform_norm": uniform_norm_,
    "phases": init_phases,
    "init_phases": init_phases,
}

#: Constrainers
constrainers = {
    "normalize": functional.normalize,
    "complex_normalize": complex_normalize,
    "clamp": torch.clamp,
    "clamp_norm": clamp_norm,
}

# TODO add normalization functions
normalizers: Mapping[str, Normalizer] = {}

X = TypeVar("X", bound=Callable)


def _handle(
    value: Hint[X],
    lookup: Mapping[str, X],
    kwargs,
    default: Optional[X] = None,
    label: Optional[str] = None,
) -> Optional[X]:
    if value is None:
        return default
    elif isinstance(value, str):
        try:
            value = lookup[value]
        except KeyError:
            raise KeyError(f"{value} is an invalid {label}. Try one of: {sorted(lookup)}")
    if kwargs:
        rv = functools.partial(value, **kwargs)  # type: ignore
        return cast(X, rv)
    return value


class CompGCNLayer(nn.Module):
    """A single layer of the CompGCN model."""

    def __init__(
        self,
        input_dim: int,
        output_dim: Optional[int] = None,
        dropout: float = 0.0,
        use_bias: bool = True,
        use_relation_bias: bool = False,
        composition: Hint[CompositionModule] = None,
        activation: Hint[nn.Module] = nn.Identity,
        activation_kwargs: Optional[Mapping[str, Any]] = None,
        edge_weighting: HintType[EdgeWeighting] = SymmetricEdgeWeighting,
    ):
        """
        Initialize the module.

        :param input_dim:
            The input dimension.
        :param output_dim:
            The output dimension. If None, equals the input dimension.
        :param dropout:
            The dropout to use for forward and backward edges.
        :param use_bias:  # TODO: do we really need this? it comes before a mandatory batch norm layer
            Whether to use bias.
        :param use_relation_bias:
            Whether to use a bias for the relation transformation.
        :param composition:
            The composition function.
        :param activation:
            The activation to use.
        :param activation_kwargs:
            Additional key-word based arguments passed to the activation.
        """
        super().__init__()

        # normalize output dimension
        output_dim = output_dim or input_dim

        # entity-relation composition
        self.composition = composition_resolver.make(composition)

        # edge weighting
        self.edge_weighting: EdgeWeighting = edge_weight_resolver.make(edge_weighting)

        # message passing weights
        self.w_loop = nn.Parameter(data=torch.empty(input_dim, output_dim))
        self.w_fwd = nn.Parameter(data=torch.empty(input_dim, output_dim))
        self.w_bwd = nn.Parameter(data=torch.empty(input_dim, output_dim))

        # linear relation transformation
        self.w_rel = nn.Linear(in_features=input_dim, out_features=output_dim, bias=use_relation_bias)

        # layer-specific self-loop relation representation
        self.self_loop = nn.Parameter(data=torch.empty(1, input_dim))

        # other components
        self.drop = nn.Dropout(dropout)
        self.bn = nn.BatchNorm1d(output_dim)
        self.bias = Bias(output_dim) if use_bias else None
        self.activation = activation_resolver.make(query=activation, pos_kwargs=activation_kwargs)

        # initialize
        self.reset_parameters()

    def reset_parameters(self):
        """Reset the model's parameters."""
        for w in (
            self.w_loop,
            self.w_fwd,
            self.w_bwd,
            self.self_loop,
        ):
            nn.init.xavier_uniform_(w)
        self.bias.reset_parameters()
        self.w_rel.reset_parameters()

    def message(
        self,
        x_e: torch.FloatTensor,
        x_r: torch.FloatTensor,
        edge_index: torch.LongTensor,
        edge_type: torch.LongTensor,
        weight: nn.Parameter,
    ) -> torch.FloatTensor:
        """
        Perform message passing.

        :param x_e: shape: (num_entities, input_dim)
            The entity representations.
        :param x_r: shape: (2 * num_relations, input_dim)
            The relation representations (including inverse relations).
        :param edge_index: shape: (2, num_edges)
            The edge index, pairs of source and target entity for each triple.
        :param edge_type: shape (num_edges,)
            The edge type, i.e., relation ID, for each triple.
        :param weight:
            The transformation weight.

        :return:
            The updated entity representations.
        """
        # split
        source, target = edge_index

        # compose
        m = self.composition(x_e[source], x_r[edge_type])

        # transform
        m = m @ weight

        # normalization
        m = m * self.edge_weighting(source=source, target=target).unsqueeze(dim=-1)

        # aggregate by sum
        x_e = x_e.new_zeros(x_e.shape[0], m.shape[1]).index_add(dim=0, index=target, source=m)

        # dropout
        x_e = self.drop(x_e)

        return x_e

    def forward(
        self,
        x_e: torch.FloatTensor,
        x_r: torch.FloatTensor,
        edge_index: torch.LongTensor,
        edge_type: torch.LongTensor,
    ) -> Tuple[torch.FloatTensor, torch.FloatTensor]:
        r"""
        Update entity and relation representations.

        .. math ::
            X_E'[e] = \frac{1}{3} \left(
                X_E W_s
                + \left( \sum_{h,r,e \in T} \alpha(h, e) \phi(X_E[h], X_R[r]) W_f \right)
                + \left( \sum_{e,r,t \in T} \alpha(e, t) \phi(X_E[t], X_R[r^{-1}]) W_b \right)
            \right)

        :param x_e: shape: (num_entities, input_dim)
            The entity representations.
        :param x_r: shape: (2 * num_relations, input_dim)
            The relation representations (including inverse relations).
        :param edge_index: shape: (2, num_edges)
            The edge index, pairs of source and target entity for each triple.
        :param edge_type: shape (num_edges,)
            The edge type, i.e., relation ID, for each triple.

        :return: shape: (num_entities, output_dim) / (2 * num_relations, output_dim)
            The updated entity and relation representations.
        """
        # prepare for inverse relations
        edge_type = 2 * edge_type
        # update entity representations: mean over self-loops / forward edges / backward edges
        x_e = (
            self.composition(x_e, self.self_loop) @ self.w_loop
            + self.message(x_e=x_e, x_r=x_r, edge_index=edge_index, edge_type=edge_type, weight=self.w_fwd)
            + self.message(x_e=x_e, x_r=x_r, edge_index=edge_index.flip(0), edge_type=edge_type + 1, weight=self.w_bwd)
        ) / 3

        if self.bias:
            x_e = self.bias(x_e)
        x_e = self.bn(x_e)
        x_e = self.activation(x_e)

        # Relation transformation
        x_r = self.w_rel(x_r)
        return x_e, x_r


class CombinedCompGCNRepresentations(nn.Module):
    """A sequence of CompGCN layers."""

    # Buffered enriched entity and relation representations
    enriched_representations: Optional[Tuple[torch.FloatTensor, torch.FloatTensor]]

    def __init__(
        self,
        *,
        triples_factory: CoreTriplesFactory,
        embedding_specification: EmbeddingSpecification,
        num_layers: Optional[int] = 1,
        dims: Union[None, int, Sequence[int]] = None,
        layer_kwargs: Optional[Mapping[str, Any]] = None,
    ):
        """
        Initialize the combined entity and relation representation module.

        :param triples_factory:
            The triples factory containing the training triples.
        :param embedding_specification:
            An embedding specification for the base entity and relation representations.
        :param num_layers:
            The number of message passing layers to use. If None, will be inferred by len(dims), i.e., requires dims to
            be a sequence / list.
        :param dims:
            The hidden dimensions to use. If None, defaults to the embedding dimension of the base representations.
            If an integer, is the same for all layers. The last dimension is equal to the output dimension.
        :param layer_kwargs:
            Additional key-word based parameters passed to the individual layers; cf. CompGCNLayer.
        """
        super().__init__()
        # TODO: Check
        assert triples_factory.create_inverse_triples
        self.entity_representations = embedding_specification.make(
            num_embeddings=triples_factory.num_entities,
        )
        self.relation_representations = embedding_specification.make(
            num_embeddings=2 * triples_factory.real_num_relations,
        )
        input_dim = self.entity_representations.embedding_dim
        assert self.relation_representations.embedding_dim == input_dim

        # hidden dimension normalization
        if dims is None:
            dims = input_dim
        if isinstance(dims, int):
            if num_layers is None:
                raise ValueError
            else:
                dims = [dims] * num_layers
        if len(dims) != num_layers:
            raise ValueError(
                f"The number of provided dimensions ({len(dims)}) must equal the number of layers ({num_layers}).",
            )
        self.output_dim = dims[-1]

        # Create message passing layers
        layers = []
        for input_dim, output_dim in zip(itertools.chain([input_dim], dims), dims):
            layers.append(
                CompGCNLayer(
                    input_dim=input_dim,
                    output_dim=output_dim,
                    **(layer_kwargs or {}),
                )
            )
        self.layers = nn.ModuleList(layers)

        # register buffers for adjacency matrix; we use the same format as PyTorch Geometric
        # TODO: This always uses all training triples for message passing
        self.register_buffer(name="edge_index", tensor=triples_factory.mapped_triples[:, [0, 2]].t())
        self.register_buffer(name="edge_type", tensor=triples_factory.mapped_triples[:, 1])

        # initialize buffer of enriched representations
        self.enriched_representations = None

    def post_parameter_update(self) -> None:  # noqa: D102
        # invalidate enriched embeddings
        self.enriched_representations = None

    def train(self, mode: bool = True):  # noqa: D102
        # when changing from evaluation to training mode, the buffered representations have been computed without
        # gradient tracking. hence, we need to invalidate them.
        # note: this occurs in practice when continuing training after evaluation.
        if mode and not self.training:
            self.enriched_representations = None
        return super().train(mode=mode)

    def forward(
        self,
    ) -> Tuple[torch.FloatTensor, torch.FloatTensor]:
        """Compute enriched representations."""
        if self.enriched_representations is None:
            x_e = self.entity_representations()
            x_r = self.relation_representations()
            # enrich
            for layer in self.layers:
                x_e, x_r = layer(x_e=x_e, x_r=x_r, edge_index=self.edge_index, edge_type=self.edge_type)
            self.enriched_representations = (x_e, x_r)
        return self.enriched_representations

    def split(self) -> Tuple["SingleCompGCNRepresentation", "SingleCompGCNRepresentation"]:
        """Return the separated representations."""
        return (
            SingleCompGCNRepresentation(self, position=0),
            SingleCompGCNRepresentation(self, position=1),
        )


class SingleCompGCNRepresentation(RepresentationModule):
    """A wrapper around the combined representation module."""

    def __init__(
        self,
        combined: CombinedCompGCNRepresentations,
        position: int = 0,
    ):
        """
        Initialize the module.

        :param combined:
            The combined representations.
        :param position:
            The position, either 0 for entities, or 1 for relations.
        """
        if position == 0:  # entity
            max_id = combined.entity_representations.max_id
            shape = (combined.output_dim,)
        elif position == 1:  # relation
            max_id = combined.relation_representations.max_id
            shape = (combined.output_dim,)
        else:
            raise ValueError
        super().__init__(max_id=max_id, shape=shape)
        self.combined = combined
        self.position = position
        self.reset_parameters()

    def forward(
        self,
        indices: Optional[torch.LongTensor] = None,
    ) -> torch.FloatTensor:  # noqa: D102
        x = self.combined()[self.position]
        if indices is not None:
            x = x[indices]
        return x


def _sample(rs: torch.LongTensor, k: int) -> torch.LongTensor:
    """Sample without replacement."""
    return rs[torch.randperm(rs.shape[0])[:k]]


def tokenize(
    triples_factory: CoreTriplesFactory,
    num_tokens: int,
) -> torch.LongTensor:
    """
    Tokenize entities by representing them as a bag of relations.

    :param triples_factory:
        the triples factory containing the ID-based triples.
    :param num_tokens:
        the number of relation IDs to select for each entity

    :return: shape: (num_entities, num_tokens), -1 <= res < 2 * num_relations
        the selected relation IDs for each entity. -1 is used as a padding token.
    """
    mapped_triples = triples_factory.mapped_triples
    if triples_factory.create_inverse_triples:
        # inverse triples are created afterwards implicitly
        mapped_triples = mapped_triples[mapped_triples[:, 1] < triples_factory.real_num_relations]

    # tokenize: represent entities by bag of relations
    h, r, t = mapped_triples.t()

    # collect candidates
    e2r = defaultdict(set)
    for e, r in (
        torch.cat(
            [
                torch.stack([h, r], dim=1),
                torch.stack([t, r + triples_factory.real_num_relations], dim=1),
            ],
            dim=0,
        )
        .unique(dim=0)
        .tolist()
    ):
        e2r[e].add(r)

    # randomly sample without replacement num_tokens relations for each entity
    assignment = torch.full(
        size=(triples_factory.num_entities, num_tokens),
        dtype=torch.long,
        fill_value=2 * triples_factory.real_num_relations,
    )
    for e, rs in e2r.items():
        rs = torch.as_tensor(data=list(rs), dtype=torch.long)
        rs = _sample(rs=rs, k=num_tokens)
        assignment[e, : len(rs)] = rs

    return assignment


def resolve_aggregation(
    aggregation: Union[None, str, Callable[[torch.FloatTensor, int], torch.FloatTensor]],
) -> Callable[[torch.FloatTensor, int], torch.FloatTensor]:
    """
    Resolve the aggregation function.

    .. warning ::
        This function does *not* check whether torch.<aggregation> is a method which is a valid aggregation.

    :param aggregation:
        the aggregation choice. Can be either
        1. None, in which case the torch.mean is returned
        2. a string, in which case torch.<aggregation> is returned
        3. a callable, which is returned without change

    :return:
        the chosen aggregation function.
    """
    if aggregation is None:
        return torch.mean

    if isinstance(aggregation, str):
        if aggregation not in AGGREGATIONS:
            logger.warning(
                f"aggregation={aggregation} is not one of the predefined ones ({sorted(AGGREGATIONS.keys())}).",
            )
        return getattr(torch, aggregation)

    return aggregation


class NodePieceRepresentation(RepresentationModule):
    r"""
    Basic implementation of node piece decomposition [galkin2021]_.

    .. math ::
        x_e = agg(\{T[t] \mid t \in tokens(e) \})

    where $T$ are token representations, $tokens$ selects a fixed number of $k$ tokens for each entity, and $agg$ is
    an aggregation function, which aggregates the individual token representations to a single entity representation.

    .. note ::
        This implementation currently only supports representation of entities by bag-of-relations.
    """

    #: the token representations
    tokens: RepresentationModule

    #: the entity-to-token mapping
    assignment: torch.LongTensor

    def __init__(
        self,
        *,
        triples_factory: CoreTriplesFactory,
        token_representation: Union[EmbeddingSpecification, RepresentationModule],
        aggregation: Union[None, str, Callable[[torch.FloatTensor, int], torch.FloatTensor]] = None,
        num_tokens: int = 2,
        shape: Optional[Sequence[int]] = None,
    ):
        """
        Initialize the representation.

        :param triples_factory:
            the triples factory
        :param token_representation:
            the token representation specification, or pre-instantiated representation module. For the latter, the
            number of representations must be $2 * num_relations + 1$.
        :param aggregation:
            aggregation of multiple token representations to a single entity representation. By default,
            this uses :func:`torch.mean`. If a string is provided, the module assumes that this refers to a top-level
            torch function, e.g. "mean" for :func:`torch.mean`, or "sum" for func:`torch.sum`. An aggregation can
            also have trainable parameters, .e.g., ``MLP(mean(MLP(tokens)))`` (cf. DeepSets from [zaheer2017]_). In
            this case, the module has to be created outside of this component.

            We could also have aggregations which result in differently shapes output, e.g. a concatenation of all
            token embeddings resulting in shape ``(num_tokens * d,)``. In this case, `shape` must be provided.

            The aggregation takes two arguments: the (batched) tensor of token representations, in shape
            ``(*, num_tokens, *dt)``, and the index along which to aggregate.
        :param num_tokens:
            the number of tokens for each entity.
        :param shape:
            the shape of an individual representation. Only necessary, if aggregation results in a change of dimensions.
        """
        # create token representations
        # normal relations + inverse relations + padding
        total_num_tokens = 2 * triples_factory.real_num_relations + 1
        if isinstance(token_representation, EmbeddingSpecification):
            token_representation = token_representation.make(
                num_embeddings=total_num_tokens,
            )
        if token_representation.max_id != total_num_tokens:
            raise ValueError(
                f"If a pre-instantiated representation is provided, it has to have 2 * num_relations + 1= "
                f"{total_num_tokens} representations, but has {token_representation.max_id}",
            )

        # super init; has to happen *before* any parameter or buffer is assigned
        super().__init__(max_id=triples_factory.num_entities, shape=shape or token_representation.shape)

        # Assign default aggregation
        self.aggregation = resolve_aggregation(aggregation=aggregation)

        # assign module
        self.tokens = token_representation
        self.aggregation_index = -(1 + len(token_representation.shape))
        self.register_buffer(
            name="assignment",
            tensor=tokenize(triples_factory=triples_factory, num_tokens=num_tokens),
        )

    def forward(
        self,
        indices: Optional[torch.LongTensor] = None,
    ) -> torch.FloatTensor:  # noqa: D102
        # get token IDs, shape: (*, k)
        token_ids = self.assignment
        if indices is not None:
            token_ids = token_ids[indices]

        # lookup token representations, shape: (*, k, d)
        x = self.tokens(token_ids)

        # aggregate
        x = self.aggregation(x, self.aggregation_index)

        return x


class LabelBasedTransformerRepresentation(RepresentationModule):
    """
    Label-based representations using a transformer encoder.

    Example Usage:

    Entity representations are obtained by encoding the labels with a Transformer model. The transformer
    model becomes part of the KGE model, and its parameters are trained jointly.

    .. code-block:: python

        from pykeen.datasets import get_dataset
        from pykeen.nn.emb import EmbeddingSpecification, LabelBasedTransformerRepresentation
        from pykeen.models import ERModel

        dataset = get_dataset(dataset="nations")
        entity_representations = LabelBasedTransformerRepresentation.from_triples_factory(
            triples_factory=dataset.training,
        )
        model = ERModel(
            interaction="ermlp",
            entity_representations=entity_representations,
            relation_representations=EmbeddingSpecification(shape=entity_representations.shape),
        )
    """

    def __init__(
        self,
        labels: Sequence[str],
        pretrained_model_name_or_path: str = "bert-base-cased",
        max_length: int = 512,
    ):
        """
        Initialize the representation.

        :param labels:
            the labels
        :param pretrained_model_name_or_path:
            the name of the pretrained model, or a path, cf. AutoModel.from_pretrained
        :param max_length: >0
            the maximum number of tokens to pad/trim the labels to
        """
        encoder = TransformerEncoder(
            pretrained_model_name_or_path=pretrained_model_name_or_path,
            max_length=max_length,
        )
        # infer shape
        shape = encoder.encode_all(labels[0:1]).shape[1:]
        super().__init__(max_id=len(labels), shape=shape)

        self.labels = labels
        # assign after super, since they should be properly registered as submodules
        self.encoder = encoder

    @classmethod
    def from_triples_factory(
        cls,
        triples_factory: TriplesFactory,
        for_entities: bool = True,
        **kwargs,
    ) -> "LabelBasedTransformerRepresentation":
        """
        Prepare a label-based transformer representations with labels from a triples factory.

        :param triples_factory:
            the triples factory
        :param for_entities:
            whether to create the initializer for entities (or relations)
        :param kwargs:
            additional keyword-based arguments passed to :func:`LabelBasedTransformerRepresentation.__init__`

        :raise ImportError:
            if the transformers library could not be imported
        """
        id_to_label = triples_factory.entity_id_to_label if for_entities else triples_factory.relation_id_to_label
        return cls(
            labels=[id_to_label[i] for i in range(len(id_to_label))],
            **kwargs,
        )

    def forward(
        self,
        indices: Optional[torch.LongTensor] = None,
    ) -> torch.FloatTensor:  # noqa: D102
        if indices is None:
            indices = torch.arange(self.max_id)
        uniq, inverse = indices.unique(return_inverse=True)
        x = self.encoder(
            labels=[self.labels[i] for i in uniq.tolist()],
        )
        return x[inverse]<|MERGE_RESOLUTION|>--- conflicted
+++ resolved
@@ -41,11 +41,7 @@
 __all__ = [
     "RepresentationModule",
     "Embedding",
-<<<<<<< HEAD
     "LowRankEmbeddingRepresentation",
-    "LiteralRepresentation",
-=======
->>>>>>> 598a69fb
     "EmbeddingSpecification",
     "NodePieceRepresentation",
     "CompGCNLayer",
@@ -465,7 +461,6 @@
         return x
 
 
-<<<<<<< HEAD
 class LowRankEmbeddingRepresentation(RepresentationModule):
     r"""
     Low-rank embedding factorization.
@@ -525,30 +520,6 @@
         return torch.tensordot(weight, bases, dims=([-1], [0]))
 
 
-class LiteralRepresentation(Embedding):
-    """Literal representations."""
-
-    def __init__(
-        self,
-        numeric_literals: torch.FloatTensor,
-    ):
-        self._numeric_literals = numeric_literals
-        num_embeddings, embedding_dim = numeric_literals.shape
-        super().__init__(
-            num_embeddings=num_embeddings,
-            embedding_dim=embedding_dim,
-            initializer=self._initialize_literals,
-        )
-        # freeze
-        self._embeddings.requires_grad_(False)
-
-    # use this instead of a lambda to make sure that it can be pickled
-    def _initialize_literals(self, _) -> torch.FloatTensor:
-        return self._numeric_literals
-
-
-=======
->>>>>>> 598a69fb
 @dataclass
 class EmbeddingSpecification:
     """An embedding specification."""

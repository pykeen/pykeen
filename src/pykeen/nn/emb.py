--- conflicted
+++ resolved
@@ -1105,21 +1105,18 @@
             the token representation specification, or pre-instantiated representation module. For the latter, the
             number of representations must be $2 * num_relations + 1$.
         :param aggregation:
-<<<<<<< HEAD
             aggregation of multiple token representations to a single entity representation
-        :param shape:
-            the shape of an individual representation. Only necessary, if aggregation results in a change of dimensions.
-=======
             aggregation of multiple token representations to a single entity representation. By default,
             this uses :func:`torch.mean`. It could also use other aggregations like :func:`torch.sum`,
             :func:`torch.max`, or even trainable aggregations e.g., ``MLP(mean(MLP(tokens)))``
             (cf. DeepSets).
 
-            In theory, we could also have aggregations which result in differently shapes output, e.g.
-            a concatenation of all token embeddings resulting in shape ``(k * d,)``, but we would
-            need to adjust the code for this.
-
->>>>>>> c614a485
+            We could also have aggregations which result in differently shapes output, e.g. a concatenation of all
+            token embeddings resulting in shape ``(k * d,)``. In this case, `shape` must be provided.
+
+        :param shape:
+            the shape of an individual representation. Only necessary, if aggregation results in a change of dimensions.
+
         :param k:
             the number of tokens for each entity.
         """

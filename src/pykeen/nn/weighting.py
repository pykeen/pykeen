"""Various edge weighting implementations for R-GCN."""

from abc import abstractmethod
from typing import ClassVar

import torch
from class_resolver import ClassResolver
from torch import nn

from ..typing import FloatTensor, LongTensor
from ..utils import einsum

try:
    import torch_scatter
except ImportError:
    torch_scatter = None

__all__ = [
    "EdgeWeighting",
    "InverseInDegreeEdgeWeighting",
    "InverseOutDegreeEdgeWeighting",
    "SymmetricEdgeWeighting",
    "AttentionEdgeWeighting",
    "edge_weight_resolver",
]


def softmax(
    src: torch.Tensor,
<<<<<<< HEAD
    index: torch.LongTensor,
=======
    index: LongTensor,
>>>>>>> cee045f9
    num_nodes: None | int | torch.Tensor = None,
    dim: int = 0,
) -> torch.Tensor:
    r"""Compute a sparsely evaluated softmax.

    Given a value tensor :attr:`src`, this function first groups the values along the given dimension based on the
    indices specified in :attr:`index`, and then proceeds to compute the softmax individually for each group.

    :param src: The source tensor.
    :param index: The indices of elements for applying the softmax.
    :param num_nodes: The number of nodes, i.e., :obj:`max_val + 1` of :attr:`index`. (default: :obj:`None`)
    :param dim: The dimension along which to compute the softmax.

    :returns: The softmax-ed tensor.

    :raises ImportError: if :mod:`torch_scatter` is not installed
    """
    if torch_scatter is None:
        raise ImportError(
            "torch-scatter is not installed, attention aggregation won't work. "
            "Install it here: https://github.com/rusty1s/pytorch_scatter",
        )
    num_nodes = num_nodes or index.max() + 1
    out = src.transpose(dim, 0)
    out = out - torch_scatter.scatter_max(out, index, dim=0, dim_size=num_nodes)[0][index]
    out = out.exp()
    out = out / torch_scatter.scatter_add(out, index, dim=0, dim_size=num_nodes)[index].clamp_min(1.0e-16)
    return out.transpose(0, dim)


class EdgeWeighting(nn.Module):
    """Base class for edge weightings."""

    #: whether the edge weighting needs access to the message
    needs_message: ClassVar[bool] = False

    def __init__(self, **kwargs):
        """Initialize the module.

        :param kwargs: ignored keyword-based parameters.
        """
        # stub init to enable arbitrary arguments in subclasses
        super().__init__()

    @abstractmethod
    def forward(
        self,
<<<<<<< HEAD
        source: torch.LongTensor,
        target: torch.LongTensor,
        message: torch.FloatTensor | None = None,
        x_e: torch.FloatTensor | None = None,
    ) -> torch.FloatTensor:
=======
        source: LongTensor,
        target: LongTensor,
        message: FloatTensor | None = None,
        x_e: FloatTensor | None = None,
    ) -> FloatTensor:
>>>>>>> cee045f9
        """Compute edge weights.

        :param source: shape: (num_edges,) The source indices.
        :param target: shape: (num_edges,) The target indices.
        :param message: shape (num_edges, dim) Actual messages to weight
        :param x_e: shape (num_nodes, dim) Node states up to the weighting point

        :returns: shape: (num_edges, dim) Messages weighted with the edge weights.
        """
        raise NotImplementedError


def _inverse_frequency_weighting(idx: LongTensor) -> FloatTensor:
    """Calculate inverse relative frequency weighting."""
    # Calculate in-degree, i.e. number of incoming edges
    inv, cnt = torch.unique(idx, return_counts=True, return_inverse=True)[1:]
    return cnt[inv].float().reciprocal()


class InverseInDegreeEdgeWeighting(EdgeWeighting):
    """Normalize messages by inverse in-degree."""

    # docstr-coverage: inherited
    def forward(
        self,
<<<<<<< HEAD
        source: torch.LongTensor,
        target: torch.LongTensor,
        message: torch.FloatTensor | None = None,
        x_e: torch.FloatTensor | None = None,
    ) -> torch.FloatTensor:  # noqa: D102
=======
        source: LongTensor,
        target: LongTensor,
        message: FloatTensor | None = None,
        x_e: FloatTensor | None = None,
    ) -> FloatTensor:  # noqa: D102
>>>>>>> cee045f9
        weight = _inverse_frequency_weighting(idx=target)
        if message is not None:
            return message * weight.unsqueeze(dim=-1)
        else:
            return weight


class InverseOutDegreeEdgeWeighting(EdgeWeighting):
    """Normalize messages by inverse out-degree."""

    # docstr-coverage: inherited
    def forward(
        self,
<<<<<<< HEAD
        source: torch.LongTensor,
        target: torch.LongTensor,
        message: torch.FloatTensor | None = None,
        x_e: torch.FloatTensor | None = None,
    ) -> torch.FloatTensor:  # noqa: D102
=======
        source: LongTensor,
        target: LongTensor,
        message: FloatTensor | None = None,
        x_e: FloatTensor | None = None,
    ) -> FloatTensor:  # noqa: D102
>>>>>>> cee045f9
        weight = _inverse_frequency_weighting(idx=source)
        if message is not None:
            return message * weight.unsqueeze(dim=-1)
        else:
            return weight


class SymmetricEdgeWeighting(EdgeWeighting):
    """Normalize messages by product of inverse sqrt of in-degree and out-degree."""

    # docstr-coverage: inherited
    def forward(
        self,
<<<<<<< HEAD
        source: torch.LongTensor,
        target: torch.LongTensor,
        message: torch.FloatTensor | None = None,
        x_e: torch.FloatTensor | None = None,
    ) -> torch.FloatTensor:  # noqa: D102
=======
        source: LongTensor,
        target: LongTensor,
        message: FloatTensor | None = None,
        x_e: FloatTensor | None = None,
    ) -> FloatTensor:  # noqa: D102
>>>>>>> cee045f9
        weight = (_inverse_frequency_weighting(idx=source) * _inverse_frequency_weighting(idx=target)).sqrt()
        if message is not None:
            return message * weight.unsqueeze(dim=-1)
        else:
            # backward compatibility with RGCN
            return weight


class AttentionEdgeWeighting(EdgeWeighting):
    """Message weighting by attention."""

    needs_message = True

    def __init__(
        self,
        message_dim: int,
        num_heads: int = 8,
        dropout: float = 0.1,
    ):
        """Initialize the module.

        :param message_dim: >0 the message dimension. has to be divisible by num_heads .. todo:: change to
            multiplicative instead of divisive to make this easier to use
        :param num_heads: >0 the number of attention heads
        :param dropout: the attention dropout

        :raises ValueError: If ``message_dim`` is not divisible by ``num_heads``
        """
        super().__init__()
        if 0 != message_dim % num_heads:
            raise ValueError(f"output_dim={message_dim} must be divisible by num_heads={num_heads}!")
        self.num_heads = num_heads
        self.weight = nn.Parameter(data=nn.init.xavier_uniform_(torch.empty(num_heads, 2 * message_dim // num_heads)))
        self.activation = nn.LeakyReLU(negative_slope=0.1)
        self.attention_dim = message_dim // num_heads
        self.dropout = nn.Dropout(dropout)

    # docstr-coverage: inherited
    def forward(
        self,
<<<<<<< HEAD
        source: torch.LongTensor,
        target: torch.LongTensor,
        message: torch.FloatTensor | None = None,
        x_e: torch.FloatTensor | None = None,
    ) -> torch.FloatTensor:  # noqa: D102
=======
        source: LongTensor,
        target: LongTensor,
        message: FloatTensor | None = None,
        x_e: FloatTensor | None = None,
    ) -> FloatTensor:  # noqa: D102
>>>>>>> cee045f9
        if message is None or x_e is None:
            raise ValueError(f"{self.__class__.__name__} requires message and x_e.")

        # view for heads
        message_ = message.view(message.shape[0], self.num_heads, -1)
        # compute attention coefficients, shape: (num_edges, num_heads)
        alpha = self.activation(
            einsum(
                "ihd,hd->ih",
                torch.cat(
                    [
                        message_,
                        x_e[target].view(target.shape[0], self.num_heads, -1),
                    ],
                    dim=-1,
                ),
                self.weight,
            )
        )
        # TODO we can use scatter_softmax from torch_scatter directly, kept this if we can rewrite it w/o scatter
        alpha = softmax(alpha, index=target, num_nodes=x_e.shape[0], dim=0)
        alpha = self.dropout(alpha)
        return (message_ * alpha.view(-1, self.num_heads, 1)).view(-1, self.num_heads * self.attention_dim)


#: A resolver for R-GCN edge weighting implementations
edge_weight_resolver: ClassResolver[EdgeWeighting] = ClassResolver.from_subclasses(
    base=EdgeWeighting,
    default=SymmetricEdgeWeighting,
    location="pykeen.nn.weighting.edge_weight_resolver",
)<|MERGE_RESOLUTION|>--- conflicted
+++ resolved
@@ -27,11 +27,7 @@
 
 def softmax(
     src: torch.Tensor,
-<<<<<<< HEAD
-    index: torch.LongTensor,
-=======
     index: LongTensor,
->>>>>>> cee045f9
     num_nodes: None | int | torch.Tensor = None,
     dim: int = 0,
 ) -> torch.Tensor:
@@ -79,19 +75,11 @@
     @abstractmethod
     def forward(
         self,
-<<<<<<< HEAD
-        source: torch.LongTensor,
-        target: torch.LongTensor,
-        message: torch.FloatTensor | None = None,
-        x_e: torch.FloatTensor | None = None,
-    ) -> torch.FloatTensor:
-=======
         source: LongTensor,
         target: LongTensor,
         message: FloatTensor | None = None,
         x_e: FloatTensor | None = None,
     ) -> FloatTensor:
->>>>>>> cee045f9
         """Compute edge weights.
 
         :param source: shape: (num_edges,) The source indices.
@@ -117,19 +105,11 @@
     # docstr-coverage: inherited
     def forward(
         self,
-<<<<<<< HEAD
-        source: torch.LongTensor,
-        target: torch.LongTensor,
-        message: torch.FloatTensor | None = None,
-        x_e: torch.FloatTensor | None = None,
-    ) -> torch.FloatTensor:  # noqa: D102
-=======
-        source: LongTensor,
-        target: LongTensor,
-        message: FloatTensor | None = None,
-        x_e: FloatTensor | None = None,
-    ) -> FloatTensor:  # noqa: D102
->>>>>>> cee045f9
+        source: LongTensor,
+        target: LongTensor,
+        message: FloatTensor | None = None,
+        x_e: FloatTensor | None = None,
+    ) -> FloatTensor:  # noqa: D102
         weight = _inverse_frequency_weighting(idx=target)
         if message is not None:
             return message * weight.unsqueeze(dim=-1)
@@ -143,19 +123,11 @@
     # docstr-coverage: inherited
     def forward(
         self,
-<<<<<<< HEAD
-        source: torch.LongTensor,
-        target: torch.LongTensor,
-        message: torch.FloatTensor | None = None,
-        x_e: torch.FloatTensor | None = None,
-    ) -> torch.FloatTensor:  # noqa: D102
-=======
-        source: LongTensor,
-        target: LongTensor,
-        message: FloatTensor | None = None,
-        x_e: FloatTensor | None = None,
-    ) -> FloatTensor:  # noqa: D102
->>>>>>> cee045f9
+        source: LongTensor,
+        target: LongTensor,
+        message: FloatTensor | None = None,
+        x_e: FloatTensor | None = None,
+    ) -> FloatTensor:  # noqa: D102
         weight = _inverse_frequency_weighting(idx=source)
         if message is not None:
             return message * weight.unsqueeze(dim=-1)
@@ -169,19 +141,11 @@
     # docstr-coverage: inherited
     def forward(
         self,
-<<<<<<< HEAD
-        source: torch.LongTensor,
-        target: torch.LongTensor,
-        message: torch.FloatTensor | None = None,
-        x_e: torch.FloatTensor | None = None,
-    ) -> torch.FloatTensor:  # noqa: D102
-=======
-        source: LongTensor,
-        target: LongTensor,
-        message: FloatTensor | None = None,
-        x_e: FloatTensor | None = None,
-    ) -> FloatTensor:  # noqa: D102
->>>>>>> cee045f9
+        source: LongTensor,
+        target: LongTensor,
+        message: FloatTensor | None = None,
+        x_e: FloatTensor | None = None,
+    ) -> FloatTensor:  # noqa: D102
         weight = (_inverse_frequency_weighting(idx=source) * _inverse_frequency_weighting(idx=target)).sqrt()
         if message is not None:
             return message * weight.unsqueeze(dim=-1)
@@ -222,19 +186,11 @@
     # docstr-coverage: inherited
     def forward(
         self,
-<<<<<<< HEAD
-        source: torch.LongTensor,
-        target: torch.LongTensor,
-        message: torch.FloatTensor | None = None,
-        x_e: torch.FloatTensor | None = None,
-    ) -> torch.FloatTensor:  # noqa: D102
-=======
-        source: LongTensor,
-        target: LongTensor,
-        message: FloatTensor | None = None,
-        x_e: FloatTensor | None = None,
-    ) -> FloatTensor:  # noqa: D102
->>>>>>> cee045f9
+        source: LongTensor,
+        target: LongTensor,
+        message: FloatTensor | None = None,
+        x_e: FloatTensor | None = None,
+    ) -> FloatTensor:  # noqa: D102
         if message is None or x_e is None:
             raise ValueError(f"{self.__class__.__name__} requires message and x_e.")
 

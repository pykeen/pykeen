--- conflicted
+++ resolved
@@ -1,10 +1,5 @@
 """Perceptron-like modules."""
 
-<<<<<<< HEAD
-
-import torch
-=======
->>>>>>> cee045f9
 from torch import nn
 
 from ..typing import FloatTensor

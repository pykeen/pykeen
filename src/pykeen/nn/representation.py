"""Representation modules."""

from __future__ import annotations

import itertools
import logging
import math
import string
import warnings
from abc import ABC, abstractmethod
from collections.abc import Iterable, Mapping, Sequence
from typing import Any, ClassVar, Literal, cast

import more_itertools
import numpy
import numpy as np
import torch
import torch.nn
from class_resolver import (
    FunctionResolver,
    HintOrType,
    OneOrManyHintOrType,
    OneOrManyOptionalKwargs,
    OptionalKwargs,
    ResolverKey,
    update_docstring_with_resolver_keys,
)
from class_resolver.contrib.torch import activation_resolver
from docdata import parse_docdata
from torch import nn
from torch.nn import functional

from .combination import Combination, combination_resolver
from .compositions import CompositionModule, composition_resolver
from .init import initializer_resolver, uniform_norm_p1_
from .text.cache import PyOBOTextCache, TextCache, WikidataTextCache
from .text.encoder import TextEncoder, text_encoder_resolver
from .utils import ShapeError
from .weighting import EdgeWeighting, SymmetricEdgeWeighting, edge_weight_resolver
from ..datasets import Dataset
from ..regularizers import Regularizer, regularizer_resolver
from ..triples import CoreTriplesFactory, TriplesFactory
from ..triples.triples_factory import Labeling
from ..typing import (
    Constrainer,
    FloatTensor,
    Hint,
    HintType,
    Initializer,
    LongTensor,
    Normalizer,
    OneOrSequence,
)
from ..utils import (
    Bias,
    ExtraReprMixin,
    broadcast_upgrade_to_sequences,
    clamp_norm,
    complex_normalize,
    einsum,
    get_edge_index,
    get_preferred_device,
    upgrade_to_sequence,
)

__all__ = [
    "Representation",
    "Embedding",
    "LowRankRepresentation",
    "CompGCNLayer",
    "CombinedCompGCNRepresentations",
    "PartitionRepresentation",
    "BackfillRepresentation",
    "SingleCompGCNRepresentation",
    "SubsetRepresentation",
    "CombinedRepresentation",
    "TensorTrainRepresentation",
    "TransformedRepresentation",
    "TextRepresentation",
    "CachedTextRepresentation",
    "WikidataTextRepresentation",
    "BiomedicalCURIERepresentation",
    # Utils
    "constrainer_resolver",
    "normalizer_resolver",
]

logger = logging.getLogger(__name__)


#: A resolver for constrainers.
#:
#: - :func:`torch.nn.functional.normalize`
#: - :func:`complex_normalize`
#: - :func:`torch.clamp`
#: - :func:`clamp_norm`
constrainer_resolver = FunctionResolver(
    [functional.normalize, complex_normalize, torch.clamp, clamp_norm],
    location="pykeen.nn.representation.constrainer_resolver",
)

#: A resolver for normalizers.
#:
#: - :func:`torch.nn.functional.normalize`
normalizer_resolver = FunctionResolver(
    [functional.normalize],
    location="pykeen.nn.representation.normalizer_resolver",
)


class Representation(nn.Module, ExtraReprMixin, ABC):
    """
    A base class for obtaining representations for entities/relations.

    A representation module maps integer IDs to representations, which are tensors of floats.

    ``max_id`` defines the upper bound of indices we are allowed to request (exclusively). For simple embeddings this is
    equivalent to num_embeddings, but more a more appropriate word for general non-embedding representations, where the
    representations could come from somewhere else, e.g. a GNN encoder.

    ``shape`` describes the shape of a single representation. In case of a vector embedding, this is just a single
    dimension. For others, e.g. :class:`~pykeen.models.RESCAL`, we have 2-d representations, and in general it can be
    any fixed shape.

    We can look at all representations as a tensor of shape ``(max_id, *shape)``, and this is exactly the result of
    passing ``indices=None`` to the forward method.

    We can also pass multi-dimensional ``indices`` to the forward method, in which case the indices' shape becomes the
    prefix of the result shape: ``(*indices.shape, *self.shape)``.
    """

    #: the maximum ID (exclusively)
    max_id: int

    #: the shape of an individual representation
    shape: tuple[int, ...]

    #: a normalizer for individual representations
    normalizer: Normalizer | None

    #: a regularizer for individual representations
    regularizer: Regularizer | None

    #: dropout
    dropout: nn.Dropout | None

    @update_docstring_with_resolver_keys(
        ResolverKey("normalizer", normalizer_resolver),
        ResolverKey("regularizer", regularizer_resolver),
    )
    def __init__(
        self,
        max_id: int,
        shape: OneOrSequence[int] = 64,
        normalizer: HintOrType[Normalizer] = None,
        normalizer_kwargs: OptionalKwargs = None,
        regularizer: HintOrType[Regularizer] = None,
        regularizer_kwargs: OptionalKwargs = None,
        dropout: float | None = None,
        unique: bool | None = None,
    ):
        """Initialize the representation module.

        :param max_id:
            The maximum ID (exclusively). Valid Ids reach from ``0`` to ``max_id-1``.
        :param shape:
            The shape of an individual representation.

        :param normalizer:
            A normalization function, which is applied to the selected representations in every forward pass.
        :param normalizer_kwargs:
            Additional keyword arguments passed to the normalizer.

        :param regularizer:
            An output regularizer, which is applied to the selected representations in forward pass.
        :param regularizer_kwargs:
            Additional keyword arguments passed to the regularizer.

        :param dropout:
            The optional dropout probability.
        :param unique:
            Whether to optimize for calculating representations for same indices only once. This is only useful if the
            calculation of representations is significantly more expensive than an index-based lookup and
            duplicate indices are expected, e.g., when using negative sampling and large batch sizes.

            .. warning ::
                When using this optimization you may encounter unexpected results for stochastic operations, e.g.,
                :class:`torch.nn.Dropout`.
        """
        super().__init__()
        self.max_id = max_id
        self.shape = tuple(upgrade_to_sequence(shape))
        self.normalizer = normalizer_resolver.make_safe(normalizer, normalizer_kwargs)
        self.regularizer = regularizer_resolver.make_safe(regularizer, regularizer_kwargs)
        self.dropout = None if dropout is None else nn.Dropout(dropout)
        if unique is None:
            # heuristic
            unique = not isinstance(self, Embedding) and not dropout
            logger.info(f"Inferred {unique=} for {self}")
        self.unique = unique

    @abstractmethod
    def _plain_forward(
        self,
        indices: LongTensor | None = None,
    ) -> FloatTensor:
        """Get representations for indices, without applying normalization, regularization or output dropout."""
        raise NotImplementedError

    def forward(
        self,
        indices: LongTensor | None = None,
    ) -> FloatTensor:
        """Get representations for indices.

        :param indices: shape: ``s``
            The indices, or ``None``. If ``None``, this is interpreted as ``torch.arange(self.max_id)``
            (although implemented more efficiently).

        :return: shape: ``(*s, *self.shape)``
            The representations.
        """
        inverse = None
        if indices is not None and self.unique:
            indices, inverse = indices.unique(return_inverse=True)
        x = self._plain_forward(indices=indices)
        # normalize *before* repeating
        if self.normalizer is not None:
            x = self.normalizer(x)
        # repeat if necessary
        if inverse is not None:
            x = x[inverse]
        # regularize *after* repeating
        if self.regularizer is not None:
            self.regularizer.update(x)
        if self.dropout is not None:
            x = self.dropout(x)
        return x

    def reset_parameters(self) -> None:
        """Reset the module's parameters."""

    def post_parameter_update(self):
        """Apply constraints which should not be included in gradients."""

    def iter_extra_repr(self) -> Iterable[str]:
        """Iterate over components for :meth:`extra_repr`."""
        yield from super().iter_extra_repr()
        yield f"max_id={self.max_id}"
        yield f"shape={self.shape}"
        yield f"unique={self.unique}"
        if self.normalizer is not None:
            yield f"normalizer={self.normalizer}"
        # dropout & regularizer will appear automatically, since it is a nn.Module

    @property
    def device(self) -> torch.device:
        """Return the device."""
        return get_preferred_device(module=self, allow_ambiguity=True)


@parse_docdata
class SubsetRepresentation(Representation):
    """A representation module, which only exposes a subset of representations of its base.

    .. note ::
        At runtime, no index verification is made. Thus the only effect is based on the adjusted ``max_id``.

    ---
    name: Subset Representation
    """

    @update_docstring_with_resolver_keys(ResolverKey(name="base", resolver="pykeen.nn.representation_resolver"))
    def __init__(
        self,
        max_id: int,
        shape: OneOrSequence[int] | None = None,
        base: HintOrType[Representation] = None,
        base_kwargs: OptionalKwargs = None,
        **kwargs,
    ):
        """
        Initialize the representations.

        :param max_id:
            The number of representations.
        :param shape:
            The shape of an individual representation.

        :param base:
            The base representation. Has to have a sufficient number of representations, i.e., at least ``max_id``.
        :param base_kwargs:
            Additional keyword arguments for the base representation.

        :param kwargs:
            Additional keyword-based parameters passed to :class:`~pykeen.nn.representation.Representation`.

        :raises ValueError: if ``max_id`` is larger than the base representation's ``max_id``
        """
        # has to be imported here to avoid cyclic import
        from . import representation_resolver

        base = representation_resolver.make(base, pos_kwargs=base_kwargs)
        if max_id > base.max_id:
            raise ValueError(
                f"Base representations comprise only {base.max_id} representations, "
                f"but at least {max_id} are required.",
            )
        super().__init__(max_id=max_id, shape=ShapeError.verify(shape=base.shape, reference=shape), **kwargs)
        self.base = base

    # docstr-coverage: inherited
    def _plain_forward(
        self,
        indices: LongTensor | None = None,
    ) -> FloatTensor:  # noqa: D102
        if indices is None:
            indices = torch.arange(self.max_id, device=self.device)
        return self.base._plain_forward(indices=indices)


@parse_docdata
class Embedding(Representation):
    """Trainable embeddings.

    This class provides the same interface as :class:`torch.nn.Embedding` and
    can be used throughout PyKEEN as a more complete drop-in replacement.

    It extends it by adding additional options to normalize, constrain, or apply drop-out.

    .. note ::
        A discussion about the differences between normalizers and constrainers can be found
        in :ref:`normalizer_constrainer_regularizer`.

    The optional *dropout* can also be used as a regularization technique.
    It also allows uncertainty estimates to be obtained using techniques such as
    `Monte-Carlo dropout <https://arxiv.org/abs/1506.02142>`_.
    The following simple example shows how to obtain different scores for a single triple from an (untrained) model.
    These scores can be viewed as samples from a distribution over the scores.

    .. literalinclude:: ../examples/nn/representation/monte_carlo_embedding.py

    ---
    name: Embedding
    """

    normalizer: Normalizer | None
    constrainer: Constrainer | None
    regularizer: Regularizer | None
    dropout: nn.Dropout | None

    @update_docstring_with_resolver_keys(
        ResolverKey("initializer", initializer_resolver),
        ResolverKey("constrainer", constrainer_resolver),
    )
    def __init__(
        self,
        max_id: int | None = None,
        num_embeddings: int | None = None,
        embedding_dim: int | None = None,
        shape: None | int | Sequence[int] = None,
        initializer: Hint[Initializer] = None,
        initializer_kwargs: Mapping[str, Any] | None = None,
        constrainer: Hint[Constrainer] = None,
        constrainer_kwargs: Mapping[str, Any] | None = None,
        trainable: bool = True,
        dtype: torch.dtype | None = None,
        **kwargs,
    ):
        """Instantiate an embedding with extended functionality.

        :param max_id: >0
            The number of embeddings, cf. :class:`~pykeen.nn.representation.Representation`.
        :param num_embeddings: >0
            The number of embeddings.

            .. note::
                This argument is kept for backwards compatibility. New code should use ``max_id`` instead.

        :param embedding_dim: >0
            The embedding dimensionality.
        :param shape:
            The shape of an individual representation, cf. :class:`~pykeen.nn.representation.Representation`.

            .. note::
                You can pass exactly only one of ``embedding_dim`` and ``shape``.
                ``shape`` is generally preferred because it is the more generic parameter also used in
                :class:`~pykeen.nn.representation.Representation`,
                but the term ``embedding_dim`` is so ubiquitous that it is available as well.

        :param initializer:
            An optional initializer, which takes an uninitialized ``(max_id, *shape)`` tensor as input,
            and returns an initialized tensor of same shape and dtype (which may be the same, i.e. the
            initialization may be in-place). Can be passed as a function, or as string, cf. resolver note.
        :param initializer_kwargs:
            Additional keyword arguments passed to the initializer
        :param constrainer:
            A function which is applied to the weights after each parameter update, without tracking gradients.
            It may be used to enforce model constraints outside gradient-based training. The function does not need
            to be in-place, but the weight tensor is modified in-place. Can be passed as a function, or as a string,
            cf. resolver note.
        :param constrainer_kwargs:
            Additional keyword arguments passed to the constrainer
        :param trainable:
            Should the wrapped embeddings be marked to require gradient.
        :param dtype:
            The datatype (otherwise uses :func:`torch.get_default_dtype` to look up).
        :param kwargs:
            Additional keyword-based parameters passed to :class:`~pykeen.nn.representation.Representation`
        """
        # normalize num_embeddings vs. max_id
        max_id = process_max_id(max_id, num_embeddings)

        # normalize embedding_dim vs. shape
        _embedding_dim, shape = process_shape(embedding_dim, shape)

        if dtype is None:
            dtype = torch.get_default_dtype()

        # work-around until full complex support (torch==1.10 still does not work)
        # TODO: verify that this is our understanding of complex!
        self.is_complex = dtype.is_complex
        _shape = shape
        if self.is_complex:
            _shape = tuple(shape[:-1]) + (shape[-1], 2)
            _embedding_dim = _embedding_dim * 2
            # note: this seems to work, as finfo returns the datatype of the underlying floating
            # point dtype, rather than the combined complex one
            dtype = getattr(torch, torch.finfo(dtype).dtype)
        self._shape = _shape

        super().__init__(max_id=max_id, shape=shape, **kwargs)

        # use make for initializer since there's a default, and make_safe
        # for the others to pass through None values
        self.initializer = initializer_resolver.make(initializer, initializer_kwargs)
        self.constrainer = constrainer_resolver.make_safe(constrainer, constrainer_kwargs)
        self._embeddings = torch.nn.Embedding(num_embeddings=max_id, embedding_dim=_embedding_dim, dtype=dtype)
        self._embeddings.requires_grad_(trainable)

    # docstr-coverage: inherited
    def reset_parameters(self) -> None:  # noqa: D102
        # initialize weights in-place
        self._embeddings.weight.data = self.initializer(
            self._embeddings.weight.data.view(self.max_id, *self._shape),
        ).view(*self._embeddings.weight.data.shape)

    # docstr-coverage: inherited
    def post_parameter_update(self):  # noqa: D102
        # apply constraints in-place
        if self.constrainer is not None:
            x = self._plain_forward()
            x = self.constrainer(x)
            # fixme: work-around until nn.Embedding supports complex
            if self.is_complex:
                x = torch.view_as_real(x)
            self._embeddings.weight.data = x.view(*self._embeddings.weight.data.shape)

    # docstr-coverage: inherited
    def _plain_forward(
        self,
        indices: LongTensor | None = None,
    ) -> FloatTensor:  # noqa: D102
        if indices is None:
            prefix_shape = (self.max_id,)
            x = self._embeddings.weight
        else:
            prefix_shape = indices.shape
            x = self._embeddings(indices.to(self.device))
        x = x.view(*prefix_shape, *self._shape)
        # fixme: work-around until nn.Embedding supports complex
        if self.is_complex:
            x = torch.view_as_complex(x)
        # verify that contiguity is preserved
        assert x.is_contiguous()
        return x


@parse_docdata
class LowRankRepresentation(Representation):
    r"""
    Low-rank embedding factorization.

    This representation reduces the number of trainable parameters by not learning independent weights for each index,
    but rather having shared bases for all indices and learning only the weights of the linear combination.

    .. math ::
        E[i] = \sum_k B[i, k] \cdot W[k]

    ---
    name: Low Rank Embedding
    """

    # TODO: implement this
    # @update_docstring_with_resolver_keys(ResolverKey("bases", resolver="pykeen.nn.representation_resolver"))
    def __init__(
        self,
        *,
        max_id: int,
        shape: OneOrSequence[int],
        num_bases: int = 3,
        weight_initializer: Initializer = uniform_norm_p1_,
        **kwargs,
    ):
        """
        Initialize the representations.

        :param max_id:
            The maximum ID (exclusively). Valid Ids reach from ``0`` to ``max_id-1``.
        :param shape:
            The shape of an individual base representation.

        :param num_bases:
            The number of bases. More bases increase expressivity, but also increase the number of trainable parameters.
        :param weight_initializer:
            The initializer for basis weights.

        :param kwargs:
            Additional keyword based arguments passed to :class:`~pykeen.nn.representation.Embedding`, which is used
            for the base representations.
        """
        super().__init__(max_id=max_id, shape=shape)
        self.bases = Embedding(max_id=num_bases, shape=shape, **kwargs)
        # TODO: allow putting normalization upon weights, e.g., by making it a representation
        self.weight_initializer = weight_initializer
        self.weight = nn.Parameter(torch.empty(max_id, num_bases))
        self.reset_parameters()

    @classmethod
    def approximate(cls, other: Representation, **kwargs) -> LowRankRepresentation:
        """
        Construct a low-rank approximation of another representation.

        .. note ::

            While this method tries to find a good approximation of the base representation, you may lose any (useful)
            inductive biases you had with the original one, e.g., from shared tokens in
            :class:`~pykeen.nn.node_piece.NodePieceRepresentation`.

        :param other:
            The representation to approximate.
        :param kwargs:
            Additional keyword-based parameters passed to :meth:`__init__`. Must not contain
            ``max_id`` nor ``shape``, which are determined by ``other``.

        :return:
            A low-rank approximation obtained via (truncated) SVD, cf. :func:`torch.svd_lowrank`.
        """
        # create low-rank approximation object
        r = cls(max_id=other.max_id, shape=other.shape, **kwargs)
        # get base representations, shape: (n, *ds)
        x = other(indices=None)
        # calculate SVD, U.shape: (n, k), s.shape: (k,), u.shape: (k, prod(ds))
        u, s, vh = torch.svd_lowrank(x.view(x.shape[0], -1), q=r.num_bases)
        # overwrite bases and weights
        r.bases._embeddings.weight.data = vh
        r.weight.data = torch.einsum("nk, k -> nk", u, s)
        return r

    # docstr-coverage: inherited
    def reset_parameters(self) -> None:  # noqa: D102
        self.bases.reset_parameters()
        self.weight.data = self.weight_initializer(self.weight)

    @property
    def num_bases(self) -> int:
        """Return the number of bases."""
        return self.bases.max_id

    # docstr-coverage: inherited
    def _plain_forward(
        self,
        indices: LongTensor | None = None,
    ) -> FloatTensor:  # noqa: D102
        # get all base representations, shape: (num_bases, *shape)
        bases = self.bases(indices=None)
        # get base weights, shape: (*batch_dims, num_bases)
        weight = self.weight
        if indices is not None:
            weight = weight[indices.to(self.device)]
        # weighted linear combination of bases, shape: (*batch_dims, *shape)
        return torch.tensordot(weight, bases, dims=([-1], [0]))


def process_shape(
    dim: int | None,
    shape: None | int | Sequence[int],
) -> tuple[int, Sequence[int]]:
    """Make a shape pack."""
    if shape is None and dim is None:
        raise ValueError("Missing both, shape and embedding_dim")
    elif shape is not None and dim is not None:
        raise ValueError("Provided both, shape and embedding_dim")
    elif shape is None and dim is not None:
        shape = (dim,)
    elif isinstance(shape, int) and dim is None:
        dim = shape
        shape = (shape,)
    elif isinstance(shape, Sequence) and dim is None:
        shape = tuple(shape)
        dim = int(np.prod(shape))
    else:
        raise TypeError(f"Invalid type for shape: ({type(shape)}) {shape}")
    return dim, shape


def process_max_id(max_id: int | None, num_embeddings: int | None) -> int:
    """Normalize max_id."""
    if max_id is None:
        if num_embeddings is None:
            raise ValueError("Must provide max_id")
        warnings.warn("prefer using 'max_id' over 'num_embeddings'", DeprecationWarning, stacklevel=2)
        max_id = num_embeddings
    elif num_embeddings is not None and num_embeddings != max_id:
        raise ValueError("Cannot provide both, 'max_id' over 'num_embeddings'")
    return max_id


class CompGCNLayer(nn.Module):
    """A single CompGCN layer."""

    @update_docstring_with_resolver_keys(
        ResolverKey("composition", composition_resolver),
        ResolverKey("edge_weighting", edge_weight_resolver),
        ResolverKey("activation", activation_resolver),
    )
    def __init__(
        self,
        input_dim: int,
        output_dim: int | None = None,
        *,
        dropout: float = 0.0,
        use_bias: bool = True,
        use_relation_bias: bool = False,
        composition: Hint[CompositionModule] = None,
        composition_kwargs: OptionalKwargs = None,
        attention_heads: int = 4,
        attention_dropout: float = 0.1,
        activation: HintOrType[nn.Module] = nn.Identity,
        activation_kwargs: Mapping[str, Any] | None = None,
        edge_weighting: HintType[EdgeWeighting] = SymmetricEdgeWeighting,
        edge_weighting_kwargs: OptionalKwargs = None,
    ):
        """
        Initialize the module.

        :param input_dim:
            The input dimension.
        :param output_dim:
            The output dimension. If ``None``, equals the input dimension.
        :param dropout:
            The dropout to use for forward and backward edges.
        :param use_bias:  # TODO: do we really need this? it comes before a mandatory batch norm layer
            Whether to use bias.
        :param use_relation_bias:
            Whether to use a bias for the relation transformation.
        :param composition:
            The composition function.
        :param composition_kwargs:
            Additional keyword based arguments passed to the composition.
        :param attention_heads:
            Number of attention heads when using the attention weighting
        :param attention_dropout:
            Dropout for the attention message weighting
        :param activation:
            The activation to use.
        :param activation_kwargs:
            Additional key-word based arguments passed to the activation.
        :param edge_weighting:
            A pre-instantiated :class:`EdgeWeighting`, a class, or name to look
            up with :class:`class_resolver`.
        :param edge_weighting_kwargs:
            Additional keyword based arguments passed to the edge weighting.
            Note that the following keyword arguments for :class:`CompGCNLayer` are automatically
            shuttled in here:

            - ``output_dim`` (or ``input_dim``, if output dimension is not given) is passed to ``message_dim``
            - ``attention_dropout`` is passed to ``dropout``
            - ``attention_heads`` is passed to ``num_heads``
        """
        super().__init__()

        # normalize output dimension
        output_dim = output_dim or input_dim

        # entity-relation composition
        self.composition = composition_resolver.make(composition, composition_kwargs)

        # edge weighting
        self.edge_weighting: EdgeWeighting = edge_weight_resolver.make(
            edge_weighting,
            edge_weighting_kwargs,
            message_dim=output_dim,
            dropout=attention_dropout,
            num_heads=attention_heads,
        )

        # message passing weights
        self.w_loop = nn.Parameter(data=torch.empty(input_dim, output_dim))
        self.w_fwd = nn.Parameter(data=torch.empty(input_dim, output_dim))
        self.w_bwd = nn.Parameter(data=torch.empty(input_dim, output_dim))

        # linear relation transformation
        self.w_rel = nn.Linear(in_features=input_dim, out_features=output_dim, bias=use_relation_bias)

        # layer-specific self-loop relation representation
        self.self_loop = nn.Parameter(data=torch.empty(1, input_dim))

        # other components
        self.drop = nn.Dropout(dropout)
        self.bn = nn.BatchNorm1d(output_dim)
        self.bias = Bias(output_dim) if use_bias else None
        self.activation = activation_resolver.make(query=activation, pos_kwargs=activation_kwargs)

        # initialize
        self.reset_parameters()

    def reset_parameters(self):
        """Reset the model's parameters."""
        for w in (
            self.w_loop,
            self.w_fwd,
            self.w_bwd,
            self.self_loop,
        ):
            nn.init.xavier_uniform_(w)
        self.bias.reset_parameters()
        self.w_rel.reset_parameters()

    def message(
        self,
        x_e: FloatTensor,
        x_r: FloatTensor,
        edge_index: LongTensor,
        edge_type: LongTensor,
        weight: nn.Parameter,
    ) -> FloatTensor:
        """
        Perform message passing.

        :param x_e: shape: ``(num_entities, input_dim)``
            The entity representations.
        :param x_r: shape: ``(2 * num_relations, input_dim)``
            The relation representations (including inverse relations).
        :param edge_index: shape: ``(2, num_edges)``
            The edge index, pairs of source and target entity for each triple.
        :param edge_type: shape ``(num_edges,)``
            The edge type, i.e., relation ID, for each triple.
        :param weight:
            The transformation weight.

        :return:
            The updated entity representations.
        """
        # split
        source, target = edge_index

        # compose
        m = self.composition(x_e[source], x_r[edge_type])

        # transform
        m = m @ weight

        # normalization
        m = self.edge_weighting(source=source, target=target, message=m, x_e=x_e)

        # aggregate by sum
        x_e = x_e.new_zeros(x_e.shape[0], m.shape[1]).index_add(dim=0, index=target, source=m)

        # dropout
        x_e = self.drop(x_e)

        return x_e

    def forward(
        self,
        x_e: FloatTensor,
        x_r: FloatTensor,
        edge_index: LongTensor,
        edge_type: LongTensor,
    ) -> tuple[FloatTensor, FloatTensor]:
        r"""
        Update entity and relation representations.

        .. math ::
            X_E'[e] = \frac{1}{3} \left(
                X_E W_s
                + \left( \sum_{h,r,e \in T} \alpha(h, e) \phi(X_E[h], X_R[r]) W_f \right)
                + \left( \sum_{e,r,t \in T} \alpha(e, t) \phi(X_E[t], X_R[r^{-1}]) W_b \right)
            \right)

        :param x_e: shape: ``(num_entities, input_dim)``
            The entity representations.
        :param x_r: shape: ``(2 * num_relations, input_dim)``
            The relation representations (including inverse relations).
        :param edge_index: shape: ``(2, num_edges)``
            The edge index, pairs of source and target entity for each triple.
        :param edge_type: shape ``(num_edges,)``
            The edge type, i.e., relation ID, for each triple.

        :return: shape: ``(num_entities, output_dim)`` / ``(2 * num_relations, output_dim)``
            The updated entity and relation representations.
        """
        # prepare for inverse relations
        edge_type = 2 * edge_type
        # update entity representations: mean over self-loops / forward edges / backward edges
        x_e = (
            self.composition(x_e, self.self_loop) @ self.w_loop
            + self.message(x_e=x_e, x_r=x_r, edge_index=edge_index, edge_type=edge_type, weight=self.w_fwd)
            + self.message(x_e=x_e, x_r=x_r, edge_index=edge_index.flip(0), edge_type=edge_type + 1, weight=self.w_bwd)
        ) / 3

        if self.bias:
            x_e = self.bias(x_e)
        x_e = self.bn(x_e)
        x_e = self.activation(x_e)

        # Relation transformation
        x_r = self.w_rel(x_r)
        return x_e, x_r


def build_representation(
    max_id: int,
    representation: HintOrType[Representation],
    representation_kwargs: OptionalKwargs,
) -> Representation:
    """Build representations and check maximum ID."""
    # has to be imported here to avoid cyclic imports
    from . import representation_resolver

    representation = representation_resolver.make(
        representation,
        pos_kwargs=representation_kwargs,
        # kwargs
        max_id=max_id,
    )
    if representation.max_id != max_id:
        raise ValueError(
            f"Representations should provide {max_id} representations, but have {representation.max_id}",
        )
    return representation


@parse_docdata
class CombinedCompGCNRepresentations(nn.Module):
    """A sequence of CompGCN layers.

    .. seealso::
        :class:`pykeen.nn.representation.CompGCNLayer`

    ---
    name: CompGCN (combine)
    citation:
        author: Vashishth
        year: 2020
        link: https://arxiv.org/pdf/1911.03082
        github: malllabiisc/CompGCN
    """

    # TODO: extract adapter for cached representations; cf. RGCN
    # Buffered enriched entity and relation representations
    enriched_representations: tuple[FloatTensor, FloatTensor] | None

    @update_docstring_with_resolver_keys(
        ResolverKey("entity_representations", resolver="pykeen.nn.representation_resolver"),
        ResolverKey("relation_representations", resolver="pykeen.nn.representation_resolver"),
    )
    def __init__(
        self,
        *,
        triples_factory: CoreTriplesFactory,
        entity_representations: HintOrType[Representation] = None,
        entity_representations_kwargs: OptionalKwargs = None,
        relation_representations: HintOrType[Representation] = None,
        relation_representations_kwargs: OptionalKwargs = None,
        num_layers: int | None = 1,
        dims: None | int | Sequence[int] = None,
        layer_kwargs: Mapping[str, Any] | None = None,
    ):
        """
        Initialize the combined entity and relation representation module.

        :param triples_factory:
            The triples factory containing the training triples.

        :param entity_representations:
            The base entity representations
        :param entity_representations_kwargs:
            Additional keyword parameters for the base entity representations.

        :param relation_representations:
            The base relation representations.
        :param relation_representations_kwargs:
            Additional keyword parameters for the base relation representations.

        :param num_layers:
            The number of message passing layers to use. If None, will be inferred by len(dims), i.e., requires dims to
            be a sequence / list.
        :param dims:
            The hidden dimensions to use. If None, defaults to the embedding dimension of the base representations.
            If an integer, is the same for all layers. The last dimension is equal to the output dimension.
        :param layer_kwargs:
            Additional key-word based parameters passed to the individual layers;
            cf. :class:`~pykeen.nn.representation.CompGCNLayer`.
        :raises ValueError: For several invalid combinations of arguments:
            1. If the dimensions were given as an integer but no number of layers were given
            2. If the dimensions were given as a ist but it does not match the number of layers that were given
        """
        super().__init__()
        self.entity_representations = build_representation(
            max_id=triples_factory.num_entities,
            representation=entity_representations,
            representation_kwargs=entity_representations_kwargs,
        )
        # always create inverse relations
        self.relation_representations = build_representation(
            max_id=2 * triples_factory.num_relations,
            representation=relation_representations,
            representation_kwargs=relation_representations_kwargs,
        )
        if len(self.entity_representations.shape) > 1:
            raise ValueError(f"{self.__class__.__name__} requires vector base entity representations.")
        input_dim = self.entity_representations.shape[0]
        # TODO: might not be true for all compositions
        if self.relation_representations.shape != self.entity_representations.shape:
            raise ValueError(
                f"{self.__class__.__name__} requires entity and relation representations of the same shape."
            )

        # hidden dimension normalization
        if dims is None:
            dims = input_dim
        if isinstance(dims, int):
            if num_layers is None:
                raise ValueError
            else:
                dims = [dims] * num_layers
        if len(dims) != num_layers:
            raise ValueError(
                f"The number of provided dimensions ({len(dims)}) must equal the number of layers ({num_layers}).",
            )
        self.output_dim = dims[-1]

        # Create message passing layers
        layers = []
        for input_dim_, output_dim in zip(itertools.chain([input_dim], dims), dims, strict=False):
            layers.append(
                CompGCNLayer(
                    input_dim=input_dim_,
                    output_dim=output_dim,
                    **(layer_kwargs or {}),
                )
            )
        self.layers = nn.ModuleList(layers)

        # register buffers for adjacency matrix; we use the same format as PyTorch Geometric
        # TODO: This always uses all training triples for message passing
        self.register_buffer(name="edge_index", tensor=get_edge_index(triples_factory=triples_factory))
        self.register_buffer(name="edge_type", tensor=triples_factory.mapped_triples[:, 1])

        # initialize buffer of enriched representations
        self.enriched_representations = None

    # docstr-coverage: inherited
    def post_parameter_update(self) -> None:  # noqa: D102
        # invalidate enriched embeddings
        self.enriched_representations = None

    # docstr-coverage: inherited
    def train(self, mode: bool = True):  # noqa: D102
        # when changing from evaluation to training mode, the buffered representations have been computed without
        # gradient tracking. hence, we need to invalidate them.
        # note: this occurs in practice when continuing training after evaluation.
        if mode and not self.training:
            self.enriched_representations = None
        return super().train(mode=mode)

    def forward(
        self,
    ) -> tuple[FloatTensor, FloatTensor]:
        """Compute enriched representations."""
        if self.enriched_representations is None:
            x_e = self.entity_representations()
            x_r = self.relation_representations()
            # enrich
            for layer in self.layers:
                x_e, x_r = layer(x_e=x_e, x_r=x_r, edge_index=self.edge_index, edge_type=self.edge_type)
            self.enriched_representations = (x_e, x_r)
        return self.enriched_representations

    def split(self) -> tuple[SingleCompGCNRepresentation, SingleCompGCNRepresentation]:
        """Return the separated representations."""
        return (
            SingleCompGCNRepresentation(self, position="entity"),
            SingleCompGCNRepresentation(self, position="relation"),
        )


@parse_docdata
class SingleCompGCNRepresentation(Representation):
    """A wrapper around the combined representation module.

    .. seealso::
        :class:`pykeen.nn.representation.CombinedCompGCNRepresentations`

    ---
    name: CompGCN
    citation:
        author: Vashishth
        year: 2020
        link: https://arxiv.org/pdf/1911.03082
        github: malllabiisc/CompGCN
    """

    position: int

    def __init__(
        self,
        combined: CombinedCompGCNRepresentations,
        position: Literal["entity", "relation"] = "entity",
        shape: OneOrSequence[int] | None = None,
        **kwargs,
    ):
        """
        Initialize the module.

        :param combined:
            The combined representations.
        :param position:
            The position.
        :param shape:
            The shape of an individual representation.
        :param kwargs:
            Additional keyword-based parameters passed to :class:`pykeen.nn.representation.Representation`.

        :raises ValueError:
            If an invalid value is given for the position.
        """
        if position == "entity":
            max_id = combined.entity_representations.max_id
            shape_ = (combined.output_dim,)
            position_index = 0
        elif position == "relation":
            max_id = combined.relation_representations.max_id
            shape_ = (combined.output_dim,)
            position_index = 1
        else:
            raise ValueError(f"invalid position: {position}")
        super().__init__(max_id=max_id, shape=ShapeError.verify(shape=shape_, reference=shape), **kwargs)
        self.combined = combined
        self.position = position_index
        self.reset_parameters()

    # docstr-coverage: inherited
    def _plain_forward(
        self,
        indices: LongTensor | None = None,
    ) -> FloatTensor:  # noqa: D102
        x = self.combined()[self.position]
        if indices is not None:
            x = x[indices.to(self.device)]
        return x


def _clean_labels(labels: Sequence[str | None], missing_action: Literal["error", "blank"]) -> Sequence[str]:
    if missing_action == "error":
        idx = [i for i, label in enumerate(labels) if label is None]
        if idx:
            raise ValueError(
                f"The labels at the following indexes were none. Consider an alternate `missing_action` policy.\n{idx}",
            )
        return cast(Sequence[str], labels)
    elif missing_action == "blank":
        return [label or "" for label in labels]
    else:
        raise ValueError(f"Invalid `missing_action` policy: {missing_action}")


@parse_docdata
class TextRepresentation(Representation):
    """
    Textual representations using a text encoder on labels.

    Example Usage:

    Entity representations are obtained by encoding the labels with a Transformer model. The transformer
    model becomes part of the KGE model, and its parameters are trained jointly.

    .. literalinclude:: ../examples/nn/representation/text_based.py

    ---
    name: Text Encoding
    """

    labels: list[str]

    @update_docstring_with_resolver_keys(ResolverKey("encoder", resolver="pykeen.nn.text.text_encoder_resolver"))
    def __init__(
        self,
        labels: Sequence[str | None],
        max_id: int | None = None,
        shape: OneOrSequence[int] | None = None,
        encoder: HintOrType[TextEncoder] = None,
        encoder_kwargs: OptionalKwargs = None,
        missing_action: Literal["blank", "error"] = "error",
        **kwargs: Any,
    ):
        """
        Initialize the representation.

        :param labels:
            An ordered, finite collection of labels.
        :param max_id:
            The number of representations. If provided, has to match the number of labels.
        :param shape:
            The shape of an individual representation.

        :param encoder:
            The text encoder, or a hint thereof.
        :param encoder_kwargs:
            Keyword-based parameters used to instantiate the text encoder.

        :param missing_action:
            Which policy for handling nones in the given labels. If "error", raises an error
            on any nones. If "blank", replaces nones with an empty string.
        :param kwargs:
            Additional keyword-based parameters passed to :class:`pykeen.nn.representation.Representation`

        :raises ValueError:
            If the ``max_id`` does not match.
        """
        encoder = text_encoder_resolver.make(encoder, encoder_kwargs)
        # check max_id
        max_id = max_id or len(labels)
        if max_id != len(labels):
            raise ValueError(f"max_id={max_id} does not match len(labels)={len(labels)}")
        labels = _clean_labels(labels, missing_action)
        # infer shape
        shape = ShapeError.verify(shape=encoder.encode_all(labels[0:1]).shape[1:], reference=shape)
        super().__init__(max_id=max_id, shape=shape, **kwargs)
        self.labels = list(labels)
        # assign after super, since they should be properly registered as submodules
        self.encoder = encoder

    @classmethod
    def from_triples_factory(
        cls,
        triples_factory: TriplesFactory,
        for_entities: bool = True,
        **kwargs,
    ) -> TextRepresentation:
        """
        Prepare a text representations with labels from a triples factory.

        :param triples_factory:
            The triples factory.
        :param for_entities:
            Whether to create the initializer for entities (or relations).
        :param kwargs:
            Additional keyword-based arguments passed to :class:`pykeen.nn.representation.TextRepresentation`

        :returns:
            a text representation from the triples factory
        """
        labeling: Labeling = triples_factory.entity_labeling if for_entities else triples_factory.relation_labeling
        return cls(labels=labeling.all_labels(), **kwargs)

    @classmethod
    def from_dataset(
        cls,
        dataset: Dataset,
        for_entities: bool = True,
        **kwargs,
    ) -> TextRepresentation:
        """Prepare text representation with labels from a dataset.

        :param dataset:
            The dataset.
        :param for_entities:
            Whether to create the initializer for entities (or relations).
        :param kwargs:
            Additional keyword-based arguments passed to :class:`pykeen.nn.representation.TextRepresentation`

        :return:
            A text representation from the dataset.

        :raises TypeError:
            If the dataset's triples factory does not provide labels.
        """
        if not isinstance(dataset.training, TriplesFactory):
            raise TypeError(f"{cls.__name__} requires access to labels, but dataset.training does not provide such.")
        return cls.from_triples_factory(triples_factory=dataset.training, **kwargs)

    # docstr-coverage: inherited
    def _plain_forward(
        self,
        indices: LongTensor | None = None,
    ) -> FloatTensor:  # noqa: D102
        if indices is None:
            labels = self.labels
        else:
            labels = [self.labels[i] for i in indices.tolist()]
        return self.encoder(labels=labels)


@parse_docdata
class CombinedRepresentation(Representation):
    """Combined representation.

    It has a sequence of base representations, each providing a representation for each index.
    A combination is used to combine the multiple representations for the same index into a single one.

    ---
    name: Combined
    """

    #: the base representations
    base: Sequence[Representation]

    #: the combination module
    combination: Combination

    @update_docstring_with_resolver_keys(
        ResolverKey("combination", combination_resolver),
        ResolverKey(name="base", resolver="pykeen.nn.representation_resolver"),
    )
    def __init__(
        self,
        max_id: int | None,
        shape: OneOrSequence[int] | None = None,
        unique: bool | None = None,
        base: OneOrManyHintOrType[Representation] = None,
        base_kwargs: OneOrManyOptionalKwargs = None,
        # TODO: we could relax that to Callable[[Sequence[Representation]], Representation]
        #   to make it easier to create ad-hoc combinations
        combination: HintOrType[Combination] = None,
        combination_kwargs: OptionalKwargs = None,
        **kwargs,
    ):
        """
        Initialize the representation.

        :param max_id:
            The number of representations. If `None`, it will be inferred from the base representations.
        :param shape:
            The shape of an individual representation.
        :param unique:
            Whether to optimize for calculating representations for same indices only once. This is only useful if the
            calculation of representations is significantly more expensive than an index-based lookup and
            duplicate indices are expected, e.g., when using negative sampling and large batch sizes.
            If `None` it is inferred from the base representations.

            .. warning ::
                When using this optimization you may encounter unexpected results for stochastic operations, e.g.,
                :class:`torch.nn.Dropout`.

        :param base:
            The base representations, or hints thereof.
        :param base_kwargs:
            Keyword-based parameters for the instantiation of base representations.

        :param combination:
            The combination, or a hint thereof.
        :param combination_kwargs:
            Additional keyword-based parameters used to instantiate the combination.

        :param kwargs:
            Additional keyword-based parameters passed to :class:`pykeen.nn.representation.Representation`.

        :raises ValueError:
            If the `max_id` of the base representations does not match.
        """
        # input normalization
        combination = combination_resolver.make(combination, combination_kwargs)

        # has to be imported here to avoid cyclic import
        from . import representation_resolver

        # create base representations
        base = representation_resolver.make_many(base, kwargs=base_kwargs, max_id=max_id)

        # verify same ID range
        max_ids = sorted(set(b.max_id for b in base))
        if len(max_ids) != 1:
            # note: we could also relax the requiremen, and set max_id = min(max_ids)
            raise ValueError(f"Maximum number of Ids does not match! {max_ids}")
        max_id = max_id or max_ids[0]
        if max_id != max_ids[0]:
            raise ValueError(f"max_id={max_id} does not match base max_id={max_ids[0]}")

        if unique is None:
            unique = all(b.unique for b in base)

        # shape inference
        shape = ShapeError.verify(shape=combination.output_shape(input_shapes=[b.shape for b in base]), reference=shape)
        super().__init__(max_id=max_id, shape=shape, unique=unique, **kwargs)

        # assign base representations *after* super init
        self.base = nn.ModuleList(base)
        self.combination = combination

    @staticmethod
    def _combine(
        combination: nn.Module, base: Sequence[Representation], indices: LongTensor | None = None
    ) -> FloatTensor:
        """
        Combine base representations for the given indices.

        :param combination: The combination.
        :param base: The base representations.
        :param indices: The indices, as given to :meth:`Representation._plain_forward`.

        :return:
            The combined representations for the given indices.
        """
        return combination([b._plain_forward(indices=indices) for b in base])

    # docstr-coverage: inherited
    def _plain_forward(
        self,
        indices: LongTensor | None = None,
    ) -> FloatTensor:  # noqa: D102
        return self._combine(combination=self.combination, base=self.base, indices=indices)


class CachedTextRepresentation(TextRepresentation):
    """Textual representations for datasets with identifiers that can be looked up with a :class:`TextCache`."""

    cache_cls: ClassVar[type[TextCache]]

    def __init__(self, identifiers: Sequence[str], cache: TextCache | None = None, **kwargs):
        """
        Initialize the representation.

        :param identifiers:
            the IDs to be resolved by the class, e.g., wikidata IDs. for :class:`WikidataTextRepresentation`,
            biomedical entities represented as compact URIs (CURIEs) for :class:`BiomedicalCURIERepresentation`
        :param cache:
            a pre-instantiated text cache. If None, :attr:`cache_cls` is used to instantiate one.
        :param kwargs:
            additional keyword-based parameters passed to :meth:`TextRepresentation.__init__`
        """
        cache = self.cache_cls() if cache is None else cache
        labels = cache.get_texts(identifiers=identifiers)
        # delegate to super class
        super().__init__(labels=labels, **kwargs)

    # docstr-coverage: inherited
    @classmethod
    def from_triples_factory(
        cls,
        triples_factory: TriplesFactory,
        for_entities: bool = True,
        **kwargs,
    ) -> TextRepresentation:  # noqa: D102
        labeling: Labeling = triples_factory.entity_labeling if for_entities else triples_factory.relation_labeling
        return cls(identifiers=labeling.all_labels(), **kwargs)


@parse_docdata
class WikidataTextRepresentation(CachedTextRepresentation):
    """
    Textual representations for datasets grounded in Wikidata.

    The label and description for each entity are obtained from Wikidata using
    :class:`~pykeen.nn.text.cache.WikidataTextCache` and encoded with
    :class:`~pykeen.nn.representation.TextRepresentation`.

    Example usage:

    .. literalinclude:: ../examples/nn/representation/text_wikidata.py

    ---
    name: Wikidata Text Encoding
    """

    cache_cls = WikidataTextCache


class BiomedicalCURIERepresentation(CachedTextRepresentation):
    """
    Textual representations for datasets grounded with biomedical CURIEs.

    The label and description for each entity are obtained via :mod:`pyobo` using
    :class:`~pykeen.nn.text.cache.PyOBOTextCache` and encoded with
    :class:`~pykeen.nn.representation.TextRepresentation`.

    Example usage:

    .. literalinclude:: ../examples/nn/representation/text_curie.py

    ---
    name: Biomedical CURIE Text Encoding
    """

    cache_cls = PyOBOTextCache


@parse_docdata
class PartitionRepresentation(Representation):
    """
    A partition of the indices into different representation modules.

    Each index is assigned to an index in exactly one of the base representations. This representation is useful, e.g.,
    when one of the base representations cannot provide vectors for each of the indices, and another representation is
    used as back-up.

    Consider the following example: We only have textual information for two entities. We want to use textual features
    computed from them, which should not be trained. For the remaining entities we want to use directly trainable
    embeddings.

    .. literalinclude:: ../examples/nn/representation/partition.py

    .. note ::
        For this simple but often occuring case, we provide a more convenient specialized
        :class:`~pykeen.nn.representation.BackfillRepresentation`.

    ---
    name: Partition
    """

    #: the assignment from global ID to (representation, local id), shape: (max_id, 2)
    assignment: LongTensor

    @update_docstring_with_resolver_keys(ResolverKey(name="bases", resolver="pykeen.nn.representation_resolver"))
    def __init__(
        self,
        assignment: LongTensor,
        shape: OneOrSequence[int] | None = None,
        bases: OneOrSequence[HintOrType[Representation]] = None,
        bases_kwargs: OneOrSequence[OptionalKwargs] = None,
        **kwargs,
    ):
        """
        Initialize the representation.

        .. warning ::
            The base representations have to have coherent shapes.

        :param assignment: shape: (max_id, 2)
            the assignment, as tuples `(base_id, local_id)`, where `base_id` refers to the index of the base
            representation and `local_id` is an index used to lookup in the base representation
        :param shape:
            the shape of an individual representation. If provided, must match the bases' shape
        :param bases:
            the base representations, or hints thereof.
        :param bases_kwargs:
            keyword-based parameters to instantiate the base representations
        :param kwargs:
            additional keyword-based parameters passed to :meth:`Representation.__init__`. May not contain `max_id`,
            or `shape`, which are inferred from the base representations.

        :raises ValueError:
            if any of the inputs is invalid
        """
        # import here to avoid cyclic import
        from . import representation_resolver

        # instantiate base representations if necessary
        bases = representation_resolver.make_many(bases, bases_kwargs)

        # there needs to be at least one base
        if not bases:
            raise ValueError("Must provide at least one base representation")
        # while possible, this might be unintended
        if len(bases) == 1:
            logger.warning(f"Encountered only a single base representation: {bases[0]}")

        # extract shape
        shapes = [base.shape for base in bases]
        if len(set(shapes)) != 1:
            raise ValueError(f"Inconsistent base shapes: {shapes}")
        shape = ShapeError.verify(shape=shapes[0], reference=shape)

        # check for invalid base ids
        unknown_base_ids = set(assignment[:, 0].tolist()).difference(range(len(bases)))
        if unknown_base_ids:
            raise ValueError(f"Invalid representation Ids in assignment: {unknown_base_ids}")

        # check for invalid local indices
        for i, base in enumerate(bases):
            max_index = assignment[assignment[:, 0] == i, 1].max().item()
            if max_index >= base.max_id:
                raise ValueError(f"base {base} (index:{i}) cannot provide indices up to {max_index}")

        super().__init__(max_id=assignment.shape[0], shape=shape, **kwargs)

        # assign modules / buffers *after* super init
        self.bases = nn.ModuleList(bases)
        self.register_buffer(name="assignment", tensor=assignment)

    # docstr-coverage: inherited
    def _plain_forward(self, indices: LongTensor | None = None) -> FloatTensor:  # noqa: D102
        assignment = self.assignment
        if indices is not None:
            assignment = assignment[indices]
        # flatten assignment to ease construction of inverse indices
        prefix_shape = assignment.shape[:-1]
        assignment = assignment.view(-1, 2)
        # we group indices by the representation which provides them
        # thus, we need an inverse to restore the correct order
        inverse = torch.empty_like(assignment[:, 0])
        xs = []
        offset = 0
        for i, base in enumerate(self.bases):
            mask = assignment[:, 0] == i
            # get representations
            local_indices = assignment[:, 1][mask]
            xs.append(base(indices=local_indices))
            # update inverse indices
            end = offset + local_indices.numel()
            inverse[mask] = torch.arange(offset, end, device=inverse.device)
            offset = end
        x = torch.cat(xs, dim=0)[inverse]
        # invert flattening
        if len(prefix_shape) != 1:
            x = x.view(*prefix_shape, *x.shape[1:])
        return x


@parse_docdata
class BackfillRepresentation(PartitionRepresentation):
    """A variant of a partition representation that is easily applicable to a single base representation.

    .. literalinclude:: ../examples/nn/representation/backfill.py

    ---
    name: Backfill
    """

    @update_docstring_with_resolver_keys(
        ResolverKey(name="base", resolver="pykeen.nn.representation_resolver"),
        ResolverKey(name="backfill", resolver="pykeen.nn.representation_resolver"),
    )
    def __init__(
        self,
        max_id: int,
        base_ids: Iterable[int],
        base: HintOrType[Representation] = None,
        base_kwargs: OptionalKwargs = None,
        backfill: HintOrType[Representation] = None,
        backfill_kwargs: OptionalKwargs = None,
        **kwargs,
    ):
        """Initialize the representation.

        :param max_id:
            The total number of entities that need to be represented.
        :param base_ids:
            The indices which are provided through the base representation.

        :param base:
            The base representation, or a hint thereof.
        :param base_kwargs:
            Keyword-based parameters to instantiate the base representation

        :param backfill:
            The backfill representation, or hints thereof.
        :param backfill_kwargs:
            Keyword-based parameters to instantiate the backfill representation.

        :param kwargs:
            additional keyword-based parameters passed to :class:`~pykeen.nn.representation.Representation`.
            May not contain `shape`, which is inferred from the base representation.

        .. warning ::
            The base and backfill representations have to have coherent shapes.
            If the backfill representation is initialized within this constructor,
            it will receive the base representation's shape.
        """
        # import here to avoid cyclic import
        from . import representation_resolver

        base_ids = sorted(set(base_ids))
        base = representation_resolver.make(base, base_kwargs, max_id=len(base_ids))
        # comment: not all representations support passing a shape parameter
        backfill = representation_resolver.make(
            backfill, backfill_kwargs, max_id=max_id - base.max_id, shape=base.shape
        )

        # create assignment
        assignment = torch.full(size=(max_id, 2), fill_value=1, dtype=torch.long)
        # base
        assignment[base_ids, 0] = 0
        assignment[base_ids, 1] = torch.arange(base.max_id)
        # other
        mask = torch.ones(assignment.shape[0], dtype=torch.bool)
        mask[base_ids] = False
        assignment[mask, 0] = 1
        assignment[mask, 1] = torch.arange(backfill.max_id)

        super().__init__(assignment=assignment, bases=[base, backfill], **kwargs)


@parse_docdata
class TransformedRepresentation(Representation):
    """
    A (learnable) transformation upon base representations.

    In the following example, we create representations which are obtained from a trainable transformation of fixed
    random walk encoding features, and transform them using a 2-layer MLP.

    .. literalinclude:: ../examples/nn/representation/transformed.py

    ---
    name: Transformed
    """

    @update_docstring_with_resolver_keys(ResolverKey(name="base", resolver="pykeen.nn.representation_resolver"))
    def __init__(
        self,
        transformation: nn.Module,
        max_id: int | None = None,
        shape: OneOrSequence[int] | None = None,
        base: HintOrType[Representation] = None,
        base_kwargs: OptionalKwargs = None,
        **kwargs,
    ):
        """
        Initialize the representation.

        :param transformation:
            the transformation
        :param max_id:
            the number of representations. If provided, must match the base max id
        :param shape:
            the individual representations' shape. If provided, must match the output shape of the transformation
        :param base:
            the base representation, or a hint thereof, cf. `representation_resolver`
        :param base_kwargs:
            keyword-based parameters used to instantiate the base representation
        :param kwargs:
            additional keyword-based parameters passed to :meth:`Representation.__init__`.

        :raises ValueError:
            if the max_id or shape does not match
        """
        # import here to avoid cyclic import
        from . import representation_resolver

        base = representation_resolver.make(base, base_kwargs)

        # infer shape
        shape = ShapeError.verify(
            shape=self._help_forward(
                base=base, transformation=transformation, indices=torch.zeros(1, dtype=torch.long, device=base.device)
            ).shape[1:],
            reference=shape,
        )
        # infer max_id
        max_id = max_id or base.max_id
        if max_id != base.max_id:
            raise ValueError(f"Incompatible max_id={max_id} vs. base.max_id={base.max_id}")

        super().__init__(max_id=max_id, shape=shape, **kwargs)
        self.transformation = transformation
        self.base = base

    @staticmethod
    def _help_forward(base: Representation, transformation: nn.Module, indices: LongTensor | None) -> FloatTensor:
        """
        Obtain base representations and apply the transformation.

        :param base:
            the base representation module
        :param transformation:
            the transformation
        :param indices:
            the indices

        :return:
            the transformed base representations
        """
        return transformation(base(indices=indices))

    # docstr-coverage: inherited
    def _plain_forward(self, indices: LongTensor | None = None) -> FloatTensor:  # noqa: D102
        return self._help_forward(base=self.base, transformation=self.transformation, indices=indices)


# TODO: can be a combined representations, with appropriate tensor-train combination
@parse_docdata
class TensorTrainRepresentation(Representation):
    r"""
    A tensor train factorization of representations.

    In the simple case without provided assignment this corresponds to ``TT-emb`` described in [yin2022]_.

    where

    .. math ::

        \mathbf{A}[i_1 \cdot \ldots \cdot i_k, j_1 \cdot \ldots \cdot j_k]
            = \sum_{r_i, \ldots, r_k} \mathbf{G}_1[0, i_1, j_1, r_1]
                \cdot \mathbf{G}_2[r_1, i_2, j_2, r_2]
                \cdot \ldots
                \cdot \mathbf{G}_k[r_k, i_k, j_k, 0]

    with TT core $\mathbf{G}_i$ of shape $R_{i-1} \times m_i \times n_i \times R_i$ and $R_0 = R_d = 1$.

    Another variant in the paper used an assignment based on hierarchical topological clustering.

    .. seealso::
        - `Wikipedia: Matrix Product State <https://en.wikipedia.org/wiki/Matrix_product_state>`_
        - `TensorLy: Matrix-Product-State / Tensor-Train Decomposition
          <http://tensorly.org/stable/user_guide/tensor_decomposition.html#matrix-product-state-tensor-train-decomposition>`_

    ---
    name: Tensor-Train
    author: Yin
    year: 2022
    arxiv: 2206.10581
    link: https://arxiv.org/abs/2206.10581
    """

    #: shape: (max_id, num_cores)
    assignment: LongTensor

    #: the bases, length: num_cores, with compatible shapes
    bases: Sequence[Representation]

    @classmethod
    def factor_sizes(cls, max_id: int, shape: Sequence[int], num_cores: int) -> tuple[Sequence[int], Sequence[int]]:
        r"""Factor the representation shape into smaller shapes for the cores.

        .. note ::
            This method implements a very simple heuristic of using the same value for each $m_i$ / $n_i$.

        :param max_id:
            The number of representations, "row count", $M$.
        :param shape:
            The shape of an individual representation, "column count", $N$.
        :param num_cores:
            The number of cores, $k$.

        :return:
            A tuple ``(ms, ns)`` of positive integer sequences of length $k$ fulfilling

            .. math ::

                M \leq \prod \limits_{m_i \in \textit{ms}} m_i \quad
                N \leq \prod \limits_{n_i \in \textit{ns}} n_i
        """
        m_k = int(math.ceil(max_id ** (1 / num_cores)))
        n_k = int(math.ceil(numpy.prod(shape) ** (1 / num_cores)))
        return [m_k] * num_cores, [n_k] * num_cores

    @staticmethod
    def check_assignment(assignment: torch.Tensor, max_id: int, num_cores: int, ms: Sequence[int]) -> None:
        """
        Check that the assignment match in shape and its values are valid core "row" indices.

        :param assignment: shape: ``(max_id, num_cores)``
            The assignment.
        :param max_id:
            The number of representations.
        :param num_cores:
            The number of tensor-train cores.
        :param ms:
            The individual sizes $m_i$.

        :raises ValueError:
            If the assignment is invalid.
        """
        # check shape
        if assignment.shape != (max_id, num_cores):
            raise ValueError(
                f"Invalid assignment. Expected shape (max_id, num_cores)={(max_id, num_cores)}, "
                f"but got assignment.shape={assignment.shape}",
            )
        # check value range
        low, high = assignment.min(dim=0).values, assignment.max(dim=0).values
        if (low < 0).any() or (high >= torch.as_tensor(ms, dtype=torch.long)).any():
            raise ValueError(
                f"Invalid values inside assignment: ms={ms} vs. assignment.min(dim=0)={low} "
                f"and assignment.max(dim=0)={high}",
            )

    @staticmethod
    def get_shapes_and_einsum_eq(ranks: Sequence[int], ns: Sequence[int]) -> tuple[str, Sequence[tuple[int, ...]]]:
        """
        Determine core shapes and einsum equation.

        :param ranks:
            The core ranks.
        :param ns:
            The sizes $n_i$.
        :return:
            A pair ``(eq, shapes)``, where ``eq`` is a valid einsum equation and ``shapes`` a sequence of representation
            shapes. Notice that the shapes do not include the "``max_id`` dimension" of the resulting embedding.
        """
        shapes: list[list[int]] = []
        terms: list[list[str]] = []
        out_term: list[str] = ["..."]
        i = 0
        for n_i, (rank_in, rank_out) in zip(ns, more_itertools.pairwise([None, *ranks, None]), strict=False):
            shape = []
            term = ["..."]

            if rank_in is not None:
                shape.append(rank_in)
                term.append(string.ascii_lowercase[i])
                i += 1

            shape.append(n_i)
            term.append(string.ascii_lowercase[i])
            out_term.append(string.ascii_lowercase[i])
            i += 1

            if rank_out is not None:
                shape.append(rank_out)
                term.append(string.ascii_lowercase[i])
                # do not increase counter i, since the dimension is shared with the following term
                # i += 1

            terms.append(term)
            shapes.append(shape)
        eq = " ".join((", ".join("".join(term) for term in terms), "->", "".join(out_term)))
        return eq, [tuple(shape) for shape in shapes]

    @staticmethod
    def create_default_assignment(max_id: int, num_cores: int, ms: Sequence[int]) -> LongTensor:
        """
        Create an assignment without using structural information.

        :param max_id:
            The number of representations.
        :param num_cores:
            The number of tensor cores.
        :param ms:
            The sizes $m_i$.

        :return: shape: ``(max_id, num_cores)``
            The assignment.
        """
        assignment = torch.empty(max_id, num_cores, dtype=torch.long)
        ids = torch.arange(max_id)
        for i, m_i in enumerate(ms):
            assignment[:, i] = ids % m_i
            # ids //= m_i
            ids = torch.div(ids, m_i, rounding_mode="floor")
        return assignment

    @staticmethod
    def check_factors(
        ms: Sequence[int], ns: Sequence[int], max_id: int, shape: tuple[int, ...], num_cores: int
    ) -> None:
        r"""
        Check whether the factors match the other parts.

        Verifies that

        .. math ::
            M \leq \prod \limits_{m_i \in \textit{ms}} m_i \quad
            N \leq \prod \limits_{n_i \in \textit{ns}} n_i

        :param ms: length: ``num_cores``
            The $M$ factors $m_i$.
        :param ns: length: ``num_cores``
            The $N$ factors $n_i$.
        :param max_id:
            The maximum id, $M$.
        :param shape:
            The shape, $N=prod(shape)$.
        :param num_cores:
            The number of cores.

        :raises ValueError:
            If any of the conditions is violated.
        """
        if len(ms) != num_cores or len(ns) != num_cores:
            raise ValueError(f"Invalid length: len(ms)={len(ms)}, len(ns)={len(ns)} vs. num_cores={num_cores}")

        m_prod = numpy.prod(ms).item()
        if m_prod < max_id:
            raise ValueError(f"prod(ms)={m_prod} < max_id={max_id}")

        n_prod = numpy.prod(ns).item()
        s_prod = numpy.prod(shape).item()
        if n_prod < s_prod:
            raise ValueError(f"prod(ns)={n_prod} < prod(shape)={s_prod}")

    @update_docstring_with_resolver_keys(ResolverKey(name="bases", resolver="pykeen.nn.representation_resolver"))
    def __init__(
        self,
        assignment: LongTensor | None = None,
        num_cores: int = 3,
        ranks: OneOrSequence[int] = 2,
        bases: OneOrManyHintOrType = None,
        bases_kwargs: OneOrManyOptionalKwargs = None,
        **kwargs,
    ) -> None:
        """Initialize the representation.

        :param assignment: shape: ``(max_id, num_cores)``
            The core-assignment for each index on each level. If ``None``, :meth:`create_default_assignment` is used.
        :param num_cores:
            The number of cores to use.
        :param ranks: length: ``num_cores - 1``
            The individual ranks for each core. Note that $R_0 = R_d = 1$ should not be included.
        :param bases:
            The base representations for each level, or hints thereof.
        :param bases_kwargs:
            Keyword-based parameters for the bases.
        :param kwargs:
            Additional keyword-based parameters passed to :class:`~pykeen.nn.representation.Representation`

        :raises ValueError:
            If the input validation on ranks or assignment failed.
        """
        # import here to avoid cyclic import
        from . import representation_resolver

        super().__init__(**kwargs)

        # normalize ranks
        ranks = list(upgrade_to_sequence(ranks))
        if len(ranks) == 1:
            ranks = ranks * (num_cores - 1)
        if len(ranks) != num_cores - 1:
            raise ValueError(f"Inconsistent number of ranks {len(ranks)} for num_cores={num_cores}")

        # determine M_k, N_k
        # TODO: allow to pass them from outside?
        ms, ns = self.factor_sizes(max_id=self.max_id, shape=self.shape, num_cores=num_cores)
        self.check_factors(ms, ns, max_id=self.max_id, shape=self.shape, num_cores=num_cores)

        # normalize assignment
        if assignment is None:
            assignment = self.create_default_assignment(max_id=self.max_id, num_cores=num_cores, ms=ms)
        self.check_assignment(assignment=assignment, max_id=self.max_id, num_cores=num_cores, ms=ms)
        self.register_buffer(name="assignment", tensor=assignment)

        # determine shapes and einsum equation
        self.eq, shapes = self.get_shapes_and_einsum_eq(ranks=ranks, ns=ns)

        # create base representations
        self.bases = nn.ModuleList(
            representation_resolver.make(base, base_kwargs, max_id=m_i, shape=shape)
<<<<<<< HEAD
            for base, base_kwargs, m_i, shape in zip(*broadcast_upgrade_to_sequences(bases, bases_kwargs, ms, shapes), strict=False)
=======
            for base, base_kwargs, m_i, shape in zip(
                *broadcast_upgrade_to_sequences(bases, bases_kwargs, ms, shapes), strict=False
            )
>>>>>>> cee045f9
        )

    # docstr-coverage: inherited
    def iter_extra_repr(self) -> Iterable[str]:  # noqa: D102
        yield from super().iter_extra_repr()
        yield f"num_cores={len(self.bases)}"
        yield f"eq='{self.eq}'"

    # docstr-coverage: inherited
    def _plain_forward(self, indices: LongTensor | None = None) -> FloatTensor:  # noqa: D102
        assignment = self.assignment
        if indices is not None:
            assignment = assignment[indices]
<<<<<<< HEAD
        return einsum(self.eq, *(base(indices) for indices, base in zip(assignment.unbind(dim=-1), self.bases, strict=False))).view(
            *assignment.shape[:-1], *self.shape
        )
=======
        return einsum(
            self.eq, *(base(indices) for indices, base in zip(assignment.unbind(dim=-1), self.bases, strict=False))
        ).view(*assignment.shape[:-1], *self.shape)
>>>>>>> cee045f9
<|MERGE_RESOLUTION|>--- conflicted
+++ resolved
@@ -1938,13 +1938,9 @@
         # create base representations
         self.bases = nn.ModuleList(
             representation_resolver.make(base, base_kwargs, max_id=m_i, shape=shape)
-<<<<<<< HEAD
-            for base, base_kwargs, m_i, shape in zip(*broadcast_upgrade_to_sequences(bases, bases_kwargs, ms, shapes), strict=False)
-=======
             for base, base_kwargs, m_i, shape in zip(
                 *broadcast_upgrade_to_sequences(bases, bases_kwargs, ms, shapes), strict=False
             )
->>>>>>> cee045f9
         )
 
     # docstr-coverage: inherited
@@ -1958,12 +1954,6 @@
         assignment = self.assignment
         if indices is not None:
             assignment = assignment[indices]
-<<<<<<< HEAD
-        return einsum(self.eq, *(base(indices) for indices, base in zip(assignment.unbind(dim=-1), self.bases, strict=False))).view(
-            *assignment.shape[:-1], *self.shape
-        )
-=======
         return einsum(
             self.eq, *(base(indices) for indices, base in zip(assignment.unbind(dim=-1), self.bases, strict=False))
-        ).view(*assignment.shape[:-1], *self.shape)
->>>>>>> cee045f9
+        ).view(*assignment.shape[:-1], *self.shape)
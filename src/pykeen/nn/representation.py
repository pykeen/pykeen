--- conflicted
+++ resolved
@@ -1137,13 +1137,8 @@
             raise ValueError(
                 f"The labels at the following indexes were none. Consider an alternate `missing_action` policy.\n{idx}",
             )
-<<<<<<< HEAD
         return labels  # type: ignore[return-value]
     elif missing_action == "blank":
-=======
-        return cast(Sequence[str], labels)
-    if missing_action == "blank":
->>>>>>> 6d0529cf
         return [label or "" for label in labels]
     raise ValueError(f"Invalid `missing_action` policy: {missing_action}")
 

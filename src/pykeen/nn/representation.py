# -*- coding: utf-8 -*-

"""Representation modules."""

from __future__ import annotations

import itertools
import logging
import warnings
from abc import ABC, abstractmethod
from typing import Any, Mapping, Optional, Sequence, Tuple, Union

import numpy as np
import torch
import torch.nn
from class_resolver import FunctionResolver, HintOrType, OptionalKwargs
from class_resolver.contrib.torch import activation_resolver
from torch import nn
from torch.nn import functional

from .compositions import CompositionModule, composition_resolver
from .init import initializer_resolver, uniform_norm_p1_
<<<<<<< HEAD
from .text import TextEncoder, text_encoder_resolver
=======
from .utils import TransformerEncoder, WikidataCache
>>>>>>> 570f5d99
from .weighting import EdgeWeighting, SymmetricEdgeWeighting, edge_weight_resolver
from ..datasets import Dataset
from ..regularizers import Regularizer, regularizer_resolver
from ..triples import CoreTriplesFactory, TriplesFactory
from ..triples.triples_factory import Labeling
from ..typing import Constrainer, Hint, HintType, Initializer, Normalizer, OneOrSequence
from ..utils import Bias, clamp_norm, complex_normalize, get_edge_index, get_preferred_device, upgrade_to_sequence

__all__ = [
    "Representation",
    "Embedding",
    "LowRankRepresentation",
    "CompGCNLayer",
    "CombinedCompGCNRepresentations",
    "SingleCompGCNRepresentation",
    "SubsetRepresentation",
    "TextRepresentation",
    # Utils
    "constrainer_resolver",
    "normalizer_resolver",
]

logger = logging.getLogger(__name__)


class Representation(nn.Module, ABC):
    """
    A base class for obtaining representations for entities/relations.

    A representation module maps integer IDs to representations, which are tensors of floats.

    `max_id` defines the upper bound of indices we are allowed to request (exclusively). For simple embeddings this is
    equivalent to num_embeddings, but more a more appropriate word for general non-embedding representations, where the
    representations could come from somewhere else, e.g. a GNN encoder.

    `shape` describes the shape of a single representation. In case of a vector embedding, this is just a single
    dimension. For others, e.g. :class:`pykeen.models.RESCAL`, we have 2-d representations, and in general it can be
    any fixed shape.

    We can look at all representations as a tensor of shape `(max_id, *shape)`, and this is exactly the result of
    passing `indices=None` to the forward method.

    We can also pass multi-dimensional `indices` to the forward method, in which case the indices' shape becomes the
    prefix of the result shape: `(*indices.shape, *self.shape)`.
    """

    #: the maximum ID (exclusively)
    max_id: int

    #: the shape of an individual representation
    shape: Tuple[int, ...]

    #: a normalizer for individual representations
    normalizer: Optional[Normalizer]

    #: a regularizer for individual representations
    regularizer: Optional[Regularizer]

    #: dropout
    dropout: Optional[nn.Dropout]

    def __init__(
        self,
        max_id: int,
        shape: OneOrSequence[int],
        normalizer: HintOrType[Normalizer] = None,
        normalizer_kwargs: OptionalKwargs = None,
        regularizer: HintOrType[Regularizer] = None,
        regularizer_kwargs: OptionalKwargs = None,
        dropout: Optional[float] = None,
        unique: Optional[bool] = None,
    ):
        """Initialize the representation module.

        :param max_id:
            The maximum ID (exclusively). Valid Ids reach from 0, ..., max_id-1
        :param shape:
            The shape of an individual representation.
        :param normalizer:
            A normalization function, which is applied to the selected representations in every forward pass.
        :param normalizer_kwargs:
            Additional keyword arguments passed to the normalizer
        :param regularizer:
            An output regularizer, which is applied to the selected representations in forward pass
        :param regularizer_kwargs:
            Additional keyword arguments passed to the regularizer
        :param dropout:
            The optional dropout probability
        :param unique:
            whether to optimize for calculating representations for same indices only once. This is only useful if the
            calculation of representations is either significantly more expensive than an index-based lookup and
            duplicate indices are expected, e.g., when using negative sampling and large batch sizes
        """
        super().__init__()
        self.max_id = max_id
        self.shape = tuple(upgrade_to_sequence(shape))
        self.normalizer = normalizer_resolver.make_safe(normalizer, normalizer_kwargs)
        self.regularizer = regularizer_resolver.make_safe(regularizer, regularizer_kwargs)
        self.dropout = None if dropout is None else nn.Dropout(dropout)
        if unique is None:
            # heuristic
            unique = not isinstance(self, Embedding)
        self.unique = unique

    @abstractmethod
    def _plain_forward(
        self,
        indices: Optional[torch.LongTensor] = None,
    ) -> torch.FloatTensor:
        """Get representations for indices, without applying normalization, regularization or output dropout."""
        raise NotImplementedError

    def forward(
        self,
        indices: Optional[torch.LongTensor] = None,
    ) -> torch.FloatTensor:
        """Get representations for indices.

        .. note ::
            depending on :attr:`Representation.unique`, this implementation will use an optimization for duplicate
            indices. It is generally only recommended if computing individual representation is expensive, e.g.,
            since it involves message passing, or a large encoder networks, but discouraged for cheap lookups, e.g., a
            plain embedding lookup.

        :param indices: shape: s
            The indices, or None. If None, this is interpreted as ``torch.arange(self.max_id)`` (although implemented
            more efficiently).

        :return: shape: (``*s``, ``*self.shape``)
            The representations.
        """
        inverse = None
        if indices is not None and self.unique:
            indices, inverse = indices.unique(return_inverse=True)
        x = self._plain_forward(indices=indices)
        # normalize *before* repeating
        if self.normalizer is not None:
            x = self.normalizer(x)
        # repeat if necessary
        if inverse is not None:
            x = x[inverse]
        # regularize *after* repeating
        if self.regularizer is not None:
            self.regularizer.update(x)
        if self.dropout is not None:
            x = self.dropout(x)
        return x

    def reset_parameters(self) -> None:
        """Reset the module's parameters."""

    def post_parameter_update(self):
        """Apply constraints which should not be included in gradients."""

    @property
    def embedding_dim(self) -> int:
        """Return the "embedding dimension". Kept for backward compatibility."""
        # TODO: Remove this property and update code to use shape instead
        warnings.warn("The embedding_dim property is deprecated. Use .shape instead.", DeprecationWarning)
        return int(np.prod(self.shape))

    @property
    def device(self) -> torch.device:
        """Return the device."""
        return get_preferred_device(module=self, allow_ambiguity=True)


class SubsetRepresentation(Representation):
    """A representation module, which only exposes a subset of representations of its base."""

    def __init__(
        self,
        max_id: int,
        base: HintOrType[Representation],
        base_kwargs: OptionalKwargs = None,
        **kwargs,
    ):
        """
        Initialize the representations.

        :param max_id:
            the maximum number of relations.
        :param base:
            the base representations. have to have a sufficient number of representations, i.e., at least max_id.
        :param base_kwargs:
            additional keyword arguments for the base representation
        :param kwargs:
            additional keyword-based parameters passed to super.__init__

        :raises ValueError: if ``max_id`` is larger than the base representation's mad_id
        """
        # has to be imported here to avoid cyclic import
        from . import representation_resolver

        base = representation_resolver.make(base, pos_kwargs=base_kwargs)
        if max_id > base.max_id:
            raise ValueError(
                f"Base representations comprise only {base.max_id} representations, "
                f"but at least {max_id} are required.",
            )
        super().__init__(max_id=max_id, shape=base.shape, **kwargs)
        self.base = base

    # docstr-coverage: inherited
    def _plain_forward(
        self,
        indices: Optional[torch.LongTensor] = None,
    ) -> torch.FloatTensor:  # noqa: D102
        if indices is None:
            indices = torch.arange(self.max_id, device=self.device)
        return self.base._plain_forward(indices=indices)


class Embedding(Representation):
    """Trainable embeddings.

    This class provides the same interface as :class:`torch.nn.Embedding` and
    can be used throughout PyKEEN as a more fully featured drop-in replacement.

    It extends it by adding additional options for normalizing, constraining, or applying dropout.

    When a *normalizer* is selected, it is applied in every forward pass. It can be used, e.g., to ensure that the
    embedding vectors are of unit length. A *constrainer* can be used similarly, but it is applied after each parameter
    update (using the post_parameter_update hook), i.e., outside of the automatic gradient computation.

    The optional dropout can also be used as a regularization technique. Moreover, it enables to obtain uncertainty
    estimates via techniques such as `Monte-Carlo dropout <https://arxiv.org/abs/1506.02142>`_. The following simple
    example shows how to obtain different scores for a single triple from an (untrained) model. These scores can be
    considered as samples from a distribution over the scores.

    >>> from pykeen.datasets import Nations
    >>> dataset = Nations()
    >>> from pykeen.models import ERModel
    >>> model = ERModel(
    ...     triples_factory=dataset.training,
    ...     interaction='distmult',
    ...     entity_representations_kwargs=dict(embedding_dim=3, dropout=0.1),
    ...     relation_representations_kwargs=dict(embedding_dim=3, dropout=0.1),
    ... )
    >>> import torch
    >>> batch = torch.as_tensor(data=[[0, 1, 0]]).repeat(10, 1)
    >>> scores = model.score_hrt(batch)
    """

    normalizer: Optional[Normalizer]
    constrainer: Optional[Constrainer]
    regularizer: Optional[Regularizer]
    dropout: Optional[nn.Dropout]

    def __init__(
        self,
        max_id: Optional[int] = None,
        num_embeddings: Optional[int] = None,
        embedding_dim: Optional[int] = None,
        shape: Union[None, int, Sequence[int]] = None,
        initializer: Hint[Initializer] = None,
        initializer_kwargs: Optional[Mapping[str, Any]] = None,
        constrainer: Hint[Constrainer] = None,
        constrainer_kwargs: Optional[Mapping[str, Any]] = None,
        trainable: bool = True,
        dtype: Optional[torch.dtype] = None,
        **kwargs,
    ):
        """Instantiate an embedding with extended functionality.

        :param max_id: >0
            The number of embeddings.
        :param num_embeddings: >0
            The number of embeddings.
        :param embedding_dim: >0
            The embedding dimensionality.
        :param shape:
            The shape of an individual representation.
        :param initializer:
            An optional initializer, which takes an uninitialized (num_embeddings, embedding_dim) tensor as input,
            and returns an initialized tensor of same shape and dtype (which may be the same, i.e. the
            initialization may be in-place). Can be passed as a function, or as string corresponding to a key in
            :data:`pykeen.nn.representation.initializers` such as:

            - ``"xavier_uniform"``
            - ``"xavier_uniform_norm"``
            - ``"xavier_normal"``
            - ``"xavier_normal_norm"``
            - ``"normal"``
            - ``"normal_norm"``
            - ``"uniform"``
            - ``"uniform_norm"``
            - ``"init_phases"``
        :param initializer_kwargs:
            Additional keyword arguments passed to the initializer
        :param constrainer:
            A function which is applied to the weights after each parameter update, without tracking gradients.
            It may be used to enforce model constraints outside of gradient-based training. The function does not need
            to be in-place, but the weight tensor is modified in-place. Can be passed as a function, or as a string
            corresponding to a key in :data:`pykeen.nn.representation.constrainers` such as:

            - ``'normalize'``
            - ``'complex_normalize'``
            - ``'clamp'``
            - ``'clamp_norm'``
        :param constrainer_kwargs:
            Additional keyword arguments passed to the constrainer
        :param trainable: Should the wrapped embeddings be marked to require gradient. Defaults to True.
        :param dtype: The datatype (otherwise uses :func:`torch.get_default_dtype` to look up)
        :param kwargs:
            additional keyword-based parameters passed to Representation.__init__
        """
        # normalize num_embeddings vs. max_id
        max_id = process_max_id(max_id, num_embeddings)

        # normalize embedding_dim vs. shape
        _embedding_dim, shape = process_shape(embedding_dim, shape)

        if dtype is None:
            dtype = torch.get_default_dtype()

        # work-around until full complex support (torch==1.10 still does not work)
        # TODO: verify that this is our understanding of complex!
        self.is_complex = dtype.is_complex
        _shape = shape
        if self.is_complex:
            _shape = tuple(shape[:-1]) + (shape[-1], 2)
            _embedding_dim = _embedding_dim * 2
            # note: this seems to work, as finfo returns the datatype of the underlying floating
            # point dtype, rather than the combined complex one
            dtype = getattr(torch, torch.finfo(dtype).dtype)
        self._shape = _shape

        super().__init__(max_id=max_id, shape=shape, **kwargs)

        # use make for initializer since there's a default, and make_safe
        # for the others to pass through None values
        self.initializer = initializer_resolver.make(initializer, initializer_kwargs)
        self.constrainer = constrainer_resolver.make_safe(constrainer, constrainer_kwargs)
        self._embeddings = torch.nn.Embedding(num_embeddings=max_id, embedding_dim=_embedding_dim, dtype=dtype)
        self._embeddings.requires_grad_(trainable)

    @property
    def embedding_dim(self) -> int:  # noqa: D401
        """The representation dimension."""
        warnings.warn(f"Directly use {self.__class__.__name__}.shape instead of num_embeddings.")
        return self._embeddings.embedding_dim

    # docstr-coverage: inherited
    def reset_parameters(self) -> None:  # noqa: D102
        # initialize weights in-place
        self._embeddings.weight.data = self.initializer(
            self._embeddings.weight.data.view(self.max_id, *self._shape),
        ).view(*self._embeddings.weight.data.shape)

    # docstr-coverage: inherited
    def post_parameter_update(self):  # noqa: D102
        # apply constraints in-place
        if self.constrainer is not None:
            x = self._plain_forward()
            x = self.constrainer(x)
            # fixme: work-around until nn.Embedding supports complex
            if self.is_complex:
                x = torch.view_as_real(x)
            self._embeddings.weight.data = x.view(*self._embeddings.weight.data.shape)

    # docstr-coverage: inherited
    def _plain_forward(
        self,
        indices: Optional[torch.LongTensor] = None,
    ) -> torch.FloatTensor:  # noqa: D102
        if indices is None:
            prefix_shape = (self.max_id,)
            x = self._embeddings.weight
        else:
            prefix_shape = indices.shape
            x = self._embeddings(indices.to(self.device))
        x = x.view(*prefix_shape, *self._shape)
        # fixme: work-around until nn.Embedding supports complex
        if self.is_complex:
            x = torch.view_as_complex(x)
        # verify that contiguity is preserved
        assert x.is_contiguous()
        return x


class LowRankRepresentation(Representation):
    r"""
    Low-rank embedding factorization.

    This representation reduces the number of trainable parameters by not learning independent weights for each index,
    but rather having shared bases among all indices, and only learn the weights of the linear combination.

    .. math ::
        E[i] = \sum_k B[i, k] * W[k]
    """

    def __init__(
        self,
        *,
        max_id: int,
        shape: OneOrSequence[int],
        num_bases: int = 3,
        weight_initializer: Initializer = uniform_norm_p1_,
        **kwargs,
    ):
        """
        Initialize the representations.

        :param max_id:
            the maximum ID (exclusively). Valid Ids reach from 0, ..., max_id-1
        :param shape:
            the shape of an individual base representation.
        :param num_bases:
            the number of bases. More bases increase expressivity, but also increase the number of trainable parameters.
        :param weight_initializer:
            the initializer for basis weights
        :param kwargs:
            additional keyword based arguments passed to :class:`pykeen.nn.representation.Embedding`, which is used
            for the base representations.
        """
        super().__init__(max_id=max_id, shape=shape)
        self.bases = Embedding(max_id=num_bases, shape=shape, **kwargs)
        self.weight_initializer = weight_initializer
        self.weight = nn.Parameter(torch.empty(max_id, num_bases))
        self.reset_parameters()

    # docstr-coverage: inherited
    def reset_parameters(self) -> None:  # noqa: D102
        self.bases.reset_parameters()
        self.weight.data = self.weight_initializer(self.weight)

    @property
    def num_bases(self) -> int:
        """Return the number of bases."""
        return self.bases.max_id

    # docstr-coverage: inherited
    def _plain_forward(
        self,
        indices: Optional[torch.LongTensor] = None,
    ) -> torch.FloatTensor:  # noqa: D102
        # get all base representations, shape: (num_bases, *shape)
        bases = self.bases(indices=None)
        # get base weights, shape: (*batch_dims, num_bases)
        weight = self.weight
        if indices is not None:
            weight = weight[indices.to(self.device)]
        # weighted linear combination of bases, shape: (*batch_dims, *shape)
        return torch.tensordot(weight, bases, dims=([-1], [0]))


def process_shape(
    dim: Optional[int],
    shape: Union[None, int, Sequence[int]],
) -> Tuple[int, Sequence[int]]:
    """Make a shape pack."""
    if shape is None and dim is None:
        raise ValueError("Missing both, shape and embedding_dim")
    elif shape is not None and dim is not None:
        raise ValueError("Provided both, shape and embedding_dim")
    elif shape is None and dim is not None:
        shape = (dim,)
    elif isinstance(shape, int) and dim is None:
        dim = shape
        shape = (shape,)
    elif isinstance(shape, Sequence) and dim is None:
        shape = tuple(shape)
        dim = int(np.prod(shape))
    else:
        raise TypeError(f"Invalid type for shape: ({type(shape)}) {shape}")
    return dim, shape


def process_max_id(max_id: Optional[int], num_embeddings: Optional[int]) -> int:
    """Normalize max_id."""
    if max_id is None:
        if num_embeddings is None:
            raise ValueError("Must provide max_id")
        warnings.warn("prefer using 'max_id' over 'num_embeddings'", DeprecationWarning)
        max_id = num_embeddings
    elif num_embeddings is not None and num_embeddings != max_id:
        raise ValueError("Cannot provide both, 'max_id' over 'num_embeddings'")
    return max_id


constrainer_resolver = FunctionResolver([functional.normalize, complex_normalize, torch.clamp, clamp_norm])

normalizer_resolver = FunctionResolver([functional.normalize])


class CompGCNLayer(nn.Module):
    """A single layer of the CompGCN model."""

    def __init__(
        self,
        input_dim: int,
        output_dim: Optional[int] = None,
        dropout: float = 0.0,
        use_bias: bool = True,
        use_relation_bias: bool = False,
        composition: Hint[CompositionModule] = None,
        attention_heads: int = 4,
        attention_dropout: float = 0.1,
        activation: Hint[nn.Module] = nn.Identity,
        activation_kwargs: Optional[Mapping[str, Any]] = None,
        edge_weighting: HintType[EdgeWeighting] = SymmetricEdgeWeighting,
    ):
        """
        Initialize the module.

        :param input_dim:
            The input dimension.
        :param output_dim:
            The output dimension. If None, equals the input dimension.
        :param dropout:
            The dropout to use for forward and backward edges.
        :param use_bias:  # TODO: do we really need this? it comes before a mandatory batch norm layer
            Whether to use bias.
        :param use_relation_bias:
            Whether to use a bias for the relation transformation.
        :param composition:
            The composition function.
        :param attention_heads:
            Number of attention heads when using the attention weighting
        :param attention_dropout:
            Dropout for the attention message weighting
        :param activation:
            The activation to use.
        :param activation_kwargs:
            Additional key-word based arguments passed to the activation.
        :param edge_weighting:
            A pre-instantiated :class:`EdgeWeighting`, a class, or name to look
            up with :class:`class_resolver`.
        """
        super().__init__()

        # normalize output dimension
        output_dim = output_dim or input_dim

        # entity-relation composition
        self.composition = composition_resolver.make(composition)

        # edge weighting
        self.edge_weighting: EdgeWeighting = edge_weight_resolver.make(
            edge_weighting, output_dim=output_dim, attn_drop=attention_dropout, num_heads=attention_heads
        )

        # message passing weights
        self.w_loop = nn.Parameter(data=torch.empty(input_dim, output_dim))
        self.w_fwd = nn.Parameter(data=torch.empty(input_dim, output_dim))
        self.w_bwd = nn.Parameter(data=torch.empty(input_dim, output_dim))

        # linear relation transformation
        self.w_rel = nn.Linear(in_features=input_dim, out_features=output_dim, bias=use_relation_bias)

        # layer-specific self-loop relation representation
        self.self_loop = nn.Parameter(data=torch.empty(1, input_dim))

        # other components
        self.drop = nn.Dropout(dropout)
        self.bn = nn.BatchNorm1d(output_dim)
        self.bias = Bias(output_dim) if use_bias else None
        self.activation = activation_resolver.make(query=activation, pos_kwargs=activation_kwargs)

        # initialize
        self.reset_parameters()

    def reset_parameters(self):
        """Reset the model's parameters."""
        for w in (
            self.w_loop,
            self.w_fwd,
            self.w_bwd,
            self.self_loop,
        ):
            nn.init.xavier_uniform_(w)
        self.bias.reset_parameters()
        self.w_rel.reset_parameters()

    def message(
        self,
        x_e: torch.FloatTensor,
        x_r: torch.FloatTensor,
        edge_index: torch.LongTensor,
        edge_type: torch.LongTensor,
        weight: nn.Parameter,
    ) -> torch.FloatTensor:
        """
        Perform message passing.

        :param x_e: shape: (num_entities, input_dim)
            The entity representations.
        :param x_r: shape: (2 * num_relations, input_dim)
            The relation representations (including inverse relations).
        :param edge_index: shape: (2, num_edges)
            The edge index, pairs of source and target entity for each triple.
        :param edge_type: shape (num_edges,)
            The edge type, i.e., relation ID, for each triple.
        :param weight:
            The transformation weight.

        :return:
            The updated entity representations.
        """
        # split
        source, target = edge_index

        # compose
        m = self.composition(x_e[source], x_r[edge_type])

        # transform
        m = m @ weight

        # normalization
        m = self.edge_weighting(source=source, target=target, message=m, x_e=x_e)

        # aggregate by sum
        x_e = x_e.new_zeros(x_e.shape[0], m.shape[1]).index_add(dim=0, index=target, source=m)

        # dropout
        x_e = self.drop(x_e)

        return x_e

    def forward(
        self,
        x_e: torch.FloatTensor,
        x_r: torch.FloatTensor,
        edge_index: torch.LongTensor,
        edge_type: torch.LongTensor,
    ) -> Tuple[torch.FloatTensor, torch.FloatTensor]:
        r"""
        Update entity and relation representations.

        .. math ::
            X_E'[e] = \frac{1}{3} \left(
                X_E W_s
                + \left( \sum_{h,r,e \in T} \alpha(h, e) \phi(X_E[h], X_R[r]) W_f \right)
                + \left( \sum_{e,r,t \in T} \alpha(e, t) \phi(X_E[t], X_R[r^{-1}]) W_b \right)
            \right)

        :param x_e: shape: (num_entities, input_dim)
            The entity representations.
        :param x_r: shape: (2 * num_relations, input_dim)
            The relation representations (including inverse relations).
        :param edge_index: shape: (2, num_edges)
            The edge index, pairs of source and target entity for each triple.
        :param edge_type: shape (num_edges,)
            The edge type, i.e., relation ID, for each triple.

        :return: shape: (num_entities, output_dim) / (2 * num_relations, output_dim)
            The updated entity and relation representations.
        """
        # prepare for inverse relations
        edge_type = 2 * edge_type
        # update entity representations: mean over self-loops / forward edges / backward edges
        x_e = (
            self.composition(x_e, self.self_loop) @ self.w_loop
            + self.message(x_e=x_e, x_r=x_r, edge_index=edge_index, edge_type=edge_type, weight=self.w_fwd)
            + self.message(x_e=x_e, x_r=x_r, edge_index=edge_index.flip(0), edge_type=edge_type + 1, weight=self.w_bwd)
        ) / 3

        if self.bias:
            x_e = self.bias(x_e)
        x_e = self.bn(x_e)
        x_e = self.activation(x_e)

        # Relation transformation
        x_r = self.w_rel(x_r)
        return x_e, x_r


def build_representation(
    max_id: int,
    representation: HintOrType[Representation],
    representation_kwargs: OptionalKwargs,
) -> Representation:
    """Build representations and check maximum ID."""
    # has to be imported here to avoid cyclic imports
    from . import representation_resolver

    representation = representation_resolver.make(
        representation,
        pos_kwargs=representation_kwargs,
        # kwargs
        max_id=max_id,
    )
    if representation.max_id != max_id:
        raise ValueError(
            f"Representations should provide {max_id} representations, " f"but have {representation.max_id}",
        )
    return representation


class CombinedCompGCNRepresentations(nn.Module):
    """A sequence of CompGCN layers."""

    # Buffered enriched entity and relation representations
    enriched_representations: Optional[Tuple[torch.FloatTensor, torch.FloatTensor]]

    def __init__(
        self,
        *,
        triples_factory: CoreTriplesFactory,
        entity_representations: HintOrType[Representation] = None,
        entity_representations_kwargs: OptionalKwargs = None,
        relation_representations: HintOrType[Representation] = None,
        relation_representations_kwargs: OptionalKwargs = None,
        num_layers: Optional[int] = 1,
        dims: Union[None, int, Sequence[int]] = None,
        layer_kwargs: Optional[Mapping[str, Any]] = None,
    ):
        """
        Initialize the combined entity and relation representation module.

        :param triples_factory:
            The triples factory containing the training triples.
        :param entity_representations:
            the base entity representations
        :param entity_representations_kwargs:
            additional keyword parameters for the base entity representations
        :param relation_representations:
            the base relation representations
        :param relation_representations_kwargs:
            additional keyword parameters for the base relation representations
        :param num_layers:
            The number of message passing layers to use. If None, will be inferred by len(dims), i.e., requires dims to
            be a sequence / list.
        :param dims:
            The hidden dimensions to use. If None, defaults to the embedding dimension of the base representations.
            If an integer, is the same for all layers. The last dimension is equal to the output dimension.
        :param layer_kwargs:
            Additional key-word based parameters passed to the individual layers; cf. CompGCNLayer.
        :raises ValueError: for several invalid combinations of arguments:
            1. If the dimensions were given as an integer but no number of layers were given
            2. If the dimensions were given as a ist but it does not match the number of layers that were given
        """
        super().__init__()
        # TODO: Check
        assert triples_factory.create_inverse_triples
        self.entity_representations = build_representation(
            max_id=triples_factory.num_entities,
            representation=entity_representations,
            representation_kwargs=entity_representations_kwargs,
        )
        self.relation_representations = build_representation(
            max_id=2 * triples_factory.real_num_relations,
            representation=relation_representations,
            representation_kwargs=relation_representations_kwargs,
        )
        if len(self.entity_representations.shape) > 1:
            raise ValueError(f"{self.__class__.__name__} requires vector base entity representations.")
        input_dim = self.entity_representations.shape[0]
        # TODO: might not be true for all compositions
        if self.relation_representations.shape != self.entity_representations.shape:
            raise ValueError(
                f"{self.__class__.__name__} requires entity and relation representations of the same shape."
            )

        # hidden dimension normalization
        if dims is None:
            dims = input_dim
        if isinstance(dims, int):
            if num_layers is None:
                raise ValueError
            else:
                dims = [dims] * num_layers
        if len(dims) != num_layers:
            raise ValueError(
                f"The number of provided dimensions ({len(dims)}) must equal the number of layers ({num_layers}).",
            )
        self.output_dim = dims[-1]

        # Create message passing layers
        layers = []
        for input_dim_, output_dim in zip(itertools.chain([input_dim], dims), dims):
            layers.append(
                CompGCNLayer(
                    input_dim=input_dim_,
                    output_dim=output_dim,
                    **(layer_kwargs or {}),
                )
            )
        self.layers = nn.ModuleList(layers)

        # register buffers for adjacency matrix; we use the same format as PyTorch Geometric
        # TODO: This always uses all training triples for message passing
        self.register_buffer(name="edge_index", tensor=get_edge_index(triples_factory=triples_factory))
        self.register_buffer(name="edge_type", tensor=triples_factory.mapped_triples[:, 1])

        # initialize buffer of enriched representations
        self.enriched_representations = None

    # docstr-coverage: inherited
    def post_parameter_update(self) -> None:  # noqa: D102
        # invalidate enriched embeddings
        self.enriched_representations = None

    # docstr-coverage: inherited
    def train(self, mode: bool = True):  # noqa: D102
        # when changing from evaluation to training mode, the buffered representations have been computed without
        # gradient tracking. hence, we need to invalidate them.
        # note: this occurs in practice when continuing training after evaluation.
        if mode and not self.training:
            self.enriched_representations = None
        return super().train(mode=mode)

    def forward(
        self,
    ) -> Tuple[torch.FloatTensor, torch.FloatTensor]:
        """Compute enriched representations."""
        if self.enriched_representations is None:
            x_e = self.entity_representations()
            x_r = self.relation_representations()
            # enrich
            for layer in self.layers:
                x_e, x_r = layer(x_e=x_e, x_r=x_r, edge_index=self.edge_index, edge_type=self.edge_type)
            self.enriched_representations = (x_e, x_r)
        return self.enriched_representations

    def split(self) -> Tuple["SingleCompGCNRepresentation", "SingleCompGCNRepresentation"]:
        """Return the separated representations."""
        return (
            SingleCompGCNRepresentation(self, position=0),
            SingleCompGCNRepresentation(self, position=1),
        )


class SingleCompGCNRepresentation(Representation):
    """A wrapper around the combined representation module."""

    def __init__(
        self,
        combined: CombinedCompGCNRepresentations,
        position: int = 0,
        **kwargs,
    ):
        """
        Initialize the module.

        :param combined:
            The combined representations.
        :param position:
            The position, either 0 for entities, or 1 for relations.
        :param kwargs:
            additional keyword-based parameters passed to super.__init__
        :raises ValueError: If an invalid value is given for the position
        """
        if position == 0:  # entity
            max_id = combined.entity_representations.max_id
            shape = (combined.output_dim,)
        elif position == 1:  # relation
            max_id = combined.relation_representations.max_id
            shape = (combined.output_dim,)
        else:
            raise ValueError
        super().__init__(max_id=max_id, shape=shape, **kwargs)
        self.combined = combined
        self.position = position
        self.reset_parameters()

    # docstr-coverage: inherited
    def _plain_forward(
        self,
        indices: Optional[torch.LongTensor] = None,
    ) -> torch.FloatTensor:  # noqa: D102
        x = self.combined()[self.position]
        if indices is not None:
            x = x[indices.to(self.device)]
        return x


class TextRepresentation(Representation):
    """
    Textual representations using a text encoder on labels.

    Example Usage:

    Entity representations are obtained by encoding the labels with a Transformer model. The transformer
    model becomes part of the KGE model, and its parameters are trained jointly.

    .. code-block:: python

        from pykeen.datasets import get_dataset
        from pykeen.nn.representation import LabelBasedTransformerRepresentation
        from pykeen.models import ERModel

        dataset = get_dataset(dataset="nations")
<<<<<<< HEAD
        entity_representations = TextRepresentation.from_triples_factory(
            triples_factory=dataset.training,
            encoder="transformer",
        )
=======
        entity_representations = LabelBasedTransformerRepresentation.from_dataset(dataset=dataset)
>>>>>>> 570f5d99
        model = ERModel(
            interaction="ermlp",
            entity_representations=entity_representations,
            relation_representations_kwargs=dict(shape=entity_representations.shape),
        )
    """

    def __init__(
        self,
        labels: Sequence[str],
        encoder: HintOrType[TextEncoder] = None,
        encoder_kwargs: OptionalKwargs = None,
        **kwargs,
    ):
        """
        Initialize the representation.

        :param labels:
            the labels
<<<<<<< HEAD
        :param encoder:
            the text encoder, or a hint thereof
        :param encoder_kwargs:
            keyword-based parameters used to instantiate the text encoder
=======
        :param pretrained_model_name_or_path:
            the name of the pretrained model, or a path, cf. :meth:`TransformerEncoder.__init__`
        :param max_length: >0
            the maximum number of tokens to pad/trim the labels to, cf. :meth:`TransformerEncoder.__init__`
>>>>>>> 570f5d99
        :param kwargs:
            additional keyword-based parameters passed to :meth:`Representation.__init__`
        """
        encoder = text_encoder_resolver.make(encoder, encoder_kwargs)
        # infer shape
        shape = encoder.encode_all(labels[0:1]).shape[1:]
        super().__init__(max_id=len(labels), shape=shape, **kwargs)
        self.labels = labels
        # assign after super, since they should be properly registered as submodules
        self.encoder = encoder

    @classmethod
    def from_triples_factory(
        cls,
        triples_factory: TriplesFactory,
        for_entities: bool = True,
        **kwargs,
    ) -> "TextRepresentation":
        """
        Prepare a label-based transformer representations with labels from a triples factory.

        :param triples_factory:
            the triples factory
        :param for_entities:
            whether to create the initializer for entities (or relations)
        :param kwargs:
            additional keyword-based arguments passed to :meth:`LabelBasedTransformerRepresentation.__init__`

        :returns:
            A label-based transformer from the triples factory
        """
        labeling: Labeling = triples_factory.entity_labeling if for_entities else triples_factory.relation_labeling
        return cls(labels=labeling.all_labels(), **kwargs)

    @classmethod
    def from_dataset(
        cls,
        dataset: Dataset,
        **kwargs,
    ) -> "LabelBasedTransformerRepresentation":
        """Prepare label-based representations with labls from a dataset.

        :param dataset:
            the dataset
        :param kwargs:
            additional keyword-based parameters passed to
            :meth:`LabelBasedTransformerRepresentation.from_triples_factory`

        :return:
            the representation

        :raises TypeError:
            if the triples factory does not provide labels
        """
        if not isinstance(dataset.training, TriplesFactory):
            raise TypeError(f"{cls.__name__} requires access to labels, but dataset.training does not provide such.")
        return cls.from_triples_factory(triples_factory=dataset.training, **kwargs)

    # docstr-coverage: inherited
    def _plain_forward(
        self,
        indices: Optional[torch.LongTensor] = None,
    ) -> torch.FloatTensor:  # noqa: D102
        if indices is None:
<<<<<<< HEAD
            labels = self.labels
        else:
            labels = [self.labels[i] for i in indices.tolist()]
        return self.encoder(labels=labels)
=======
            indices = torch.arange(self.max_id, device=self.device)
        uniq, inverse = indices.to(device=self.device).unique(return_inverse=True)
        x = self.encoder(
            labels=[self.labels[i] for i in uniq.tolist()],
        )
        return x[inverse]


class WikidataTextRepresentation(LabelBasedTransformerRepresentation):
    """
    Textual representations for datasets grounded in Wikidata.

    The label and description for each entity are obtained from Wikidata using
    :class:`pykeen.nn.utils.WikidataCache` and encoded with :class:`LabelBasedTransformerRepresentation`.

    Example usage::

    .. code-block:: python

        from pykeen.datasets import get_dataset
        from pykeen.models import ERModel
        from pykeen.nn import WikidataTextRepresentation
        from pykeen.pipeline import pipeline

        dataset = get_dataset(dataset="codexsmall")
        entity_representations = WikidataTextRepresentation.from_dataset(dataset=dataset)

        result = pipeline(
            dataset=dataset,
            model=ERModel,
            model_kwargs=dict(
                interaction="distmult",
                entity_representations=entity_representations,
                relation_representation_kwargs=dict(
                    shape=entity_representations.shape,
                ),
            ),
        )
    """

    def __init__(self, labels: Sequence[str], **kwargs):
        """
        Initialize the representation.

        :param labels:
            the wikidata IDs.
        :param kwargs:
            additional keyword-based parameters passed to :meth:`LabelBasedTransformerRepresentation.__init__`
        """
        # set up cache
        cache = WikidataCache()
        # get labels & descriptions
        titles = cache.get_labels(ids=labels)
        descriptions = cache.get_descriptions(ids=labels)
        # compose labels
        labels = [f"{title}: {description}" for title, description in zip(titles, descriptions)]
        # delegate to super class
        super().__init__(labels=labels, **kwargs)
>>>>>>> 570f5d99
<|MERGE_RESOLUTION|>--- conflicted
+++ resolved
@@ -20,11 +20,8 @@
 
 from .compositions import CompositionModule, composition_resolver
 from .init import initializer_resolver, uniform_norm_p1_
-<<<<<<< HEAD
 from .text import TextEncoder, text_encoder_resolver
-=======
-from .utils import TransformerEncoder, WikidataCache
->>>>>>> 570f5d99
+from .utils import WikidataCache
 from .weighting import EdgeWeighting, SymmetricEdgeWeighting, edge_weight_resolver
 from ..datasets import Dataset
 from ..regularizers import Regularizer, regularizer_resolver
@@ -905,18 +902,14 @@
     .. code-block:: python
 
         from pykeen.datasets import get_dataset
-        from pykeen.nn.representation import LabelBasedTransformerRepresentation
+        from pykeen.nn.representation import TextRepresentation
         from pykeen.models import ERModel
 
         dataset = get_dataset(dataset="nations")
-<<<<<<< HEAD
-        entity_representations = TextRepresentation.from_triples_factory(
-            triples_factory=dataset.training,
+        entity_representations = TextRepresentation.from_dataset(
+            triples_factory=dataset,
             encoder="transformer",
         )
-=======
-        entity_representations = LabelBasedTransformerRepresentation.from_dataset(dataset=dataset)
->>>>>>> 570f5d99
         model = ERModel(
             interaction="ermlp",
             entity_representations=entity_representations,
@@ -936,17 +929,10 @@
 
         :param labels:
             the labels
-<<<<<<< HEAD
         :param encoder:
             the text encoder, or a hint thereof
         :param encoder_kwargs:
             keyword-based parameters used to instantiate the text encoder
-=======
-        :param pretrained_model_name_or_path:
-            the name of the pretrained model, or a path, cf. :meth:`TransformerEncoder.__init__`
-        :param max_length: >0
-            the maximum number of tokens to pad/trim the labels to, cf. :meth:`TransformerEncoder.__init__`
->>>>>>> 570f5d99
         :param kwargs:
             additional keyword-based parameters passed to :meth:`Representation.__init__`
         """
@@ -973,7 +959,7 @@
         :param for_entities:
             whether to create the initializer for entities (or relations)
         :param kwargs:
-            additional keyword-based arguments passed to :meth:`LabelBasedTransformerRepresentation.__init__`
+            additional keyword-based arguments passed to :meth:`TextRepresentation.__init__`
 
         :returns:
             A label-based transformer from the triples factory
@@ -986,14 +972,14 @@
         cls,
         dataset: Dataset,
         **kwargs,
-    ) -> "LabelBasedTransformerRepresentation":
+    ) -> "TextRepresentation":
         """Prepare label-based representations with labls from a dataset.
 
         :param dataset:
             the dataset
         :param kwargs:
             additional keyword-based parameters passed to
-            :meth:`LabelBasedTransformerRepresentation.from_triples_factory`
+            :meth:`TextRepresentation.from_triples_factory`
 
         :return:
             the representation
@@ -1011,26 +997,18 @@
         indices: Optional[torch.LongTensor] = None,
     ) -> torch.FloatTensor:  # noqa: D102
         if indices is None:
-<<<<<<< HEAD
             labels = self.labels
         else:
             labels = [self.labels[i] for i in indices.tolist()]
         return self.encoder(labels=labels)
-=======
-            indices = torch.arange(self.max_id, device=self.device)
-        uniq, inverse = indices.to(device=self.device).unique(return_inverse=True)
-        x = self.encoder(
-            labels=[self.labels[i] for i in uniq.tolist()],
-        )
-        return x[inverse]
-
-
-class WikidataTextRepresentation(LabelBasedTransformerRepresentation):
+
+
+class WikidataTextRepresentation(TextRepresentation):
     """
     Textual representations for datasets grounded in Wikidata.
 
     The label and description for each entity are obtained from Wikidata using
-    :class:`pykeen.nn.utils.WikidataCache` and encoded with :class:`LabelBasedTransformerRepresentation`.
+    :class:`pykeen.nn.utils.WikidataCache` and encoded with :class:`TextRepresentation`.
 
     Example usage::
 
@@ -1064,7 +1042,7 @@
         :param labels:
             the wikidata IDs.
         :param kwargs:
-            additional keyword-based parameters passed to :meth:`LabelBasedTransformerRepresentation.__init__`
+            additional keyword-based parameters passed to :meth:`TextRepresentation.__init__`
         """
         # set up cache
         cache = WikidataCache()
@@ -1074,5 +1052,4 @@
         # compose labels
         labels = [f"{title}: {description}" for title, description in zip(titles, descriptions)]
         # delegate to super class
-        super().__init__(labels=labels, **kwargs)
->>>>>>> 570f5d99
+        super().__init__(labels=labels, **kwargs)
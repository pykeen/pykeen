# -*- coding: utf-8 -*-

"""Representation modules."""

from __future__ import annotations

import itertools
import logging
import warnings
from abc import ABC, abstractmethod
from typing import Any, Mapping, Optional, Sequence, Tuple, Union

import numpy as np
import torch
import torch.nn
from class_resolver import FunctionResolver, HintOrType, OptionalKwargs
from class_resolver.contrib.torch import activation_resolver
from torch import nn
from torch.nn import functional

from .compositions import CompositionModule, composition_resolver
from .init import initializer_resolver, uniform_norm_p1_
from .utils import TransformerEncoder
from .weighting import EdgeWeighting, SymmetricEdgeWeighting, edge_weight_resolver
from ..regularizers import Regularizer, regularizer_resolver
from ..triples import CoreTriplesFactory, TriplesFactory
from ..typing import Constrainer, Hint, HintType, Initializer, Normalizer, OneOrSequence
from ..utils import Bias, clamp_norm, complex_normalize, get_edge_index, get_preferred_device, upgrade_to_sequence

__all__ = [
    "Representation",
    "Embedding",
    "LowRankRepresentation",
    "CompGCNLayer",
    "CombinedCompGCNRepresentations",
    "SingleCompGCNRepresentation",
    "LabelBasedTransformerRepresentation",
    "SubsetRepresentation",
    # Utils
    "constrainer_resolver",
    "normalizer_resolver",
]

logger = logging.getLogger(__name__)


class Representation(nn.Module, ABC):
    """
    A base class for obtaining representations for entities/relations.

    A representation module maps integer IDs to representations, which are tensors of floats.

    `max_id` defines the upper bound of indices we are allowed to request (exclusively). For simple embeddings this is
    equivalent to num_embeddings, but more a more appropriate word for general non-embedding representations, where the
    representations could come from somewhere else, e.g. a GNN encoder.

    `shape` describes the shape of a single representation. In case of a vector embedding, this is just a single
    dimension. For others, e.g. :class:`pykeen.models.RESCAL`, we have 2-d representations, and in general it can be
    any fixed shape.

    We can look at all representations as a tensor of shape `(max_id, *shape)`, and this is exactly the result of
    passing `indices=None` to the forward method.

    We can also pass multi-dimensional `indices` to the forward method, in which case the indices' shape becomes the
    prefix of the result shape: `(*indices.shape, *self.shape)`.
    """

    #: the maximum ID (exclusively)
    max_id: int

    #: the shape of an individual representation
    shape: Tuple[int, ...]

    #: a normalizer for individual representations
    normalizer: Optional[Normalizer]

    #: a regularizer for individual representations
    regularizer: Optional[Regularizer]

    #: dropout
    dropout: Optional[nn.Dropout]

    def __init__(
        self,
        max_id: int,
        shape: OneOrSequence[int],
        normalizer: HintOrType[Normalizer] = None,
        normalizer_kwargs: OptionalKwargs = None,
        regularizer: HintOrType[Regularizer] = None,
        regularizer_kwargs: OptionalKwargs = None,
        dropout: Optional[float] = None,
        unique: Optional[bool] = None,
    ):
        """Initialize the representation module.

        :param max_id:
            The maximum ID (exclusively). Valid Ids reach from 0, ..., max_id-1
        :param shape:
            The shape of an individual representation.
        :param normalizer:
            A normalization function, which is applied to the selected representations in every forward pass.
        :param normalizer_kwargs:
            Additional keyword arguments passed to the normalizer
        :param regularizer:
            An output regularizer, which is applied to the selected representations in forward pass
        :param regularizer_kwargs:
            Additional keyword arguments passed to the regularizer
        :param dropout:
            The optional dropout probability
        :param unique:
            whether to optimize for calculating representations for same indices only once. This is only useful if the
            calculation of representations is either significantly more expensive than an index-based lookup and
            duplicate indices are expected, e.g., when using negative sampling and large batch sizes
        """
        super().__init__()
        self.max_id = max_id
        self.shape = tuple(upgrade_to_sequence(shape))
        self.normalizer = normalizer_resolver.make_safe(normalizer, normalizer_kwargs)
        self.regularizer = regularizer_resolver.make_safe(regularizer, regularizer_kwargs)
        self.dropout = None if dropout is None else nn.Dropout(dropout)
        if unique is None:
            # heuristic
            unique = not isinstance(self, Embedding)
        self.unique = unique

    @abstractmethod
    def _plain_forward(
        self,
        indices: Optional[torch.LongTensor] = None,
    ) -> torch.FloatTensor:
        """Get representations for indices, without applying normalization, regularization or output dropout."""
        raise NotImplementedError

    def forward(
        self,
        indices: Optional[torch.LongTensor] = None,
    ) -> torch.FloatTensor:
        """Get representations for indices.

        .. note ::
            depending on :attr:`Representation.unique`, this implementation will use an optimization for duplicate
            indices. It is generally only recommended if computing individual representation is expensive, e.g.,
            since it involves message passing, or a large encoder networks, but discouraged for cheap lookups, e.g., a
            plain embedding lookup.

        :param indices: shape: s
            The indices, or None. If None, this is interpreted as ``torch.arange(self.max_id)`` (although implemented
            more efficiently).

        :return: shape: (``*s``, ``*self.shape``)
            The representations.
        """
        inverse = None
        if indices is not None and self.unique:
            indices, inverse = indices.unique(return_inverse=True)
        x = self._plain_forward(indices=indices)
        # normalize *before* repeating
        if self.normalizer is not None:
            x = self.normalizer(x)
        # repeat if necessary
        if inverse is not None:
            x = x[inverse]
        # regularize *after* repeating
        if self.regularizer is not None:
            self.regularizer.update(x)
        if self.dropout is not None:
            x = self.dropout(x)
        return x

    def reset_parameters(self) -> None:
        """Reset the module's parameters."""

    def post_parameter_update(self):
        """Apply constraints which should not be included in gradients."""

    @property
    def embedding_dim(self) -> int:
        """Return the "embedding dimension". Kept for backward compatibility."""
        # TODO: Remove this property and update code to use shape instead
        warnings.warn("The embedding_dim property is deprecated. Use .shape instead.", DeprecationWarning)
        return int(np.prod(self.shape))

    @property
    def device(self) -> torch.device:
        """Return the device."""
        return get_preferred_device(module=self, allow_ambiguity=True)


class SubsetRepresentation(Representation):
    """A representation module, which only exposes a subset of representations of its base."""

    def __init__(
        self,
        max_id: int,
        base: HintOrType[Representation],
        base_kwargs: OptionalKwargs = None,
        **kwargs,
    ):
        """
        Initialize the representations.

        :param max_id:
            the maximum number of relations.
        :param base:
            the base representations. have to have a sufficient number of representations, i.e., at least max_id.
        :param base_kwargs:
            additional keyword arguments for the base representation
        :param kwargs:
            additional keyword-based parameters passed to super.__init__

        :raises ValueError: if ``max_id`` is larger than the base representation's mad_id
        """
        # has to be imported here to avoid cyclic import
        from . import representation_resolver

        base = representation_resolver.make(base, pos_kwargs=base_kwargs)
        if max_id > base.max_id:
            raise ValueError(
                f"Base representations comprise only {base.max_id} representations, "
                f"but at least {max_id} are required.",
            )
        super().__init__(max_id=max_id, shape=base.shape, **kwargs)
        self.base = base

    # docstr-coverage: inherited
    def _plain_forward(
        self,
        indices: Optional[torch.LongTensor] = None,
    ) -> torch.FloatTensor:  # noqa: D102
        if indices is None:
            indices = torch.arange(self.max_id, device=self.device)
        return self.base._plain_forward(indices=indices)


class Embedding(Representation):
    """Trainable embeddings.

    This class provides the same interface as :class:`torch.nn.Embedding` and
    can be used throughout PyKEEN as a more fully featured drop-in replacement.

    It extends it by adding additional options for normalizing, constraining, or applying dropout.

    When a *normalizer* is selected, it is applied in every forward pass. It can be used, e.g., to ensure that the
    embedding vectors are of unit length. A *constrainer* can be used similarly, but it is applied after each parameter
    update (using the post_parameter_update hook), i.e., outside of the automatic gradient computation.

    The optional dropout can also be used as a regularization technique. Moreover, it enables to obtain uncertainty
    estimates via techniques such as `Monte-Carlo dropout <https://arxiv.org/abs/1506.02142>`_. The following simple
    example shows how to obtain different scores for a single triple from an (untrained) model. These scores can be
    considered as samples from a distribution over the scores.

    >>> from pykeen.datasets import Nations
    >>> dataset = Nations()
    >>> from pykeen.models import ERModel
    >>> model = ERModel(
    ...     triples_factory=dataset.training,
    ...     interaction='distmult',
    ...     entity_representations_kwargs=dict(embedding_dim=3, dropout=0.1),
    ...     relation_representations_kwargs=dict(embedding_dim=3, dropout=0.1),
    ... )
    >>> import torch
    >>> batch = torch.as_tensor(data=[[0, 1, 0]]).repeat(10, 1)
    >>> scores = model.score_hrt(batch)
    """

    normalizer: Optional[Normalizer]
    constrainer: Optional[Constrainer]
    regularizer: Optional[Regularizer]
    dropout: Optional[nn.Dropout]

    def __init__(
        self,
        max_id: Optional[int] = None,
        num_embeddings: Optional[int] = None,
        embedding_dim: Optional[int] = None,
        shape: Union[None, int, Sequence[int]] = None,
        initializer: Hint[Initializer] = None,
        initializer_kwargs: Optional[Mapping[str, Any]] = None,
        constrainer: Hint[Constrainer] = None,
        constrainer_kwargs: Optional[Mapping[str, Any]] = None,
        trainable: bool = True,
        dtype: Optional[torch.dtype] = None,
        **kwargs,
    ):
        """Instantiate an embedding with extended functionality.

        :param max_id: >0
            The number of embeddings.
        :param num_embeddings: >0
            The number of embeddings.
        :param embedding_dim: >0
            The embedding dimensionality.
        :param shape:
            The shape of an individual representation.
        :param initializer:
            An optional initializer, which takes an uninitialized (num_embeddings, embedding_dim) tensor as input,
            and returns an initialized tensor of same shape and dtype (which may be the same, i.e. the
            initialization may be in-place). Can be passed as a function, or as string corresponding to a key in
            :data:`pykeen.nn.representation.initializers` such as:

            - ``"xavier_uniform"``
            - ``"xavier_uniform_norm"``
            - ``"xavier_normal"``
            - ``"xavier_normal_norm"``
            - ``"normal"``
            - ``"normal_norm"``
            - ``"uniform"``
            - ``"uniform_norm"``
            - ``"init_phases"``
        :param initializer_kwargs:
            Additional keyword arguments passed to the initializer
        :param constrainer:
            A function which is applied to the weights after each parameter update, without tracking gradients.
            It may be used to enforce model constraints outside of gradient-based training. The function does not need
            to be in-place, but the weight tensor is modified in-place. Can be passed as a function, or as a string
            corresponding to a key in :data:`pykeen.nn.representation.constrainers` such as:

            - ``'normalize'``
            - ``'complex_normalize'``
            - ``'clamp'``
            - ``'clamp_norm'``
        :param constrainer_kwargs:
            Additional keyword arguments passed to the constrainer
        :param trainable: Should the wrapped embeddings be marked to require gradient. Defaults to True.
        :param dtype: The datatype (otherwise uses :func:`torch.get_default_dtype` to look up)
        :param kwargs:
            additional keyword-based parameters passed to Representation.__init__
        """
        # normalize num_embeddings vs. max_id
        max_id = process_max_id(max_id, num_embeddings)

        # normalize embedding_dim vs. shape
        _embedding_dim, shape = process_shape(embedding_dim, shape)

        if dtype is None:
            dtype = torch.get_default_dtype()

        # work-around until full complex support (torch==1.10 still does not work)
        # TODO: verify that this is our understanding of complex!
        self.is_complex = dtype.is_complex
        _shape = shape
        if self.is_complex:
            _shape = tuple(shape[:-1]) + (shape[-1], 2)
            _embedding_dim = _embedding_dim * 2
            # note: this seems to work, as finfo returns the datatype of the underlying floating
            # point dtype, rather than the combined complex one
            dtype = getattr(torch, torch.finfo(dtype).dtype)
        self._shape = _shape

        super().__init__(max_id=max_id, shape=shape, **kwargs)

        # use make for initializer since there's a default, and make_safe
        # for the others to pass through None values
        self.initializer = initializer_resolver.make(initializer, initializer_kwargs)
        self.constrainer = constrainer_resolver.make_safe(constrainer, constrainer_kwargs)
        self._embeddings = torch.nn.Embedding(num_embeddings=max_id, embedding_dim=_embedding_dim, dtype=dtype)
        self._embeddings.requires_grad_(trainable)

    @property
    def embedding_dim(self) -> int:  # noqa: D401
        """The representation dimension."""
        warnings.warn(f"Directly use {self.__class__.__name__}.shape instead of num_embeddings.")
        return self._embeddings.embedding_dim

    # docstr-coverage: inherited
    def reset_parameters(self) -> None:  # noqa: D102
        # initialize weights in-place
        self._embeddings.weight.data = self.initializer(
<<<<<<< HEAD
            self._embeddings.weight.data.view(self.max_id, *self.shape)
=======
            self._embeddings.weight.data.view(self.max_id, *self._shape),
>>>>>>> 46a3f1ae
        ).view(*self._embeddings.weight.data.shape)

    # docstr-coverage: inherited
    def post_parameter_update(self):  # noqa: D102
        # apply constraints in-place
        if self.constrainer is not None:
            x = self._plain_forward()
            x = self.constrainer(x)
            # fixme: work-around until nn.Embedding supports complex
            if self.is_complex:
                x = torch.view_as_real(x)
            self._embeddings.weight.data = x.view(*self._embeddings.weight.data.shape)

    # docstr-coverage: inherited
    def _plain_forward(
        self,
        indices: Optional[torch.LongTensor] = None,
    ) -> torch.FloatTensor:  # noqa: D102
        if indices is None:
            prefix_shape = (self.max_id,)
            x = self._embeddings.weight
        else:
            prefix_shape = indices.shape
            x = self._embeddings(indices.to(self.device))
        x = x.view(*prefix_shape, *self._shape)
        # fixme: work-around until nn.Embedding supports complex
        if self.is_complex:
            x = torch.view_as_complex(x)
        # verify that contiguity is preserved
        assert x.is_contiguous()
        return x


class LowRankRepresentation(Representation):
    r"""
    Low-rank embedding factorization.

    This representation reduces the number of trainable parameters by not learning independent weights for each index,
    but rather having shared bases among all indices, and only learn the weights of the linear combination.

    .. math ::
        E[i] = \sum_k B[i, k] * W[k]
    """

    def __init__(
        self,
        *,
        max_id: int,
        shape: OneOrSequence[int],
        num_bases: int = 3,
        weight_initializer: Initializer = uniform_norm_p1_,
        **kwargs,
    ):
        """
        Initialize the representations.

        :param max_id:
            the maximum ID (exclusively). Valid Ids reach from 0, ..., max_id-1
        :param shape:
            the shape of an individual base representation.
        :param num_bases:
            the number of bases. More bases increase expressivity, but also increase the number of trainable parameters.
        :param weight_initializer:
            the initializer for basis weights
        :param kwargs:
            additional keyword based arguments passed to :class:`pykeen.nn.representation.Embedding`, which is used
            for the base representations.
        """
        super().__init__(max_id=max_id, shape=shape)
        self.bases = Embedding(max_id=num_bases, shape=shape, **kwargs)
        self.weight_initializer = weight_initializer
        self.weight = nn.Parameter(torch.empty(max_id, num_bases))
        self.reset_parameters()

    # docstr-coverage: inherited
    def reset_parameters(self) -> None:  # noqa: D102
        self.bases.reset_parameters()
        self.weight.data = self.weight_initializer(self.weight)

    @property
    def num_bases(self) -> int:
        """Return the number of bases."""
        return self.bases.max_id

    # docstr-coverage: inherited
    def _plain_forward(
        self,
        indices: Optional[torch.LongTensor] = None,
    ) -> torch.FloatTensor:  # noqa: D102
        # get all base representations, shape: (num_bases, *shape)
        bases = self.bases(indices=None)
        # get base weights, shape: (*batch_dims, num_bases)
        weight = self.weight
        if indices is not None:
            weight = weight[indices.to(self.device)]
        # weighted linear combination of bases, shape: (*batch_dims, *shape)
        return torch.tensordot(weight, bases, dims=([-1], [0]))


def process_shape(
    dim: Optional[int],
    shape: Union[None, int, Sequence[int]],
) -> Tuple[int, Sequence[int]]:
    """Make a shape pack."""
    if shape is None and dim is None:
        raise ValueError("Missing both, shape and embedding_dim")
    elif shape is not None and dim is not None:
        raise ValueError("Provided both, shape and embedding_dim")
    elif shape is None and dim is not None:
        shape = (dim,)
    elif isinstance(shape, int) and dim is None:
        dim = shape
        shape = (shape,)
    elif isinstance(shape, Sequence) and dim is None:
        shape = tuple(shape)
        dim = int(np.prod(shape))
    else:
        raise TypeError(f"Invalid type for shape: ({type(shape)}) {shape}")
    return dim, shape


def process_max_id(max_id: Optional[int], num_embeddings: Optional[int]) -> int:
    """Normalize max_id."""
    if max_id is None:
        if num_embeddings is None:
            raise ValueError("Must provide max_id")
        warnings.warn("prefer using 'max_id' over 'num_embeddings'", DeprecationWarning)
        max_id = num_embeddings
    elif num_embeddings is not None and num_embeddings != max_id:
        raise ValueError("Cannot provide both, 'max_id' over 'num_embeddings'")
    return max_id


constrainer_resolver = FunctionResolver([functional.normalize, complex_normalize, torch.clamp, clamp_norm])

normalizer_resolver = FunctionResolver([functional.normalize])


class CompGCNLayer(nn.Module):
    """A single layer of the CompGCN model."""

    def __init__(
        self,
        input_dim: int,
        output_dim: Optional[int] = None,
        dropout: float = 0.0,
        use_bias: bool = True,
        use_relation_bias: bool = False,
        composition: Hint[CompositionModule] = None,
        attention_heads: int = 4,
        attention_dropout: float = 0.1,
        activation: Hint[nn.Module] = nn.Identity,
        activation_kwargs: Optional[Mapping[str, Any]] = None,
        edge_weighting: HintType[EdgeWeighting] = SymmetricEdgeWeighting,
    ):
        """
        Initialize the module.

        :param input_dim:
            The input dimension.
        :param output_dim:
            The output dimension. If None, equals the input dimension.
        :param dropout:
            The dropout to use for forward and backward edges.
        :param use_bias:  # TODO: do we really need this? it comes before a mandatory batch norm layer
            Whether to use bias.
        :param use_relation_bias:
            Whether to use a bias for the relation transformation.
        :param composition:
            The composition function.
        :param attention_heads:
            Number of attention heads when using the attention weighting
        :param attention_dropout:
            Dropout for the attention message weighting
        :param activation:
            The activation to use.
        :param activation_kwargs:
            Additional key-word based arguments passed to the activation.
        :param edge_weighting:
            A pre-instantiated :class:`EdgeWeighting`, a class, or name to look
            up with :class:`class_resolver`.
        """
        super().__init__()

        # normalize output dimension
        output_dim = output_dim or input_dim

        # entity-relation composition
        self.composition = composition_resolver.make(composition)

        # edge weighting
        self.edge_weighting: EdgeWeighting = edge_weight_resolver.make(
            edge_weighting, output_dim=output_dim, attn_drop=attention_dropout, num_heads=attention_heads
        )

        # message passing weights
        self.w_loop = nn.Parameter(data=torch.empty(input_dim, output_dim))
        self.w_fwd = nn.Parameter(data=torch.empty(input_dim, output_dim))
        self.w_bwd = nn.Parameter(data=torch.empty(input_dim, output_dim))

        # linear relation transformation
        self.w_rel = nn.Linear(in_features=input_dim, out_features=output_dim, bias=use_relation_bias)

        # layer-specific self-loop relation representation
        self.self_loop = nn.Parameter(data=torch.empty(1, input_dim))

        # other components
        self.drop = nn.Dropout(dropout)
        self.bn = nn.BatchNorm1d(output_dim)
        self.bias = Bias(output_dim) if use_bias else None
        self.activation = activation_resolver.make(query=activation, pos_kwargs=activation_kwargs)

        # initialize
        self.reset_parameters()

    def reset_parameters(self):
        """Reset the model's parameters."""
        for w in (
            self.w_loop,
            self.w_fwd,
            self.w_bwd,
            self.self_loop,
        ):
            nn.init.xavier_uniform_(w)
        self.bias.reset_parameters()
        self.w_rel.reset_parameters()

    def message(
        self,
        x_e: torch.FloatTensor,
        x_r: torch.FloatTensor,
        edge_index: torch.LongTensor,
        edge_type: torch.LongTensor,
        weight: nn.Parameter,
    ) -> torch.FloatTensor:
        """
        Perform message passing.

        :param x_e: shape: (num_entities, input_dim)
            The entity representations.
        :param x_r: shape: (2 * num_relations, input_dim)
            The relation representations (including inverse relations).
        :param edge_index: shape: (2, num_edges)
            The edge index, pairs of source and target entity for each triple.
        :param edge_type: shape (num_edges,)
            The edge type, i.e., relation ID, for each triple.
        :param weight:
            The transformation weight.

        :return:
            The updated entity representations.
        """
        # split
        source, target = edge_index

        # compose
        m = self.composition(x_e[source], x_r[edge_type])

        # transform
        m = m @ weight

        # normalization
        m = self.edge_weighting(source=source, target=target, message=m, x_e=x_e)

        # aggregate by sum
        x_e = x_e.new_zeros(x_e.shape[0], m.shape[1]).index_add(dim=0, index=target, source=m)

        # dropout
        x_e = self.drop(x_e)

        return x_e

    def forward(
        self,
        x_e: torch.FloatTensor,
        x_r: torch.FloatTensor,
        edge_index: torch.LongTensor,
        edge_type: torch.LongTensor,
    ) -> Tuple[torch.FloatTensor, torch.FloatTensor]:
        r"""
        Update entity and relation representations.

        .. math ::
            X_E'[e] = \frac{1}{3} \left(
                X_E W_s
                + \left( \sum_{h,r,e \in T} \alpha(h, e) \phi(X_E[h], X_R[r]) W_f \right)
                + \left( \sum_{e,r,t \in T} \alpha(e, t) \phi(X_E[t], X_R[r^{-1}]) W_b \right)
            \right)

        :param x_e: shape: (num_entities, input_dim)
            The entity representations.
        :param x_r: shape: (2 * num_relations, input_dim)
            The relation representations (including inverse relations).
        :param edge_index: shape: (2, num_edges)
            The edge index, pairs of source and target entity for each triple.
        :param edge_type: shape (num_edges,)
            The edge type, i.e., relation ID, for each triple.

        :return: shape: (num_entities, output_dim) / (2 * num_relations, output_dim)
            The updated entity and relation representations.
        """
        # prepare for inverse relations
        edge_type = 2 * edge_type
        # update entity representations: mean over self-loops / forward edges / backward edges
        x_e = (
            self.composition(x_e, self.self_loop) @ self.w_loop
            + self.message(x_e=x_e, x_r=x_r, edge_index=edge_index, edge_type=edge_type, weight=self.w_fwd)
            + self.message(x_e=x_e, x_r=x_r, edge_index=edge_index.flip(0), edge_type=edge_type + 1, weight=self.w_bwd)
        ) / 3

        if self.bias:
            x_e = self.bias(x_e)
        x_e = self.bn(x_e)
        x_e = self.activation(x_e)

        # Relation transformation
        x_r = self.w_rel(x_r)
        return x_e, x_r


def build_representation(
    max_id: int,
    representation: HintOrType[Representation],
    representation_kwargs: OptionalKwargs,
) -> Representation:
    """Build representations and check maximum ID."""
    # has to be imported here to avoid cyclic imports
    from . import representation_resolver

    representation = representation_resolver.make(
        representation,
        pos_kwargs=representation_kwargs,
        # kwargs
        max_id=max_id,
    )
    if representation.max_id != max_id:
        raise ValueError(
            f"Representations should provide {max_id} representations, " f"but have {representation.max_id}",
        )
    return representation


class CombinedCompGCNRepresentations(nn.Module):
    """A sequence of CompGCN layers."""

    # Buffered enriched entity and relation representations
    enriched_representations: Optional[Tuple[torch.FloatTensor, torch.FloatTensor]]

    def __init__(
        self,
        *,
        triples_factory: CoreTriplesFactory,
        entity_representations: HintOrType[Representation] = None,
        entity_representations_kwargs: OptionalKwargs = None,
        relation_representations: HintOrType[Representation] = None,
        relation_representations_kwargs: OptionalKwargs = None,
        num_layers: Optional[int] = 1,
        dims: Union[None, int, Sequence[int]] = None,
        layer_kwargs: Optional[Mapping[str, Any]] = None,
    ):
        """
        Initialize the combined entity and relation representation module.

        :param triples_factory:
            The triples factory containing the training triples.
        :param entity_representations:
            the base entity representations
        :param entity_representations_kwargs:
            additional keyword parameters for the base entity representations
        :param relation_representations:
            the base relation representations
        :param relation_representations_kwargs:
            additional keyword parameters for the base relation representations
        :param num_layers:
            The number of message passing layers to use. If None, will be inferred by len(dims), i.e., requires dims to
            be a sequence / list.
        :param dims:
            The hidden dimensions to use. If None, defaults to the embedding dimension of the base representations.
            If an integer, is the same for all layers. The last dimension is equal to the output dimension.
        :param layer_kwargs:
            Additional key-word based parameters passed to the individual layers; cf. CompGCNLayer.
        :raises ValueError: for several invalid combinations of arguments:
            1. If the dimensions were given as an integer but no number of layers were given
            2. If the dimensions were given as a ist but it does not match the number of layers that were given
        """
        super().__init__()
        # TODO: Check
        assert triples_factory.create_inverse_triples
        self.entity_representations = build_representation(
            max_id=triples_factory.num_entities,
            representation=entity_representations,
            representation_kwargs=entity_representations_kwargs,
        )
        self.relation_representations = build_representation(
            max_id=2 * triples_factory.real_num_relations,
            representation=relation_representations,
            representation_kwargs=relation_representations_kwargs,
        )
        if len(self.entity_representations.shape) > 1:
            raise ValueError(f"{self.__class__.__name__} requires vector base entity representations.")
        input_dim = self.entity_representations.shape[0]
        # TODO: might not be true for all compositions
        if self.relation_representations.shape != self.entity_representations.shape:
            raise ValueError(
                f"{self.__class__.__name__} requires entity and relation representations of the same shape."
            )

        # hidden dimension normalization
        if dims is None:
            dims = input_dim
        if isinstance(dims, int):
            if num_layers is None:
                raise ValueError
            else:
                dims = [dims] * num_layers
        if len(dims) != num_layers:
            raise ValueError(
                f"The number of provided dimensions ({len(dims)}) must equal the number of layers ({num_layers}).",
            )
        self.output_dim = dims[-1]

        # Create message passing layers
        layers = []
        for input_dim_, output_dim in zip(itertools.chain([input_dim], dims), dims):
            layers.append(
                CompGCNLayer(
                    input_dim=input_dim_,
                    output_dim=output_dim,
                    **(layer_kwargs or {}),
                )
            )
        self.layers = nn.ModuleList(layers)

        # register buffers for adjacency matrix; we use the same format as PyTorch Geometric
        # TODO: This always uses all training triples for message passing
        self.register_buffer(name="edge_index", tensor=get_edge_index(triples_factory=triples_factory))
        self.register_buffer(name="edge_type", tensor=triples_factory.mapped_triples[:, 1])

        # initialize buffer of enriched representations
        self.enriched_representations = None

    # docstr-coverage: inherited
    def post_parameter_update(self) -> None:  # noqa: D102
        # invalidate enriched embeddings
        self.enriched_representations = None

    # docstr-coverage: inherited
    def train(self, mode: bool = True):  # noqa: D102
        # when changing from evaluation to training mode, the buffered representations have been computed without
        # gradient tracking. hence, we need to invalidate them.
        # note: this occurs in practice when continuing training after evaluation.
        if mode and not self.training:
            self.enriched_representations = None
        return super().train(mode=mode)

    def forward(
        self,
    ) -> Tuple[torch.FloatTensor, torch.FloatTensor]:
        """Compute enriched representations."""
        if self.enriched_representations is None:
            x_e = self.entity_representations()
            x_r = self.relation_representations()
            # enrich
            for layer in self.layers:
                x_e, x_r = layer(x_e=x_e, x_r=x_r, edge_index=self.edge_index, edge_type=self.edge_type)
            self.enriched_representations = (x_e, x_r)
        return self.enriched_representations

    def split(self) -> Tuple["SingleCompGCNRepresentation", "SingleCompGCNRepresentation"]:
        """Return the separated representations."""
        return (
            SingleCompGCNRepresentation(self, position=0),
            SingleCompGCNRepresentation(self, position=1),
        )


class SingleCompGCNRepresentation(Representation):
    """A wrapper around the combined representation module."""

    def __init__(
        self,
        combined: CombinedCompGCNRepresentations,
        position: int = 0,
        **kwargs,
    ):
        """
        Initialize the module.

        :param combined:
            The combined representations.
        :param position:
            The position, either 0 for entities, or 1 for relations.
        :param kwargs:
            additional keyword-based parameters passed to super.__init__
        :raises ValueError: If an invalid value is given for the position
        """
        if position == 0:  # entity
            max_id = combined.entity_representations.max_id
            shape = (combined.output_dim,)
        elif position == 1:  # relation
            max_id = combined.relation_representations.max_id
            shape = (combined.output_dim,)
        else:
            raise ValueError
        super().__init__(max_id=max_id, shape=shape, **kwargs)
        self.combined = combined
        self.position = position
        self.reset_parameters()

    # docstr-coverage: inherited
    def _plain_forward(
        self,
        indices: Optional[torch.LongTensor] = None,
    ) -> torch.FloatTensor:  # noqa: D102
        x = self.combined()[self.position]
        if indices is not None:
            x = x[indices.to(self.device)]
        return x


class LabelBasedTransformerRepresentation(Representation):
    """
    Label-based representations using a transformer encoder.

    Example Usage:

    Entity representations are obtained by encoding the labels with a Transformer model. The transformer
    model becomes part of the KGE model, and its parameters are trained jointly.

    .. code-block:: python

        from pykeen.datasets import get_dataset
        from pykeen.nn.representation import EmbeddingSpecification, LabelBasedTransformerRepresentation
        from pykeen.models import ERModel

        dataset = get_dataset(dataset="nations")
        entity_representations = LabelBasedTransformerRepresentation.from_triples_factory(
            triples_factory=dataset.training,
        )
        model = ERModel(
            interaction="ermlp",
            entity_representations=entity_representations,
            relation_representations=EmbeddingSpecification(shape=entity_representations.shape),
        )
    """

    def __init__(
        self,
        labels: Sequence[str],
        pretrained_model_name_or_path: str = "bert-base-cased",
        max_length: int = 512,
        **kwargs,
    ):
        """
        Initialize the representation.

        :param labels:
            the labels
        :param pretrained_model_name_or_path:
            the name of the pretrained model, or a path, cf. AutoModel.from_pretrained
        :param max_length: >0
            the maximum number of tokens to pad/trim the labels to
        :param kwargs:
            additional keyword-based parameters passed to super.__init__
        """
        encoder = TransformerEncoder(
            pretrained_model_name_or_path=pretrained_model_name_or_path,
            max_length=max_length,
        )
        # infer shape
        shape = encoder.encode_all(labels[0:1]).shape[1:]
        super().__init__(max_id=len(labels), shape=shape, **kwargs)

        self.labels = labels
        # assign after super, since they should be properly registered as submodules
        self.encoder = encoder

    @classmethod
    def from_triples_factory(
        cls,
        triples_factory: TriplesFactory,
        for_entities: bool = True,
        **kwargs,
    ) -> "LabelBasedTransformerRepresentation":
        """
        Prepare a label-based transformer representations with labels from a triples factory.

        :param triples_factory:
            the triples factory
        :param for_entities:
            whether to create the initializer for entities (or relations)
        :param kwargs:
            additional keyword-based arguments passed to :func:`LabelBasedTransformerRepresentation.__init__`

        :returns:
            A label-based transformer from the triples factory

        :raise ImportError:
            if the transformers library could not be imported
        """
        id_to_label = triples_factory.entity_id_to_label if for_entities else triples_factory.relation_id_to_label
        return cls(
            labels=[id_to_label[i] for i in range(len(id_to_label))],
            **kwargs,
        )

    # docstr-coverage: inherited
    def _plain_forward(
        self,
        indices: Optional[torch.LongTensor] = None,
    ) -> torch.FloatTensor:  # noqa: D102
        if indices is None:
            indices = torch.arange(self.max_id, device=self.device)
        uniq, inverse = indices.to(device=self.device).unique(return_inverse=True)
        x = self.encoder(
            labels=[self.labels[i] for i in uniq.tolist()],
        )
        return x[inverse]<|MERGE_RESOLUTION|>--- conflicted
+++ resolved
@@ -366,11 +366,7 @@
     def reset_parameters(self) -> None:  # noqa: D102
         # initialize weights in-place
         self._embeddings.weight.data = self.initializer(
-<<<<<<< HEAD
-            self._embeddings.weight.data.view(self.max_id, *self.shape)
-=======
             self._embeddings.weight.data.view(self.max_id, *self._shape),
->>>>>>> 46a3f1ae
         ).view(*self._embeddings.weight.data.shape)
 
     # docstr-coverage: inherited

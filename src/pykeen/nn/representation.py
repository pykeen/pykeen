--- conflicted
+++ resolved
@@ -1022,7 +1022,6 @@
         return x[inverse]
 
 
-<<<<<<< HEAD
 class CombinedRepresentation(Representation):
     """A combined representation."""
 
@@ -1106,7 +1105,8 @@
         indices: Optional[torch.LongTensor] = None,
     ) -> torch.FloatTensor:  # noqa: D102
         return self.combine(combination=self.combination, base=self.base, indices=indices)
-=======
+
+
 class WikidataTextRepresentation(LabelBasedTransformerRepresentation):
     """
     Textual representations for datasets grounded in Wikidata.
@@ -1156,5 +1156,4 @@
         # compose labels
         labels = [f"{title}: {description}" for title, description in zip(titles, descriptions)]
         # delegate to super class
-        super().__init__(labels=labels, **kwargs)
->>>>>>> 570f5d99
+        super().__init__(labels=labels, **kwargs)
"""Representation modules."""

from __future__ import annotations

import dataclasses
import itertools
import logging
import math
import string
import warnings
from abc import ABC, abstractmethod
from collections.abc import Iterable, Mapping, Sequence
from typing import Any, ClassVar, Literal, cast

import more_itertools
import numpy
import numpy as np
import torch
import torch.nn
from class_resolver import (
    FunctionResolver,
    HintOrType,
    OneOrManyHintOrType,
    OneOrManyOptionalKwargs,
    OptionalKwargs,
    ResolverKey,
    update_docstring_with_resolver_keys,
)
from class_resolver.contrib.torch import activation_resolver
from docdata import parse_docdata
from torch import nn
from torch.nn import functional
from typing_extensions import Self

from .combination import Combination, combination_resolver
from .compositions import CompositionModule, composition_resolver
from .init import PretrainedInitializer, initializer_resolver, uniform_norm_p1_
from .text.cache import PyOBOTextCache, TextCache, WikidataTextCache
from .text.encoder import TextEncoder, text_encoder_resolver
from .utils import ShapeError
from .weighting import EdgeWeighting, SymmetricEdgeWeighting, edge_weight_resolver
from ..datasets import Dataset
from ..regularizers import Regularizer, regularizer_resolver
from ..triples import CoreTriplesFactory, TriplesFactory
from ..triples.triples_factory import Labeling
from ..typing import (
    Constrainer,
    FloatTensor,
    Hint,
    HintType,
    Initializer,
    LongTensor,
    Normalizer,
    OneOrSequence,
)
from ..utils import (
    Bias,
    ExtraReprMixin,
    broadcast_upgrade_to_sequences,
    clamp_norm,
    complex_normalize,
    einsum,
    get_edge_index,
    get_preferred_device,
    upgrade_to_sequence,
)

__all__ = [
    "Representation",
    "Embedding",
    "LowRankRepresentation",
    "CompGCNLayer",
    "CombinedCompGCNRepresentations",
    "PartitionRepresentation",
    "BackfillRepresentation",
    "SingleCompGCNRepresentation",
    "SubsetRepresentation",
    "CombinedRepresentation",
    "TensorTrainRepresentation",
    "MultiBackfillRepresentation",
    "TransformedRepresentation",
    "TextRepresentation",
    "CachedTextRepresentation",
    "WikidataTextRepresentation",
    "BiomedicalCURIERepresentation",
    # Utils
    "constrainer_resolver",
    "normalizer_resolver",
]

logger = logging.getLogger(__name__)


#: A resolver for constrainers.
#:
#: - :func:`torch.nn.functional.normalize`
#: - :func:`complex_normalize`
#: - :func:`torch.clamp`
#: - :func:`clamp_norm`
constrainer_resolver = FunctionResolver(
    [functional.normalize, complex_normalize, torch.clamp, clamp_norm],
    location="pykeen.nn.representation.constrainer_resolver",
)

#: A resolver for normalizers.
#:
#: - :func:`torch.nn.functional.normalize`
normalizer_resolver = FunctionResolver(
    [functional.normalize],
    location="pykeen.nn.representation.normalizer_resolver",
)


class MaxIDMismatchError(ValueError):
    """Raised when the maximum ID of a representation is inconsistent."""


class Representation(nn.Module, ExtraReprMixin, ABC):
    """
    A base class for obtaining representations for entities/relations.

    A representation module maps integer IDs to representations, which are tensors of floats.

    ``max_id`` defines the upper bound of indices we are allowed to request (exclusively). For simple embeddings this is
    equivalent to num_embeddings, but more a more appropriate word for general non-embedding representations, where the
    representations could come from somewhere else, e.g. a GNN encoder.

    ``shape`` describes the shape of a single representation. In case of a vector embedding, this is just a single
    dimension. For others, e.g. :class:`~pykeen.models.RESCAL`, we have 2-d representations, and in general it can be
    any fixed shape.

    We can look at all representations as a tensor of shape ``(max_id, *shape)``, and this is exactly the result of
    passing ``indices=None`` to the forward method.

    We can also pass multi-dimensional ``indices`` to the forward method, in which case the indices' shape becomes the
    prefix of the result shape: ``(*indices.shape, *self.shape)``.
    """

    #: the maximum ID (exclusively)
    max_id: int

    #: the shape of an individual representation
    shape: tuple[int, ...]

    #: a normalizer for individual representations
    normalizer: Normalizer | None

    #: a regularizer for individual representations
    regularizer: Regularizer | None

    #: dropout
    dropout: nn.Dropout | None

    @update_docstring_with_resolver_keys(
        ResolverKey("normalizer", normalizer_resolver),
        ResolverKey("regularizer", regularizer_resolver),
    )
    def __init__(
        self,
        max_id: int,
        shape: OneOrSequence[int] = 64,
        normalizer: HintOrType[Normalizer] = None,
        normalizer_kwargs: OptionalKwargs = None,
        regularizer: HintOrType[Regularizer] = None,
        regularizer_kwargs: OptionalKwargs = None,
        dropout: float | None = None,
        unique: bool | None = None,
    ):
        """Initialize the representation module.

        :param max_id:
            The maximum ID (exclusively). Valid Ids reach from ``0`` to ``max_id-1``.
        :param shape:
            The shape of an individual representation.

        :param normalizer:
            A normalization function, which is applied to the selected representations in every forward pass.
        :param normalizer_kwargs:
            Additional keyword arguments passed to the normalizer.

        :param regularizer:
            An output regularizer, which is applied to the selected representations in forward pass.
        :param regularizer_kwargs:
            Additional keyword arguments passed to the regularizer.

        :param dropout:
            The optional dropout probability.
        :param unique:
            Whether to optimize for calculating representations for same indices only once. This is only useful if the
            calculation of representations is significantly more expensive than an index-based lookup and
            duplicate indices are expected, e.g., when using negative sampling and large batch sizes.

            .. warning ::
                When using this optimization you may encounter unexpected results for stochastic operations, e.g.,
                :class:`torch.nn.Dropout`.
        """
        super().__init__()
        self.max_id = max_id
        self.shape = tuple(upgrade_to_sequence(shape))
        self.normalizer = normalizer_resolver.make_safe(normalizer, normalizer_kwargs)
        self.regularizer = regularizer_resolver.make_safe(regularizer, regularizer_kwargs)
        self.dropout = None if dropout is None else nn.Dropout(dropout)
        if unique is None:
            # heuristic
            unique = not isinstance(self, Embedding) and not dropout
            logger.info(f"Inferred {unique=} for {self}")
        self.unique = unique

    @abstractmethod
    def _plain_forward(
        self,
        indices: LongTensor | None = None,
    ) -> FloatTensor:
        """Get representations for indices, without applying normalization, regularization or output dropout."""
        raise NotImplementedError

    def forward(
        self,
        indices: LongTensor | None = None,
    ) -> FloatTensor:
        """Get representations for indices.

        :param indices: shape: ``s``
            The indices, or ``None``. If ``None``, this is interpreted as ``torch.arange(self.max_id)``
            (although implemented more efficiently).

        :return: shape: ``(*s, *self.shape)``
            The representations.
        """
        inverse = None
        if indices is not None and self.unique:
            indices, inverse = indices.unique(return_inverse=True)
        x = self._plain_forward(indices=indices)
        # normalize *before* repeating
        if self.normalizer is not None:
            x = self.normalizer(x)
        # repeat if necessary
        if inverse is not None:
            x = x[inverse]
        # regularize *after* repeating
        if self.regularizer is not None:
            self.regularizer.update(x)
        if self.dropout is not None:
            x = self.dropout(x)
        return x

    def reset_parameters(self) -> None:
        """Reset the module's parameters."""

    def post_parameter_update(self):
        """Apply constraints which should not be included in gradients."""

    def iter_extra_repr(self) -> Iterable[str]:
        """Iterate over components for :meth:`extra_repr`."""
        yield from super().iter_extra_repr()
        yield f"max_id={self.max_id}"
        yield f"shape={self.shape}"
        yield f"unique={self.unique}"
        if self.normalizer is not None:
            yield f"normalizer={self.normalizer}"
        # dropout & regularizer will appear automatically, since it is a nn.Module

    @property
    def device(self) -> torch.device:
        """Return the device."""
        return get_preferred_device(module=self, allow_ambiguity=True)


@parse_docdata
class SubsetRepresentation(Representation):
    """A representation module, which only exposes a subset of representations of its base.

    .. note ::
        At runtime, no index verification is made. Thus the only effect is based on the adjusted ``max_id``.

    ---
    name: Subset Representation
    """

    @update_docstring_with_resolver_keys(ResolverKey(name="base", resolver="pykeen.nn.representation_resolver"))
    def __init__(
        self,
        max_id: int,
        shape: OneOrSequence[int] | None = None,
        base: HintOrType[Representation] = None,
        base_kwargs: OptionalKwargs = None,
        **kwargs,
    ):
        """
        Initialize the representations.

        :param max_id:
            The number of representations.
        :param shape:
            The shape of an individual representation.

        :param base:
            The base representation. Has to have a sufficient number of representations, i.e., at least ``max_id``.
        :param base_kwargs:
            Additional keyword arguments for the base representation.

        :param kwargs:
            Additional keyword-based parameters passed to :class:`~pykeen.nn.representation.Representation`.

        :raises ValueError: if ``max_id`` is larger than the base representation's ``max_id``
        """
        # has to be imported here to avoid cyclic import
        from . import representation_resolver

        base = representation_resolver.make(base, pos_kwargs=base_kwargs)
        if max_id > base.max_id:
            raise ValueError(
                f"Base representations comprise only {base.max_id} representations, "
                f"but at least {max_id} are required.",
            )
        super().__init__(max_id=max_id, shape=ShapeError.verify(shape=base.shape, reference=shape), **kwargs)
        self.base = base

    # docstr-coverage: inherited
    def _plain_forward(
        self,
        indices: LongTensor | None = None,
    ) -> FloatTensor:  # noqa: D102
        if indices is None:
            indices = torch.arange(self.max_id, device=self.device)
        return self.base._plain_forward(indices=indices)


@parse_docdata
class Embedding(Representation):
    """Trainable embeddings.

    This class provides the same interface as :class:`torch.nn.Embedding` and
    can be used throughout PyKEEN as a more complete drop-in replacement.

    It extends it by adding additional options to normalize, constrain, or apply drop-out.

    .. note ::
        A discussion about the differences between normalizers and constrainers can be found
        in :ref:`normalizer_constrainer_regularizer`.

    The optional *dropout* can also be used as a regularization technique.
    It also allows uncertainty estimates to be obtained using techniques such as
    `Monte-Carlo dropout <https://arxiv.org/abs/1506.02142>`_.
    The following simple example shows how to obtain different scores for a single triple from an (untrained) model.
    These scores can be viewed as samples from a distribution over the scores.

    .. literalinclude:: ../examples/nn/representation/monte_carlo_embedding.py

    ---
    name: Embedding
    """

    normalizer: Normalizer | None
    constrainer: Constrainer | None
    regularizer: Regularizer | None
    dropout: nn.Dropout | None

    @update_docstring_with_resolver_keys(
        ResolverKey("initializer", initializer_resolver),
        ResolverKey("constrainer", constrainer_resolver),
    )
    def __init__(
        self,
        max_id: int | None = None,
        num_embeddings: int | None = None,
        embedding_dim: int | None = None,
        shape: None | int | Sequence[int] = None,
        initializer: Hint[Initializer] = None,
        initializer_kwargs: Mapping[str, Any] | None = None,
        constrainer: Hint[Constrainer] = None,
        constrainer_kwargs: Mapping[str, Any] | None = None,
        trainable: bool = True,
        dtype: torch.dtype | None = None,
        **kwargs,
    ):
        """Instantiate an embedding with extended functionality.

        :param max_id: >0
            The number of embeddings, cf. :class:`~pykeen.nn.representation.Representation`.
        :param num_embeddings: >0
            The number of embeddings.

            .. note::
                This argument is kept for backwards compatibility. New code should use ``max_id`` instead.

        :param embedding_dim: >0
            The embedding dimensionality.
        :param shape:
            The shape of an individual representation, cf. :class:`~pykeen.nn.representation.Representation`.

            .. note::
                You can pass exactly only one of ``embedding_dim`` and ``shape``.
                ``shape`` is generally preferred because it is the more generic parameter also used in
                :class:`~pykeen.nn.representation.Representation`,
                but the term ``embedding_dim`` is so ubiquitous that it is available as well.

        :param initializer:
            An optional initializer, which takes an uninitialized ``(max_id, *shape)`` tensor as input,
            and returns an initialized tensor of same shape and dtype (which may be the same, i.e. the
            initialization may be in-place). Can be passed as a function, or as string, cf. resolver note.
        :param initializer_kwargs:
            Additional keyword arguments passed to the initializer
        :param constrainer:
            A function which is applied to the weights after each parameter update, without tracking gradients.
            It may be used to enforce model constraints outside gradient-based training. The function does not need
            to be in-place, but the weight tensor is modified in-place. Can be passed as a function, or as a string,
            cf. resolver note.
        :param constrainer_kwargs:
            Additional keyword arguments passed to the constrainer
        :param trainable:
            Should the wrapped embeddings be marked to require gradient.
        :param dtype:
            The datatype (otherwise uses :func:`torch.get_default_dtype` to look up).
        :param kwargs:
            Additional keyword-based parameters passed to :class:`~pykeen.nn.representation.Representation`
        """
        # normalize num_embeddings vs. max_id
        max_id = process_max_id(max_id, num_embeddings)

        # normalize embedding_dim vs. shape
        _embedding_dim, shape = process_shape(embedding_dim, shape)

        if dtype is None:
            dtype = torch.get_default_dtype()

        # work-around until full complex support (torch==1.10 still does not work)
        # TODO: verify that this is our understanding of complex!
        self.is_complex = dtype.is_complex
        _shape = shape
        if self.is_complex:
            _shape = tuple(shape[:-1]) + (shape[-1], 2)
            _embedding_dim = _embedding_dim * 2
            # note: this seems to work, as finfo returns the datatype of the underlying floating
            # point dtype, rather than the combined complex one
            dtype = getattr(torch, torch.finfo(dtype).dtype)
        self._shape = _shape

        super().__init__(max_id=max_id, shape=shape, **kwargs)

        # use make for initializer since there's a default, and make_safe
        # for the others to pass through None values
        self.initializer = initializer_resolver.make(initializer, initializer_kwargs)
        self.constrainer = constrainer_resolver.make_safe(constrainer, constrainer_kwargs)
        self._embeddings = torch.nn.Embedding(num_embeddings=max_id, embedding_dim=_embedding_dim, dtype=dtype)
        self._embeddings.requires_grad_(trainable)

    @classmethod
    def from_pretrained(cls, tensor: FloatTensor, *, trainable: bool = False, **kwargs: Any) -> Self:
        """Construct an embedding from a pre-trained tensor."""
        initializer = PretrainedInitializer(tensor)
        max_id, *shape = tensor.shape
        return cls(max_id=max_id, shape=shape, initializer=initializer, trainable=trainable, **kwargs)

    # docstr-coverage: inherited
    def reset_parameters(self) -> None:  # noqa: D102
        # initialize weights in-place
        self._embeddings.weight.data = self.initializer(
            self._embeddings.weight.data.view(self.max_id, *self._shape),
        ).view(*self._embeddings.weight.data.shape)

    # docstr-coverage: inherited
    def post_parameter_update(self):  # noqa: D102
        # apply constraints in-place
        if self.constrainer is not None:
            x = self._plain_forward()
            x = self.constrainer(x)
            # fixme: work-around until nn.Embedding supports complex
            if self.is_complex:
                x = torch.view_as_real(x)
            self._embeddings.weight.data = x.view(*self._embeddings.weight.data.shape)

    # docstr-coverage: inherited
    def _plain_forward(
        self,
        indices: LongTensor | None = None,
    ) -> FloatTensor:  # noqa: D102
        if indices is None:
            prefix_shape = (self.max_id,)
            x = self._embeddings.weight
        else:
            prefix_shape = indices.shape
            x = self._embeddings(indices.to(self.device))
        x = x.view(*prefix_shape, *self._shape)
        # fixme: work-around until nn.Embedding supports complex
        if self.is_complex:
            x = torch.view_as_complex(x)
        # verify that contiguity is preserved
        assert x.is_contiguous()
        return x


@parse_docdata
class LowRankRepresentation(Representation):
    r"""
    Low-rank embedding factorization.

    This representation reduces the number of trainable parameters by not learning independent weights for each index,
    but rather having shared bases for all indices and learning only the weights of the linear combination.

    .. math ::
        E[i] = \sum_k B[i, k] \cdot W[k]

    ---
    name: Low Rank Embedding
    """

    # TODO: implement this
    # @update_docstring_with_resolver_keys(ResolverKey("bases", resolver="pykeen.nn.representation_resolver"))
    def __init__(
        self,
        *,
        max_id: int,
        shape: OneOrSequence[int],
        num_bases: int = 3,
        weight_initializer: Initializer = uniform_norm_p1_,
        **kwargs,
    ):
        """
        Initialize the representations.

        :param max_id:
            The maximum ID (exclusively). Valid Ids reach from ``0`` to ``max_id-1``.
        :param shape:
            The shape of an individual base representation.

        :param num_bases:
            The number of bases. More bases increase expressivity, but also increase the number of trainable parameters.
        :param weight_initializer:
            The initializer for basis weights.

        :param kwargs:
            Additional keyword based arguments passed to :class:`~pykeen.nn.representation.Embedding`, which is used
            for the base representations.
        """
        super().__init__(max_id=max_id, shape=shape)
        self.bases = Embedding(max_id=num_bases, shape=shape, **kwargs)
        # TODO: allow putting normalization upon weights, e.g., by making it a representation
        self.weight_initializer = weight_initializer
        self.weight = nn.Parameter(torch.empty(max_id, num_bases))
        self.reset_parameters()

    @classmethod
    def approximate(cls, other: Representation, **kwargs) -> LowRankRepresentation:
        """
        Construct a low-rank approximation of another representation.

        .. note ::

            While this method tries to find a good approximation of the base representation, you may lose any (useful)
            inductive biases you had with the original one, e.g., from shared tokens in
            :class:`~pykeen.nn.node_piece.NodePieceRepresentation`.

        :param other:
            The representation to approximate.
        :param kwargs:
            Additional keyword-based parameters passed to :meth:`__init__`. Must not contain
            ``max_id`` nor ``shape``, which are determined by ``other``.

        :return:
            A low-rank approximation obtained via (truncated) SVD, cf. :func:`torch.svd_lowrank`.
        """
        # create low-rank approximation object
        r = cls(max_id=other.max_id, shape=other.shape, **kwargs)
        # get base representations, shape: (n, *ds)
        x = other(indices=None)
        # calculate SVD, U.shape: (n, k), s.shape: (k,), u.shape: (k, prod(ds))
        u, s, vh = torch.svd_lowrank(x.view(x.shape[0], -1), q=r.num_bases)
        # overwrite bases and weights
        r.bases._embeddings.weight.data = vh
        r.weight.data = torch.einsum("nk, k -> nk", u, s)
        return r

    # docstr-coverage: inherited
    def reset_parameters(self) -> None:  # noqa: D102
        self.bases.reset_parameters()
        self.weight.data = self.weight_initializer(self.weight)

    @property
    def num_bases(self) -> int:
        """Return the number of bases."""
        return self.bases.max_id

    # docstr-coverage: inherited
    def _plain_forward(
        self,
        indices: LongTensor | None = None,
    ) -> FloatTensor:  # noqa: D102
        # get all base representations, shape: (num_bases, *shape)
        bases = self.bases(indices=None)
        # get base weights, shape: (*batch_dims, num_bases)
        weight = self.weight
        if indices is not None:
            weight = weight[indices.to(self.device)]
        # weighted linear combination of bases, shape: (*batch_dims, *shape)
        return torch.tensordot(weight, bases, dims=([-1], [0]))


def process_shape(
    dim: int | None,
    shape: None | int | Sequence[int],
) -> tuple[int, Sequence[int]]:
    """Make a shape pack."""
    if shape is None and dim is None:
        raise ValueError("Missing both, shape and embedding_dim")
    elif shape is not None and dim is not None:
        raise ValueError("Provided both, shape and embedding_dim")
    elif shape is None and dim is not None:
        shape = (dim,)
    elif isinstance(shape, int) and dim is None:
        dim = shape
        shape = (shape,)
    elif isinstance(shape, Sequence) and dim is None:
        shape = tuple(shape)
        dim = int(np.prod(shape))
    else:
        raise TypeError(f"Invalid type for shape: ({type(shape)}) {shape}")
    return dim, shape


def process_max_id(max_id: int | None, num_embeddings: int | None) -> int:
    """Normalize max_id."""
    if max_id is None:
        if num_embeddings is None:
            raise ValueError("Must provide max_id")
        warnings.warn("prefer using 'max_id' over 'num_embeddings'", DeprecationWarning, stacklevel=2)
        max_id = num_embeddings
    elif num_embeddings is not None and num_embeddings != max_id:
        raise ValueError("Cannot provide both, 'max_id' over 'num_embeddings'")
    return max_id


class CompGCNLayer(nn.Module):
    """A single CompGCN layer."""

    @update_docstring_with_resolver_keys(
        ResolverKey("composition", composition_resolver),
        ResolverKey("edge_weighting", edge_weight_resolver),
        ResolverKey("activation", activation_resolver),
    )
    def __init__(
        self,
        input_dim: int,
        output_dim: int | None = None,
        *,
        dropout: float = 0.0,
        use_bias: bool = True,
        use_relation_bias: bool = False,
        composition: Hint[CompositionModule] = None,
        composition_kwargs: OptionalKwargs = None,
        attention_heads: int = 4,
        attention_dropout: float = 0.1,
        activation: HintOrType[nn.Module] = nn.Identity,
        activation_kwargs: Mapping[str, Any] | None = None,
        edge_weighting: HintType[EdgeWeighting] = SymmetricEdgeWeighting,
        edge_weighting_kwargs: OptionalKwargs = None,
    ):
        """
        Initialize the module.

        :param input_dim:
            The input dimension.
        :param output_dim:
            The output dimension. If ``None``, equals the input dimension.
        :param dropout:
            The dropout to use for forward and backward edges.
        :param use_bias:  # TODO: do we really need this? it comes before a mandatory batch norm layer
            Whether to use bias.
        :param use_relation_bias:
            Whether to use a bias for the relation transformation.
        :param composition:
            The composition function.
        :param composition_kwargs:
            Additional keyword based arguments passed to the composition.
        :param attention_heads:
            Number of attention heads when using the attention weighting
        :param attention_dropout:
            Dropout for the attention message weighting
        :param activation:
            The activation to use.
        :param activation_kwargs:
            Additional key-word based arguments passed to the activation.
        :param edge_weighting:
            A pre-instantiated :class:`EdgeWeighting`, a class, or name to look
            up with :class:`class_resolver`.
        :param edge_weighting_kwargs:
            Additional keyword based arguments passed to the edge weighting.
            Note that the following keyword arguments for :class:`CompGCNLayer` are automatically
            shuttled in here:

            - ``output_dim`` (or ``input_dim``, if output dimension is not given) is passed to ``message_dim``
            - ``attention_dropout`` is passed to ``dropout``
            - ``attention_heads`` is passed to ``num_heads``
        """
        super().__init__()

        # normalize output dimension
        output_dim = output_dim or input_dim

        # entity-relation composition
        self.composition = composition_resolver.make(composition, composition_kwargs)

        # edge weighting
        self.edge_weighting: EdgeWeighting = edge_weight_resolver.make(
            edge_weighting,
            edge_weighting_kwargs,
            message_dim=output_dim,
            dropout=attention_dropout,
            num_heads=attention_heads,
        )

        # message passing weights
        self.w_loop = nn.Parameter(data=torch.empty(input_dim, output_dim))
        self.w_fwd = nn.Parameter(data=torch.empty(input_dim, output_dim))
        self.w_bwd = nn.Parameter(data=torch.empty(input_dim, output_dim))

        # linear relation transformation
        self.w_rel = nn.Linear(in_features=input_dim, out_features=output_dim, bias=use_relation_bias)

        # layer-specific self-loop relation representation
        self.self_loop = nn.Parameter(data=torch.empty(1, input_dim))

        # other components
        self.drop = nn.Dropout(dropout)
        self.bn = nn.BatchNorm1d(output_dim)
        self.bias = Bias(output_dim) if use_bias else None
        self.activation = activation_resolver.make(query=activation, pos_kwargs=activation_kwargs)

        # initialize
        self.reset_parameters()

    def reset_parameters(self):
        """Reset the model's parameters."""
        for w in (
            self.w_loop,
            self.w_fwd,
            self.w_bwd,
            self.self_loop,
        ):
            nn.init.xavier_uniform_(w)
        self.bias.reset_parameters()
        self.w_rel.reset_parameters()

    def message(
        self,
        x_e: FloatTensor,
        x_r: FloatTensor,
        edge_index: LongTensor,
        edge_type: LongTensor,
        weight: nn.Parameter,
    ) -> FloatTensor:
        """
        Perform message passing.

        :param x_e: shape: ``(num_entities, input_dim)``
            The entity representations.
        :param x_r: shape: ``(2 * num_relations, input_dim)``
            The relation representations (including inverse relations).
        :param edge_index: shape: ``(2, num_edges)``
            The edge index, pairs of source and target entity for each triple.
        :param edge_type: shape ``(num_edges,)``
            The edge type, i.e., relation ID, for each triple.
        :param weight:
            The transformation weight.

        :return:
            The updated entity representations.
        """
        # split
        source, target = edge_index

        # compose
        m = self.composition(x_e[source], x_r[edge_type])

        # transform
        m = m @ weight

        # normalization
        m = self.edge_weighting(source=source, target=target, message=m, x_e=x_e)

        # aggregate by sum
        x_e = x_e.new_zeros(x_e.shape[0], m.shape[1]).index_add(dim=0, index=target, source=m)

        # dropout
        x_e = self.drop(x_e)

        return x_e

    def forward(
        self,
        x_e: FloatTensor,
        x_r: FloatTensor,
        edge_index: LongTensor,
        edge_type: LongTensor,
    ) -> tuple[FloatTensor, FloatTensor]:
        r"""
        Update entity and relation representations.

        .. math ::
            X_E'[e] = \frac{1}{3} \left(
                X_E W_s
                + \left( \sum_{h,r,e \in T} \alpha(h, e) \phi(X_E[h], X_R[r]) W_f \right)
                + \left( \sum_{e,r,t \in T} \alpha(e, t) \phi(X_E[t], X_R[r^{-1}]) W_b \right)
            \right)

        :param x_e: shape: ``(num_entities, input_dim)``
            The entity representations.
        :param x_r: shape: ``(2 * num_relations, input_dim)``
            The relation representations (including inverse relations).
        :param edge_index: shape: ``(2, num_edges)``
            The edge index, pairs of source and target entity for each triple.
        :param edge_type: shape ``(num_edges,)``
            The edge type, i.e., relation ID, for each triple.

        :return: shape: ``(num_entities, output_dim)`` / ``(2 * num_relations, output_dim)``
            The updated entity and relation representations.
        """
        # prepare for inverse relations
        edge_type = 2 * edge_type
        # update entity representations: mean over self-loops / forward edges / backward edges
        x_e = (
            self.composition(x_e, self.self_loop) @ self.w_loop
            + self.message(x_e=x_e, x_r=x_r, edge_index=edge_index, edge_type=edge_type, weight=self.w_fwd)
            + self.message(x_e=x_e, x_r=x_r, edge_index=edge_index.flip(0), edge_type=edge_type + 1, weight=self.w_bwd)
        ) / 3

        if self.bias:
            x_e = self.bias(x_e)
        x_e = self.bn(x_e)
        x_e = self.activation(x_e)

        # Relation transformation
        x_r = self.w_rel(x_r)
        return x_e, x_r


def build_representation(
    max_id: int,
    representation: HintOrType[Representation],
    representation_kwargs: OptionalKwargs,
) -> Representation:
    """Build representations and check maximum ID."""
    # has to be imported here to avoid cyclic imports
    from . import representation_resolver

    representation = representation_resolver.make(
        representation,
        pos_kwargs=representation_kwargs,
        # kwargs
        max_id=max_id,
    )
    if representation.max_id != max_id:
        raise MaxIDMismatchError(
            f"Representations should provide {max_id} representations, but have {representation.max_id}",
        )
    return representation


@parse_docdata
class CombinedCompGCNRepresentations(nn.Module):
    """A sequence of CompGCN layers.

    .. seealso::
        :class:`pykeen.nn.representation.CompGCNLayer`

    ---
    name: CompGCN (combine)
    citation:
        author: Vashishth
        year: 2020
        link: https://arxiv.org/pdf/1911.03082
        github: malllabiisc/CompGCN
    """

    # TODO: extract adapter for cached representations; cf. RGCN
    # Buffered enriched entity and relation representations
    enriched_representations: tuple[FloatTensor, FloatTensor] | None

    @update_docstring_with_resolver_keys(
        ResolverKey("entity_representations", resolver="pykeen.nn.representation_resolver"),
        ResolverKey("relation_representations", resolver="pykeen.nn.representation_resolver"),
    )
    def __init__(
        self,
        *,
        triples_factory: CoreTriplesFactory,
        entity_representations: HintOrType[Representation] = None,
        entity_representations_kwargs: OptionalKwargs = None,
        relation_representations: HintOrType[Representation] = None,
        relation_representations_kwargs: OptionalKwargs = None,
        num_layers: int | None = 1,
        dims: None | int | Sequence[int] = None,
        layer_kwargs: Mapping[str, Any] | None = None,
    ):
        """
        Initialize the combined entity and relation representation module.

        :param triples_factory:
            The triples factory containing the training triples.

        :param entity_representations:
            The base entity representations
        :param entity_representations_kwargs:
            Additional keyword parameters for the base entity representations.

        :param relation_representations:
            The base relation representations.
        :param relation_representations_kwargs:
            Additional keyword parameters for the base relation representations.

        :param num_layers:
            The number of message passing layers to use. If None, will be inferred by len(dims), i.e., requires dims to
            be a sequence / list.
        :param dims:
            The hidden dimensions to use. If None, defaults to the embedding dimension of the base representations.
            If an integer, is the same for all layers. The last dimension is equal to the output dimension.
        :param layer_kwargs:
            Additional key-word based parameters passed to the individual layers;
            cf. :class:`~pykeen.nn.representation.CompGCNLayer`.
        :raises ValueError: For several invalid combinations of arguments:
            1. If the dimensions were given as an integer but no number of layers were given
            2. If the dimensions were given as a ist but it does not match the number of layers that were given
        """
        super().__init__()
        # TODO: Check
        assert triples_factory.create_inverse_triples
        self.entity_representations = build_representation(
            max_id=triples_factory.num_entities,
            representation=entity_representations,
            representation_kwargs=entity_representations_kwargs,
        )
        self.relation_representations = build_representation(
            max_id=2 * triples_factory.real_num_relations,
            representation=relation_representations,
            representation_kwargs=relation_representations_kwargs,
        )
        if len(self.entity_representations.shape) > 1:
            raise ValueError(f"{self.__class__.__name__} requires vector base entity representations.")
        input_dim = self.entity_representations.shape[0]
        # TODO: might not be true for all compositions
        if self.relation_representations.shape != self.entity_representations.shape:
            raise ValueError(
                f"{self.__class__.__name__} requires entity and relation representations of the same shape."
            )

        # hidden dimension normalization
        if dims is None:
            dims = input_dim
        if isinstance(dims, int):
            if num_layers is None:
                raise ValueError
            else:
                dims = [dims] * num_layers
        if len(dims) != num_layers:
            raise ValueError(
                f"The number of provided dimensions ({len(dims)}) must equal the number of layers ({num_layers}).",
            )
        self.output_dim = dims[-1]

        # Create message passing layers
        layers = []
        for input_dim_, output_dim in zip(itertools.chain([input_dim], dims), dims, strict=False):
            layers.append(
                CompGCNLayer(
                    input_dim=input_dim_,
                    output_dim=output_dim,
                    **(layer_kwargs or {}),
                )
            )
        self.layers = nn.ModuleList(layers)

        # register buffers for adjacency matrix; we use the same format as PyTorch Geometric
        # TODO: This always uses all training triples for message passing
        self.register_buffer(name="edge_index", tensor=get_edge_index(triples_factory=triples_factory))
        self.register_buffer(name="edge_type", tensor=triples_factory.mapped_triples[:, 1])

        # initialize buffer of enriched representations
        self.enriched_representations = None

    # docstr-coverage: inherited
    def post_parameter_update(self) -> None:  # noqa: D102
        # invalidate enriched embeddings
        self.enriched_representations = None

    # docstr-coverage: inherited
    def train(self, mode: bool = True):  # noqa: D102
        # when changing from evaluation to training mode, the buffered representations have been computed without
        # gradient tracking. hence, we need to invalidate them.
        # note: this occurs in practice when continuing training after evaluation.
        if mode and not self.training:
            self.enriched_representations = None
        return super().train(mode=mode)

    def forward(
        self,
    ) -> tuple[FloatTensor, FloatTensor]:
        """Compute enriched representations."""
        if self.enriched_representations is None:
            x_e = self.entity_representations()
            x_r = self.relation_representations()
            # enrich
            for layer in self.layers:
                x_e, x_r = layer(x_e=x_e, x_r=x_r, edge_index=self.edge_index, edge_type=self.edge_type)
            self.enriched_representations = (x_e, x_r)
        return self.enriched_representations

    def split(self) -> tuple[SingleCompGCNRepresentation, SingleCompGCNRepresentation]:
        """Return the separated representations."""
        return (
            SingleCompGCNRepresentation(self, position="entity"),
            SingleCompGCNRepresentation(self, position="relation"),
        )


@parse_docdata
class SingleCompGCNRepresentation(Representation):
    """A wrapper around the combined representation module.

    .. seealso::
        :class:`pykeen.nn.representation.CombinedCompGCNRepresentations`

    ---
    name: CompGCN
    citation:
        author: Vashishth
        year: 2020
        link: https://arxiv.org/pdf/1911.03082
        github: malllabiisc/CompGCN
    """

    position: int

    def __init__(
        self,
        combined: CombinedCompGCNRepresentations,
        position: Literal["entity", "relation"] = "entity",
        shape: OneOrSequence[int] | None = None,
        **kwargs,
    ):
        """
        Initialize the module.

        :param combined:
            The combined representations.
        :param position:
            The position.
        :param shape:
            The shape of an individual representation.
        :param kwargs:
            Additional keyword-based parameters passed to :class:`pykeen.nn.representation.Representation`.

        :raises ValueError:
            If an invalid value is given for the position.
        """
        if position == "entity":
            max_id = combined.entity_representations.max_id
            shape_ = (combined.output_dim,)
            position_index = 0
        elif position == "relation":
            max_id = combined.relation_representations.max_id
            shape_ = (combined.output_dim,)
            position_index = 1
        else:
            raise ValueError(f"invalid position: {position}")
        super().__init__(max_id=max_id, shape=ShapeError.verify(shape=shape_, reference=shape), **kwargs)
        self.combined = combined
        self.position = position_index
        self.reset_parameters()

    # docstr-coverage: inherited
    def _plain_forward(
        self,
        indices: LongTensor | None = None,
    ) -> FloatTensor:  # noqa: D102
        x = self.combined()[self.position]
        if indices is not None:
            x = x[indices.to(self.device)]
        return x


def _clean_labels(labels: Sequence[str | None], missing_action: Literal["error", "blank"]) -> Sequence[str]:
    if missing_action == "error":
        idx = [i for i, label in enumerate(labels) if label is None]
        if idx:
            raise ValueError(
                f"The labels at the following indexes were none. Consider an alternate `missing_action` policy.\n{idx}",
            )
        return cast(Sequence[str], labels)
    elif missing_action == "blank":
        return [label or "" for label in labels]
    else:
        raise ValueError(f"Invalid `missing_action` policy: {missing_action}")


@parse_docdata
class TextRepresentation(Representation):
    """
    Textual representations using a text encoder on labels.

    Example Usage:

    Entity representations are obtained by encoding the labels with a Transformer model. The transformer
    model becomes part of the KGE model, and its parameters are trained jointly.

    .. literalinclude:: ../examples/nn/representation/text_based.py

    ---
    name: Text Encoding
    """

    labels: list[str]

    @update_docstring_with_resolver_keys(ResolverKey("encoder", resolver="pykeen.nn.text.text_encoder_resolver"))
    def __init__(
        self,
        labels: Sequence[str | None],
        max_id: int | None = None,
        shape: OneOrSequence[int] | None = None,
        encoder: HintOrType[TextEncoder] = None,
        encoder_kwargs: OptionalKwargs = None,
        missing_action: Literal["blank", "error"] = "error",
        **kwargs: Any,
    ):
        """
        Initialize the representation.

        :param labels:
            An ordered, finite collection of labels.
        :param max_id:
            The number of representations. If provided, has to match the number of labels.
        :param shape:
            The shape of an individual representation.

        :param encoder:
            The text encoder, or a hint thereof.
        :param encoder_kwargs:
            Keyword-based parameters used to instantiate the text encoder.

        :param missing_action:
            Which policy for handling nones in the given labels. If "error", raises an error
            on any nones. If "blank", replaces nones with an empty string.
        :param kwargs:
            Additional keyword-based parameters passed to :class:`pykeen.nn.representation.Representation`

        :raises MaxIDMismatchError:
            if the ``max_id`` was given explicitly and does not match the length of the labels
        """
        encoder = text_encoder_resolver.make(encoder, encoder_kwargs)

        if max_id is None:
            max_id = len(labels)
        elif max_id != len(labels):
            raise MaxIDMismatchError(f"max_id={max_id} does not match len(labels)={len(labels)}")

        labels = _clean_labels(labels, missing_action)
        # infer shape
        shape = ShapeError.verify(shape=encoder.encode_all(labels[0:1]).shape[1:], reference=shape)
        super().__init__(max_id=max_id, shape=shape, **kwargs)
        self.labels = list(labels)
        # assign after super, since they should be properly registered as submodules
        self.encoder = encoder

    @classmethod
    def from_triples_factory(
        cls,
        triples_factory: TriplesFactory,
        for_entities: bool = True,
        **kwargs,
    ) -> TextRepresentation:
        """
        Prepare a text representations with labels from a triples factory.

        :param triples_factory:
            The triples factory.
        :param for_entities:
            Whether to create the initializer for entities (or relations).
        :param kwargs:
            Additional keyword-based arguments passed to :class:`pykeen.nn.representation.TextRepresentation`

        :returns:
            a text representation from the triples factory
        """
        labeling: Labeling = triples_factory.entity_labeling if for_entities else triples_factory.relation_labeling
        return cls(labels=labeling.all_labels(), **kwargs)

    @classmethod
    def from_dataset(
        cls,
        dataset: Dataset,
        for_entities: bool = True,
        **kwargs,
    ) -> TextRepresentation:
        """Prepare text representation with labels from a dataset.

        :param dataset:
            The dataset.
        :param for_entities:
            Whether to create the initializer for entities (or relations).
        :param kwargs:
            Additional keyword-based arguments passed to :class:`pykeen.nn.representation.TextRepresentation`

        :return:
            A text representation from the dataset.

        :raises TypeError:
            If the dataset's triples factory does not provide labels.
        """
        if not isinstance(dataset.training, TriplesFactory):
            raise TypeError(f"{cls.__name__} requires access to labels, but dataset.training does not provide such.")
        return cls.from_triples_factory(triples_factory=dataset.training, **kwargs)

    # docstr-coverage: inherited
    def _plain_forward(
        self,
        indices: LongTensor | None = None,
    ) -> FloatTensor:  # noqa: D102
        if indices is None:
            labels = self.labels
        else:
            labels = [self.labels[i] for i in indices.tolist()]
        return self.encoder(labels=labels)


@parse_docdata
class CombinedRepresentation(Representation):
    """Combined representation.

    It has a sequence of base representations, each providing a representation for each index.
    A combination is used to combine the multiple representations for the same index into a single one.

    ---
    name: Combined
    """

    #: the base representations
    base: Sequence[Representation]

    #: the combination module
    combination: Combination

    @update_docstring_with_resolver_keys(
        ResolverKey("combination", combination_resolver),
        ResolverKey(name="base", resolver="pykeen.nn.representation_resolver"),
    )
    def __init__(
        self,
        max_id: int | None,
        shape: OneOrSequence[int] | None = None,
        unique: bool | None = None,
        base: OneOrManyHintOrType[Representation] = None,
        base_kwargs: OneOrManyOptionalKwargs = None,
        # TODO: we could relax that to Callable[[Sequence[Representation]], Representation]
        #   to make it easier to create ad-hoc combinations
        combination: HintOrType[Combination] = None,
        combination_kwargs: OptionalKwargs = None,
        **kwargs,
    ):
        """
        Initialize the representation.

        :param max_id:
            The number of representations. If `None`, it will be inferred from the base representations.
        :param shape:
            The shape of an individual representation.
        :param unique:
            Whether to optimize for calculating representations for same indices only once. This is only useful if the
            calculation of representations is significantly more expensive than an index-based lookup and
            duplicate indices are expected, e.g., when using negative sampling and large batch sizes.
            If `None` it is inferred from the base representations.

            .. warning ::
                When using this optimization you may encounter unexpected results for stochastic operations, e.g.,
                :class:`torch.nn.Dropout`.

        :param base:
            The base representations, or hints thereof.
        :param base_kwargs:
            Keyword-based parameters for the instantiation of base representations.

        :param combination:
            The combination, or a hint thereof.
        :param combination_kwargs:
            Additional keyword-based parameters used to instantiate the combination.

        :param kwargs:
            Additional keyword-based parameters passed to :class:`pykeen.nn.representation.Representation`.

        :raises ValueError:
            If the `max_id` of the base representations are not all the same
        :raises MaxIDMismatchError:
            if the ``max_id`` was given explicitly and does not match the bases' ``max_id``
        """
        # input normalization
        combination = combination_resolver.make(combination, combination_kwargs)

        # has to be imported here to avoid cyclic import
        from . import representation_resolver

        # create base representations
        base = representation_resolver.make_many(base, kwargs=base_kwargs, max_id=max_id)

        # verify same ID range
        max_ids = sorted(set(b.max_id for b in base))
        if len(max_ids) != 1:
            # note: we could also relax the requirement, and set max_id = min(max_ids)
            raise ValueError(
                f"Maximum number of IDs are not the same in all base representations. Unique max_ids={max_ids}"
            )

        if max_id is None:
            max_id = max_ids[0]
        elif max_id != max_ids[0]:
            raise MaxIDMismatchError(f"max_id={max_id} does not match base max_id={max_ids[0]}")

        if unique is None:
            unique = all(b.unique for b in base)

        # shape inference
        shape = ShapeError.verify(shape=combination.output_shape(input_shapes=[b.shape for b in base]), reference=shape)
        super().__init__(max_id=max_id, shape=shape, unique=unique, **kwargs)

        # assign base representations *after* super init
        self.base = nn.ModuleList(base)
        self.combination = combination

    @staticmethod
    def _combine(
        combination: nn.Module, base: Sequence[Representation], indices: LongTensor | None = None
    ) -> FloatTensor:
        """
        Combine base representations for the given indices.

        :param combination: The combination.
        :param base: The base representations.
        :param indices: The indices, as given to :meth:`Representation._plain_forward`.

        :return:
            The combined representations for the given indices.
        """
        return combination([b._plain_forward(indices=indices) for b in base])

    # docstr-coverage: inherited
    def _plain_forward(
        self,
        indices: LongTensor | None = None,
    ) -> FloatTensor:  # noqa: D102
        return self._combine(combination=self.combination, base=self.base, indices=indices)


class CachedTextRepresentation(TextRepresentation):
    """Textual representations for datasets with identifiers that can be looked up with a :class:`TextCache`."""

    cache_cls: ClassVar[type[TextCache]]

    def __init__(self, identifiers: Sequence[str], cache: TextCache | None = None, **kwargs):
        """
        Initialize the representation.

        :param identifiers:
            the IDs to be resolved by the class, e.g., wikidata IDs. for :class:`WikidataTextRepresentation`,
            biomedical entities represented as compact URIs (CURIEs) for :class:`BiomedicalCURIERepresentation`
        :param cache:
            a pre-instantiated text cache. If None, :attr:`cache_cls` is used to instantiate one.
        :param kwargs:
            additional keyword-based parameters passed to :meth:`TextRepresentation.__init__`
        """
        cache = self.cache_cls() if cache is None else cache
        labels = cache.get_texts(identifiers=identifiers)
        # delegate to super class
        super().__init__(labels=labels, **kwargs)

    # docstr-coverage: inherited
    @classmethod
    def from_triples_factory(
        cls,
        triples_factory: TriplesFactory,
        for_entities: bool = True,
        **kwargs,
    ) -> TextRepresentation:  # noqa: D102
        labeling: Labeling = triples_factory.entity_labeling if for_entities else triples_factory.relation_labeling
        return cls(identifiers=labeling.all_labels(), **kwargs)


@parse_docdata
class WikidataTextRepresentation(CachedTextRepresentation):
    """
    Textual representations for datasets grounded in Wikidata.

    The label and description for each entity are obtained from Wikidata using
    :class:`~pykeen.nn.text.cache.WikidataTextCache` and encoded with
    :class:`~pykeen.nn.representation.TextRepresentation`.

    Example usage:

    .. literalinclude:: ../examples/nn/representation/text_wikidata.py

    ---
    name: Wikidata Text Encoding
    """

    cache_cls = WikidataTextCache


class BiomedicalCURIERepresentation(CachedTextRepresentation):
    """
    Textual representations for datasets grounded with biomedical CURIEs.

    The label and description for each entity are obtained via :mod:`pyobo` using
    :class:`~pykeen.nn.text.cache.PyOBOTextCache` and encoded with
    :class:`~pykeen.nn.representation.TextRepresentation`.

    Example usage:

    .. literalinclude:: ../examples/nn/representation/text_curie.py

    ---
    name: Biomedical CURIE Text Encoding
    """

    cache_cls = PyOBOTextCache


@parse_docdata
class PartitionRepresentation(Representation):
    """
    A partition of the indices into different representation modules.

    Each index is assigned to an index in exactly one of the base representations. This representation is useful, e.g.,
    when one of the base representations cannot provide vectors for each of the indices, and another representation is
    used as back-up.

    Consider the following example: We only have textual information for two entities. We want to use textual features
    computed from them, which should not be trained. For the remaining entities we want to use directly trainable
    embeddings.

    .. literalinclude:: ../examples/nn/representation/partition.py

    .. note ::
        For this simple but often occuring case, we provide a more convenient specialized
        :class:`~pykeen.nn.representation.BackfillRepresentation`.

    ---
    name: Partition
    """

    #: the assignment from global ID to (representation, local id), shape: (max_id, 2)
    assignment: LongTensor

    @update_docstring_with_resolver_keys(ResolverKey(name="bases", resolver="pykeen.nn.representation_resolver"))
    def __init__(
        self,
        assignment: LongTensor,
        shape: OneOrSequence[int] | None = None,
        bases: OneOrSequence[HintOrType[Representation]] = None,
        bases_kwargs: OneOrSequence[OptionalKwargs] = None,
        **kwargs,
    ):
        """
        Initialize the representation.

        .. warning ::
            The base representations have to have coherent shapes.

        :param assignment: shape: (max_id, 2)
            the assignment, as tuples `(base_id, local_id)`, where `base_id` refers to the index of the base
            representation and `local_id` is an index used to lookup in the base representation
        :param shape:
            the shape of an individual representation. If provided, must match the bases' shape
        :param bases:
            the base representations, or hints thereof.
        :param bases_kwargs:
            keyword-based parameters to instantiate the base representations
        :param kwargs:
            additional keyword-based parameters passed to :meth:`Representation.__init__`. May not contain `max_id`,
            or `shape`, which are inferred from the base representations.

        :raises ValueError:
            if any of the inputs is invalid
        """
        # import here to avoid cyclic import
        from . import representation_resolver

        # instantiate base representations if necessary
        bases = representation_resolver.make_many(bases, bases_kwargs)

        # there needs to be at least one base
        if not bases:
            raise ValueError("Must provide at least one base representation")
        # while possible, this might be unintended
        if len(bases) == 1:
            logger.warning(f"Encountered only a single base representation: {bases[0]}")

        # extract shape
        shapes = [base.shape for base in bases]
        if len(set(shapes)) != 1:
            raise ValueError(f"Inconsistent base shapes: {shapes}")
        shape = ShapeError.verify(shape=shapes[0], reference=shape)

        # check for invalid base ids
        unknown_base_ids = set(assignment[:, 0].tolist()).difference(range(len(bases)))
        if unknown_base_ids:
            raise ValueError(f"Invalid representation Ids in assignment: {unknown_base_ids}")

        # check for invalid local indices
        for i, base in enumerate(bases):
            max_index = assignment[assignment[:, 0] == i, 1].max().item()
            if max_index >= base.max_id:
                raise ValueError(f"base {base} (index:{i}) cannot provide indices up to {max_index}")

        super().__init__(max_id=assignment.shape[0], shape=shape, **kwargs)

        # assign modules / buffers *after* super init
        self.bases = nn.ModuleList(bases)
        self.register_buffer(name="assignment", tensor=assignment)

    # docstr-coverage: inherited
    def _plain_forward(self, indices: LongTensor | None = None) -> FloatTensor:  # noqa: D102
        assignment = self.assignment
        if indices is not None:
            assignment = assignment[indices]
        # flatten assignment to ease construction of inverse indices
        prefix_shape = assignment.shape[:-1]
        assignment = assignment.view(-1, 2)
        # we group indices by the representation which provides them
        # thus, we need an inverse to restore the correct order
        inverse = torch.empty_like(assignment[:, 0])
        xs = []
        offset = 0
        for i, base in enumerate(self.bases):
            mask = assignment[:, 0] == i
            # get representations
            local_indices = assignment[:, 1][mask]
            xs.append(base(indices=local_indices))
            # update inverse indices
            end = offset + local_indices.numel()
            inverse[mask] = torch.arange(offset, end, device=inverse.device)
            offset = end
        x = torch.cat(xs, dim=0)[inverse]
        # invert flattening
        if len(prefix_shape) != 1:
            x = x.view(*prefix_shape, *x.shape[1:])
        return x


@parse_docdata
class BackfillRepresentation(PartitionRepresentation):
    """A variant of a partition representation that is easily applicable to a single base representation.

    .. literalinclude:: ../examples/nn/representation/backfill.py

    ---
    name: Backfill
    """

    @update_docstring_with_resolver_keys(
        ResolverKey(name="base", resolver="pykeen.nn.representation_resolver"),
        ResolverKey(name="backfill", resolver="pykeen.nn.representation_resolver"),
    )
    def __init__(
        self,
        max_id: int,
        base_ids: Iterable[int],
        base: HintOrType[Representation] = None,
        base_kwargs: OptionalKwargs = None,
        backfill: HintOrType[Representation] = None,
        backfill_kwargs: OptionalKwargs = None,
        **kwargs,
    ):
        """Initialize the representation.

        :param max_id:
            The total number of entities that need to be represented.
        :param base_ids:
            The indices which are provided through the base representation.

        :param base:
            The base representation, or a hint thereof.
        :param base_kwargs:
            Keyword-based parameters to instantiate the base representation

        :param backfill:
            The backfill representation, or hints thereof.
        :param backfill_kwargs:
            Keyword-based parameters to instantiate the backfill representation.

        :param kwargs:
            additional keyword-based parameters passed to :class:`~pykeen.nn.representation.Representation`.
            May not contain `shape`, which is inferred from the base representation.

        .. warning ::
            The base and backfill representations have to have coherent shapes.
            If the backfill representation is initialized within this constructor,
            it will receive the base representation's shape.
        """
        # import here to avoid cyclic import
        from . import representation_resolver

        # TODO: maybe we should keep the order unchanged?
        base_ids = sorted(set(base_ids))
        base = representation_resolver.make(base, base_kwargs, max_id=len(base_ids))
        # comment: not all representations support passing a shape parameter
        backfill = representation_resolver.make(
            backfill, backfill_kwargs, max_id=max_id - base.max_id, shape=base.shape
        )

        # create assignment
        assignment = torch.full(size=(max_id, 2), fill_value=1, dtype=torch.long)
        # base
        assignment[base_ids, 0] = 0
        assignment[base_ids, 1] = torch.arange(base.max_id)
        # other
        mask = torch.ones(assignment.shape[0], dtype=torch.bool)
        mask[base_ids] = False
        assignment[mask, 0] = 1
        assignment[mask, 1] = torch.arange(backfill.max_id)

        super().__init__(assignment=assignment, bases=[base, backfill], **kwargs)


@dataclasses.dataclass
class BackfillSpec:
    """A specification for a backfill representation."""

    #: The global identifiers for the entities, appearing in the order that
    #: corresponds to their local identifier within the base representation
    ids: Sequence[int]

    #: the base representation, or a hint to generate it
    base: HintOrType[Representation]

    #: the optional keyword arguments used to instantiate the base representation
    kwargs: OptionalKwargs | None = None

    def __post_init__(self) -> None:
        """Implement data integrity checks."""
        if len(set(self.ids)) != len(self.ids):
            raise ValueError(f"Duplicate in {self.ids=}")
        if any(i < 0 for i in self.ids):
            raise ValueError(f"Negative ids in {self.ids=}")

    def get_base(self) -> Representation:
        """Instantiate the base representation."""
        # import here to avoid cyclic import
        from . import representation_resolver

        max_id = len(self.ids)

        base = representation_resolver.make(self.base, self.kwargs, max_id=max_id)
        if base.max_id != max_id:
            raise ValueError(
                f"When constructing the backfill specification, got a mismatch between the number of IDs "
                f"given ({max_id:,}) and the max_id assigned to the base representation ({base.max_id:,})"
            )

        return base


class MultiBackfillRepresentation(PartitionRepresentation):
    """Fill missing ids by backfill representation."""

    # TODO: can, and should, we merge this with BackfillRepresentation?
    #  @cthoyt says: I think that we should make the BackfillRepresentation a special case of this one

    def __init__(
        self,
        *,
        max_id: int,
        specs: Sequence[BackfillSpec],
        backfill: HintOrType[Representation] = None,
        backfill_kwargs: OptionalKwargs = None,
        **kwargs,
    ) -> None:
        """Initialize the backfill representation."""
        # import here to avoid cyclic import
        from . import representation_resolver

        base_instances: list[Representation] = []
        # format: (base_index, local_index)
        assignment = torch.zeros(size=(max_id, 2), dtype=torch.long)
        back_fill_mask = torch.ones(assignment.shape[0], dtype=torch.bool)
        all_ids: set[int] = set()
        for base_index, spec in enumerate(specs, start=1):
            ids = list(spec.ids)
            n_ids = len(ids)

            # check for overlap with others
            if colliding_ids := all_ids.intersection(ids):
                raise ValueError(f"{colliding_ids=} for bases[{base_index}] with {ids=}")
            all_ids.update(ids)

            # set assignment
            ids_t = torch.as_tensor(ids, dtype=torch.long)
            assignment[ids_t, 0] = base_index
            assignment[ids_t, 1] = torch.arange(n_ids)
            back_fill_mask[ids_t] = False

            base = spec.get_base()
            # append bases
            base_instances.append(base)

        # create backfill representation
        backfill_max_id = max_id - len(all_ids)
        # FIXME better message when missing shape for backfill, or can we have a policy on automatically inferring this?
        backfill = representation_resolver.make(backfill, backfill_kwargs, max_id=backfill_max_id)
        if backfill_max_id != backfill.max_id:
            raise ValueError(f"Mismatch between {backfill_max_id=} and {backfill.max_id=}")
        # set backfill assignment
        assignment[back_fill_mask, 0] = 0  # since the backfill comes first in the list of bases
        assignment[back_fill_mask, 1] = torch.arange(backfill.max_id)
        super().__init__(assignment=assignment, bases=[backfill, *base_instances], **kwargs)


@parse_docdata
class TransformedRepresentation(Representation):
    """
    A (learnable) transformation upon base representations.

    In the following example, we create representations which are obtained from a trainable transformation of fixed
    random walk encoding features, and transform them using a 2-layer MLP.

    .. literalinclude:: ../examples/nn/representation/transformed.py

    ---
    name: Transformed
    """

    @update_docstring_with_resolver_keys(ResolverKey(name="base", resolver="pykeen.nn.representation_resolver"))
    def __init__(
        self,
        transformation: nn.Module,
        max_id: int | None = None,
        shape: OneOrSequence[int] | None = None,
        base: HintOrType[Representation] = None,
        base_kwargs: OptionalKwargs = None,
        **kwargs,
    ):
        """
        Initialize the representation.

        :param transformation:
            the transformation
        :param max_id:
            the number of representations. If provided, must match the base max id
        :param shape:
            the individual representations' shape. If provided, must match the output shape of the transformation
        :param base:
            the base representation, or a hint thereof, cf. `representation_resolver`
        :param base_kwargs:
            keyword-based parameters used to instantiate the base representation
        :param kwargs:
            additional keyword-based parameters passed to :meth:`Representation.__init__`.

        :raises MaxIDMismatchError:
            if the ``max_id`` was given explicitly and does not match the base's ``max_id``
        """
        # import here to avoid cyclic import
        from . import representation_resolver

        base = representation_resolver.make(base, base_kwargs)

        # infer shape
        shape = ShapeError.verify(
            shape=self._help_forward(
                base=base, transformation=transformation, indices=torch.zeros(1, dtype=torch.long, device=base.device)
            ).shape[1:],
            reference=shape,
        )
        if max_id is None:
<<<<<<< HEAD
            # infer max_id
            max_id = base.max_id
        elif max_id != base.max_id:
            raise ValueError(f"Incompatible max_id={max_id} vs. base.max_id={base.max_id}")
=======
            max_id = base.max_id
        elif max_id != base.max_id:
            raise MaxIDMismatchError(f"Incompatible max_id={max_id} vs. base.max_id={base.max_id}")
>>>>>>> 707bd8f4

        super().__init__(max_id=max_id, shape=shape, **kwargs)
        self.transformation = transformation
        self.base = base

    @staticmethod
    def _help_forward(base: Representation, transformation: nn.Module, indices: LongTensor | None) -> FloatTensor:
        """
        Obtain base representations and apply the transformation.

        :param base:
            the base representation module
        :param transformation:
            the transformation
        :param indices:
            the indices

        :return:
            the transformed base representations
        """
        return transformation(base(indices=indices))

    # docstr-coverage: inherited
    def _plain_forward(self, indices: LongTensor | None = None) -> FloatTensor:  # noqa: D102
        return self._help_forward(base=self.base, transformation=self.transformation, indices=indices)


# TODO: can be a combined representations, with appropriate tensor-train combination
@parse_docdata
class TensorTrainRepresentation(Representation):
    r"""
    A tensor train factorization of representations.

    In the simple case without provided assignment this corresponds to ``TT-emb`` described in [yin2022]_.

    where

    .. math ::

        \mathbf{A}[i_1 \cdot \ldots \cdot i_k, j_1 \cdot \ldots \cdot j_k]
            = \sum_{r_i, \ldots, r_k} \mathbf{G}_1[0, i_1, j_1, r_1]
                \cdot \mathbf{G}_2[r_1, i_2, j_2, r_2]
                \cdot \ldots
                \cdot \mathbf{G}_k[r_k, i_k, j_k, 0]

    with TT core $\mathbf{G}_i$ of shape $R_{i-1} \times m_i \times n_i \times R_i$ and $R_0 = R_d = 1$.

    Another variant in the paper used an assignment based on hierarchical topological clustering.

    .. seealso::
        - `Wikipedia: Matrix Product State <https://en.wikipedia.org/wiki/Matrix_product_state>`_
        - `TensorLy: Matrix-Product-State / Tensor-Train Decomposition
          <http://tensorly.org/stable/user_guide/tensor_decomposition.html#matrix-product-state-tensor-train-decomposition>`_

    ---
    name: Tensor-Train
    author: Yin
    year: 2022
    arxiv: 2206.10581
    link: https://arxiv.org/abs/2206.10581
    """

    #: shape: (max_id, num_cores)
    assignment: LongTensor

    #: the bases, length: num_cores, with compatible shapes
    bases: Sequence[Representation]

    @classmethod
    def factor_sizes(cls, max_id: int, shape: Sequence[int], num_cores: int) -> tuple[Sequence[int], Sequence[int]]:
        r"""Factor the representation shape into smaller shapes for the cores.

        .. note ::
            This method implements a very simple heuristic of using the same value for each $m_i$ / $n_i$.

        :param max_id:
            The number of representations, "row count", $M$.
        :param shape:
            The shape of an individual representation, "column count", $N$.
        :param num_cores:
            The number of cores, $k$.

        :return:
            A tuple ``(ms, ns)`` of positive integer sequences of length $k$ fulfilling

            .. math ::

                M \leq \prod \limits_{m_i \in \textit{ms}} m_i \quad
                N \leq \prod \limits_{n_i \in \textit{ns}} n_i
        """
        m_k = int(math.ceil(max_id ** (1 / num_cores)))
        n_k = int(math.ceil(numpy.prod(shape) ** (1 / num_cores)))
        return [m_k] * num_cores, [n_k] * num_cores

    @staticmethod
    def check_assignment(assignment: torch.Tensor, max_id: int, num_cores: int, ms: Sequence[int]) -> None:
        """
        Check that the assignment match in shape and its values are valid core "row" indices.

        :param assignment: shape: ``(max_id, num_cores)``
            The assignment.
        :param max_id:
            The number of representations.
        :param num_cores:
            The number of tensor-train cores.
        :param ms:
            The individual sizes $m_i$.

        :raises ValueError:
            If the assignment is invalid.
        """
        # check shape
        if assignment.shape != (max_id, num_cores):
            raise ValueError(
                f"Invalid assignment. Expected shape (max_id, num_cores)={(max_id, num_cores)}, "
                f"but got assignment.shape={assignment.shape}",
            )
        # check value range
        low, high = assignment.min(dim=0).values, assignment.max(dim=0).values
        if (low < 0).any() or (high >= torch.as_tensor(ms, dtype=torch.long)).any():
            raise ValueError(
                f"Invalid values inside assignment: ms={ms} vs. assignment.min(dim=0)={low} "
                f"and assignment.max(dim=0)={high}",
            )

    @staticmethod
    def get_shapes_and_einsum_eq(ranks: Sequence[int], ns: Sequence[int]) -> tuple[str, Sequence[tuple[int, ...]]]:
        """
        Determine core shapes and einsum equation.

        :param ranks:
            The core ranks.
        :param ns:
            The sizes $n_i$.
        :return:
            A pair ``(eq, shapes)``, where ``eq`` is a valid einsum equation and ``shapes`` a sequence of representation
            shapes. Notice that the shapes do not include the "``max_id`` dimension" of the resulting embedding.
        """
        shapes: list[list[int]] = []
        terms: list[list[str]] = []
        out_term: list[str] = ["..."]
        i = 0
        for n_i, (rank_in, rank_out) in zip(ns, more_itertools.pairwise([None, *ranks, None]), strict=False):
            shape = []
            term = ["..."]

            if rank_in is not None:
                shape.append(rank_in)
                term.append(string.ascii_lowercase[i])
                i += 1

            shape.append(n_i)
            term.append(string.ascii_lowercase[i])
            out_term.append(string.ascii_lowercase[i])
            i += 1

            if rank_out is not None:
                shape.append(rank_out)
                term.append(string.ascii_lowercase[i])
                # do not increase counter i, since the dimension is shared with the following term
                # i += 1

            terms.append(term)
            shapes.append(shape)
        eq = " ".join((", ".join("".join(term) for term in terms), "->", "".join(out_term)))
        return eq, [tuple(shape) for shape in shapes]

    @staticmethod
    def create_default_assignment(max_id: int, num_cores: int, ms: Sequence[int]) -> LongTensor:
        """
        Create an assignment without using structural information.

        :param max_id:
            The number of representations.
        :param num_cores:
            The number of tensor cores.
        :param ms:
            The sizes $m_i$.

        :return: shape: ``(max_id, num_cores)``
            The assignment.
        """
        assignment = torch.empty(max_id, num_cores, dtype=torch.long)
        ids = torch.arange(max_id)
        for i, m_i in enumerate(ms):
            assignment[:, i] = ids % m_i
            # ids //= m_i
            ids = torch.div(ids, m_i, rounding_mode="floor")
        return assignment

    @staticmethod
    def check_factors(
        ms: Sequence[int], ns: Sequence[int], max_id: int, shape: tuple[int, ...], num_cores: int
    ) -> None:
        r"""
        Check whether the factors match the other parts.

        Verifies that

        .. math ::
            M \leq \prod \limits_{m_i \in \textit{ms}} m_i \quad
            N \leq \prod \limits_{n_i \in \textit{ns}} n_i

        :param ms: length: ``num_cores``
            The $M$ factors $m_i$.
        :param ns: length: ``num_cores``
            The $N$ factors $n_i$.
        :param max_id:
            The maximum id, $M$.
        :param shape:
            The shape, $N=prod(shape)$.
        :param num_cores:
            The number of cores.

        :raises ValueError:
            If any of the conditions is violated.
        """
        if len(ms) != num_cores or len(ns) != num_cores:
            raise ValueError(f"Invalid length: len(ms)={len(ms)}, len(ns)={len(ns)} vs. num_cores={num_cores}")

        m_prod = numpy.prod(ms).item()
        if m_prod < max_id:
            raise ValueError(f"prod(ms)={m_prod} < max_id={max_id}")

        n_prod = numpy.prod(ns).item()
        s_prod = numpy.prod(shape).item()
        if n_prod < s_prod:
            raise ValueError(f"prod(ns)={n_prod} < prod(shape)={s_prod}")

    @update_docstring_with_resolver_keys(ResolverKey(name="bases", resolver="pykeen.nn.representation_resolver"))
    def __init__(
        self,
        assignment: LongTensor | None = None,
        num_cores: int = 3,
        ranks: OneOrSequence[int] = 2,
        bases: OneOrManyHintOrType = None,
        bases_kwargs: OneOrManyOptionalKwargs = None,
        **kwargs,
    ) -> None:
        """Initialize the representation.

        :param assignment: shape: ``(max_id, num_cores)``
            The core-assignment for each index on each level. If ``None``, :meth:`create_default_assignment` is used.
        :param num_cores:
            The number of cores to use.
        :param ranks: length: ``num_cores - 1``
            The individual ranks for each core. Note that $R_0 = R_d = 1$ should not be included.
        :param bases:
            The base representations for each level, or hints thereof.
        :param bases_kwargs:
            Keyword-based parameters for the bases.
        :param kwargs:
            Additional keyword-based parameters passed to :class:`~pykeen.nn.representation.Representation`

        :raises ValueError:
            If the input validation on ranks or assignment failed.
        """
        # import here to avoid cyclic import
        from . import representation_resolver

        super().__init__(**kwargs)

        # normalize ranks
        ranks = list(upgrade_to_sequence(ranks))
        if len(ranks) == 1:
            ranks = ranks * (num_cores - 1)
        if len(ranks) != num_cores - 1:
            raise ValueError(f"Inconsistent number of ranks {len(ranks)} for num_cores={num_cores}")

        # determine M_k, N_k
        # TODO: allow to pass them from outside?
        ms, ns = self.factor_sizes(max_id=self.max_id, shape=self.shape, num_cores=num_cores)
        self.check_factors(ms, ns, max_id=self.max_id, shape=self.shape, num_cores=num_cores)

        # normalize assignment
        if assignment is None:
            assignment = self.create_default_assignment(max_id=self.max_id, num_cores=num_cores, ms=ms)
        self.check_assignment(assignment=assignment, max_id=self.max_id, num_cores=num_cores, ms=ms)
        self.register_buffer(name="assignment", tensor=assignment)

        # determine shapes and einsum equation
        self.eq, shapes = self.get_shapes_and_einsum_eq(ranks=ranks, ns=ns)

        # create base representations
        self.bases = nn.ModuleList(
            representation_resolver.make(base, base_kwargs, max_id=m_i, shape=shape)
            for base, base_kwargs, m_i, shape in zip(
                *broadcast_upgrade_to_sequences(bases, bases_kwargs, ms, shapes), strict=False
            )
        )

    # docstr-coverage: inherited
    def iter_extra_repr(self) -> Iterable[str]:  # noqa: D102
        yield from super().iter_extra_repr()
        yield f"num_cores={len(self.bases)}"
        yield f"eq='{self.eq}'"

    # docstr-coverage: inherited
    def _plain_forward(self, indices: LongTensor | None = None) -> FloatTensor:  # noqa: D102
        assignment = self.assignment
        if indices is not None:
            assignment = assignment[indices]
        return einsum(
            self.eq, *(base(indices) for indices, base in zip(assignment.unbind(dim=-1), self.bases, strict=False))
        ).view(*assignment.shape[:-1], *self.shape)<|MERGE_RESOLUTION|>--- conflicted
+++ resolved
@@ -1766,16 +1766,9 @@
             reference=shape,
         )
         if max_id is None:
-<<<<<<< HEAD
-            # infer max_id
-            max_id = base.max_id
-        elif max_id != base.max_id:
-            raise ValueError(f"Incompatible max_id={max_id} vs. base.max_id={base.max_id}")
-=======
             max_id = base.max_id
         elif max_id != base.max_id:
             raise MaxIDMismatchError(f"Incompatible max_id={max_id} vs. base.max_id={base.max_id}")
->>>>>>> 707bd8f4
 
         super().__init__(max_id=max_id, shape=shape, **kwargs)
         self.transformation = transformation

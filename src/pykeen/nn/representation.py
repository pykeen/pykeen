--- conflicted
+++ resolved
@@ -1038,12 +1038,8 @@
         # infer shape
         shape = ShapeError.verify(shape=encoder.encode_all(labels[0:1]).shape[1:], reference=shape)
         super().__init__(max_id=max_id, shape=shape, **kwargs)
-<<<<<<< HEAD
         # FIXME pre-process to handle Nones
-        self.labels = labels
-=======
         self.labels = list(labels)
->>>>>>> aadf5a43
         # assign after super, since they should be properly registered as submodules
         self.encoder = encoder
 

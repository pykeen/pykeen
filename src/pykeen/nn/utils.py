# -*- coding: utf-8 -*-

"""Utilities for neural network components."""

from __future__ import annotations

import functools
import logging
import pathlib
import re
from itertools import chain
<<<<<<< HEAD
from textwrap import dedent
from typing import Any, Callable, Collection, Dict, Iterable, List, Literal, Mapping, Optional, Sequence, Union, cast
=======
from typing import Iterable, List, Literal, Mapping, Optional, Sequence, cast
>>>>>>> fec9fe0f

import more_itertools
import requests
import torch

from ..constants import PYKEEN_MODULE
<<<<<<< HEAD
from ..utils import get_preferred_device, nested_get, rate_limited, resolve_device, upgrade_to_sequence
=======
from ..utils import nested_get
>>>>>>> fec9fe0f
from ..version import get_version

__all__ = [
    "safe_diagonal",
    "adjacency_tensor_to_stacked_matrix",
    "use_horizontal_stacking",
    "WikidataCache",
]

logger = logging.getLogger(__name__)


def iter_matrix_power(matrix: torch.Tensor, max_iter: int) -> Iterable[torch.Tensor]:
    """
    Iterate over matrix powers.

    :param matrix: shape: `(n, n)`
        the square matrix
    :param max_iter:
        the maximum number of iterations.

    :yields: increasing matrix powers
    """
    yield matrix
    a = matrix
    for _ in range(max_iter - 1):
        # if the sparsity becomes too low, convert to a dense matrix
        # note: this heuristic is based on the memory consumption,
        # for a sparse matrix, we store 3 values per nnz (row index, column index, value)
        # performance-wise, it likely makes sense to switch even earlier
        # `torch.sparse.mm` can also deal with dense 2nd argument
        if a.is_sparse and a._nnz() >= a.numel() // 4:
            a = a.to_dense()
        # note: torch.sparse.mm only works for COO matrices;
        #       @ only works for CSR matrices
        if matrix.is_sparse_csr:
            a = matrix @ a
        else:
            a = torch.sparse.mm(matrix, a)
        yield a


def safe_diagonal(matrix: torch.Tensor) -> torch.Tensor:
    """
    Extract diagonal from a potentially sparse matrix.

    .. note ::
        this is a work-around as long as :func:`torch.diagonal` does not work for sparse tensors

    :param matrix: shape: `(n, n)`
        the matrix

    :return: shape: `(n,)`
        the diagonal values.
    """
    if not matrix.is_sparse:
        return torch.diagonal(matrix)

    # convert to COO, if necessary
    if matrix.is_sparse_csr:
        matrix = matrix.to_sparse_coo()

    n = matrix.shape[0]
    # we need to use indices here, since there may be zero diagonal entries
    indices = matrix._indices()
    mask = indices[0] == indices[1]
    diagonal_values = matrix._values()[mask]
    diagonal_indices = indices[0][mask]

    return torch.zeros(n, device=matrix.device).scatter_add(dim=0, index=diagonal_indices, src=diagonal_values)


def use_horizontal_stacking(
    input_dim: int,
    output_dim: int,
) -> bool:
    """
    Determine a stacking direction based on the input and output dimension.

    The vertical stacking approach is suitable for low dimensional input and high dimensional output,
    because the projection to low dimensions is done first. While the horizontal stacking approach is good
    for high dimensional input and low dimensional output as the projection to high dimension is done last.

    :param input_dim:
        the layer's input dimension
    :param output_dim:
        the layer's output dimension

    :return:
        whether to use horizontal (True) or vertical stacking

    .. seealso :: [thanapalasingam2021]_
    """
    return input_dim > output_dim


def adjacency_tensor_to_stacked_matrix(
    num_relations: int,
    num_entities: int,
    source: torch.LongTensor,
    target: torch.LongTensor,
    edge_type: torch.LongTensor,
    edge_weights: Optional[torch.FloatTensor] = None,
    horizontal: bool = True,
) -> torch.Tensor:
    """
    Stack adjacency matrices as described in [thanapalasingam2021]_.

    This method re-arranges the (sparse) adjacency tensor of shape
    `(num_entities, num_relations, num_entities)` to a sparse adjacency matrix of shape
    `(num_entities, num_relations * num_entities)` (horizontal stacking) or
    `(num_entities * num_relations, num_entities)` (vertical stacking). Thereby, we can perform the relation-specific
    message passing of R-GCN by a single sparse matrix multiplication (and some additional pre- and/or
    post-processing) of the inputs.

    :param num_relations:
        the number of relations
    :param num_entities:
        the number of entities
    :param source: shape: (num_triples,)
        the source entity indices
    :param target: shape: (num_triples,)
        the target entity indices
    :param edge_type: shape: (num_triples,)
        the edge type, i.e., relation ID
    :param edge_weights: shape: (num_triples,)
        scalar edge weights
    :param horizontal:
        whether to use horizontal or vertical stacking

    :return: shape: `(num_entities * num_relations, num_entities)` or `(num_entities, num_entities * num_relations)`
        the stacked adjacency matrix
    """
    offset = edge_type * num_entities
    if horizontal:
        size = (num_entities, num_relations * num_entities)
        target = offset + target
    else:
        size = (num_relations * num_entities, num_entities)
        source = offset + source
    indices = torch.stack([source, target], dim=0)
    if edge_weights is None:
        edge_weights = torch.ones_like(source, dtype=torch.get_default_dtype())
    return torch.sparse_coo_tensor(
        indices=indices,
        values=edge_weights,
        size=size,
    )


class WikidataCache:
    """A cache for requests against Wikidata's SPARQL endpoint."""

    #: Wikidata SPARQL endpoint. See https://www.wikidata.org/wiki/Wikidata:SPARQL_query_service#Interfacing
    WIKIDATA_ENDPOINT = "https://query.wikidata.org/bigdata/namespace/wdq/sparql"

    HEADERS: Dict[str, str] = {
        # cf. https://meta.wikimedia.org/wiki/User-Agent_policy
        "User-Agent": (
            f"PyKEEN-Bot/{get_version()} (https://pykeen.github.io; pykeen2019@gmail.com) "
            f"requests/{requests.__version__}"
        ),
        # cf. https://wikitech.wikimedia.org/wiki/Robot_policy
        "Accept-Encoding": "gzip",
    }

    def __init__(self) -> None:
        """Initialize the cache."""
        self.module = PYKEEN_MODULE.submodule("wikidata")

    @staticmethod
    def verify_ids(ids: Sequence[str]):
        """
        Raise error if invalid IDs are encountered.

        :param ids:
            the ids to verify

        :raises ValueError:
            if any invalid ID is encountered
        """
        pattern = re.compile(r"Q(\d+)")
        invalid_ids = [one_id for one_id in ids if not pattern.match(one_id)]
        if invalid_ids:
            raise ValueError(f"Invalid IDs encountered: {invalid_ids}")

    @classmethod
    def query(
        cls,
        sparql: Union[str, Callable[..., str]],
        wikidata_ids: Sequence[str],
        batch_size: int = 256,
    ) -> Iterable[Mapping[str, Any]]:
        """
        Batched SPARQL query execution for the given IDS.

        :param sparql:
            the SPARQL query with a placeholder `ids`
        :param wikidata_ids:
            the Wikidata IDs
        :param batch_size:
            the batch size, i.e., maximum number of IDs per query

        :return:
            an iterable over JSON results, where the keys correspond to query variables,
            and the values to the corresponding binding
        """
        if not wikidata_ids:
            return {}

        if len(wikidata_ids) > batch_size:
            # break into smaller requests
            return chain.from_iterable(
                cls.query(sparql=sparql, wikidata_ids=id_batch, batch_size=batch_size)
                for id_batch in more_itertools.chunked(wikidata_ids, batch_size)
            )

        if isinstance(sparql, str):
            sparql = sparql.format
        sparql = sparql(ids=" ".join(f"wd:{i}" for i in wikidata_ids))
        logger.debug("running query: %s", sparql)
        res = requests.get(
            cls.WIKIDATA_ENDPOINT,
            params={"query": sparql, "format": "json"},
            headers=cls.HEADERS,
        )
        res.raise_for_status()
        bindings = res.json()["results"]["bindings"]
        logger.debug(f"Retrieved {len(bindings)} bindings")
        return bindings

    @classmethod
    def query_text(
        cls, wikidata_ids: Sequence[str], language: str = "en", batch_size: int = 256
    ) -> Mapping[str, Mapping[str, str]]:
        """
        Query the SPARQL endpoints about information for the given IDs.

        :param wikidata_ids:
            the Wikidata IDs
        :param language:
            the label language
        :param batch_size:
            the batch size; if more ids are provided, break the big request into multiple smaller ones

        :return:
            a mapping from Wikidata Ids to dictionaries with the label and description of the entities
        """
        res_json = cls.query(
            sparql=functools.partial(
                dedent(
                    """
                        SELECT ?item ?itemLabel ?itemDescription WHERE {{{{
                            VALUES ?item {{ {ids} }}
                            SERVICE wikibase:label {{ bd:serviceParam wikibase:language "{language}". }}
                        }}}}
                    """
                ).format,
                language=language,
            ),
            wikidata_ids=wikidata_ids,
            batch_size=batch_size,
        )
        result = {}
        for entry in res_json:
            wikidata_id = nested_get(entry, "item", "value", default="")
            assert isinstance(wikidata_id, str)  # for mypy
            wikidata_id = wikidata_id.rsplit("/", maxsplit=1)[-1]
            label = nested_get(entry, "itemLabel", "value", default="")
            assert isinstance(label, str)  # for mypy
            description = nested_get(entry, "itemDescription", "value", default="")
            assert isinstance(description, str)  # for mypy
            result[wikidata_id] = dict(label=label, description=description)
        return result

    def _load(self, wikidata_id: str, component: str) -> Optional[str]:
        """Load information about a Wikidata ID from JSON file."""
        name = f"{wikidata_id}.json"
        if not self.module.join(name=name).is_file():
            return None
        return self.module.load_json(name=name)[component]

    def _save(self, entries: Mapping[str, Mapping[str, str]]):
        """Save entries as JSON."""
        logger.info(f"Saving {len(entries)} entries to {self.module}")
        for wikidata_id, entry in entries.items():
            name = f"{wikidata_id}.json"
            self.module.dump_json(name=name, obj=entry)

    def _get(self, ids: Sequence[str], component: Literal["label", "description"]) -> Sequence[str]:
        """
        Get the requested component for the given IDs.

        .. note ::
            this method uses file-based caching to avoid excessive requests to the Wikidata API.

        :param ids:
            the Wikidata IDs
        :param component:
            the selected component

        :return:
            the selected component for each Wikidata ID
        """
        self.verify_ids(ids=ids)
        # try to load cached first
        result: List[Optional[str]] = [None] * len(ids)
        for i, wikidata_id in enumerate(ids):
            result[i] = self._load(wikidata_id=wikidata_id, component=component)
        # determine missing entries
        missing = [wikidata_id for wikidata_id, desc in zip(ids, result) if not desc]
        # retrieve information via SPARQL
        entries = self.query_text(wikidata_ids=missing)
        # save entries
        self._save(entries=entries)
        # fill missing descriptions
        w_to_i = {wikidata_id: i for i, wikidata_id in enumerate(ids)}
        for wikidata_id, entry in entries.items():
            result[w_to_i[wikidata_id]] = entry[component]
        # for mypy
        for item in result:
            assert isinstance(item, str)
        return cast(Sequence[str], result)

    def get_labels(self, ids: Sequence[str]) -> Sequence[str]:
        """
        Get entity labels for the given IDs.

        :param ids:
            the Wikidata IDs

        :return:
            the label for each Wikidata entity
        """
        return self._get(ids=ids, component="label")

    def get_descriptions(self, ids: Sequence[str]) -> Sequence[str]:
        """
        Get entity descriptions for the given IDs.

        :param ids:
            the Wikidata IDs

        :return:
            the description for each Wikidata entity
        """
        return self._get(ids=ids, component="description")

    def _discover_images(self, extensions: Collection[str]) -> Mapping[str, pathlib.Path]:
        image_dir = self.module.join("images")
        return {
            path.stem: path
            for path in image_dir.iterdir()
            if path.is_file() and path.suffix in {f".{e}" for e in extensions}
        }

    def get_image_paths(
        self,
        ids: Sequence[str],
        extensions: Collection[str] = ("jpeg", "jpg", "gif", "png", "svg", "tif"),
        progress: bool = False,
    ) -> Sequence[pathlib.Path]:
        """Get paths to images for the given IDs.

        :param ids:
            the Wikidata IDs.
        :param extensions:
            the allowed file extensions
        :param progress:
            whether to display a progress bar

        :raises ValueError:
            if there are entities for which an image could not be obtained

        :return:
            the paths to images for the given IDs.
        """
        id_to_path = self._discover_images(extensions=extensions)
        missing = sorted(set(ids).difference(id_to_path.keys()))
        num_missing = len(missing)
        logger.info(
            f"Downloading images for {num_missing:,} entities. With the rate limit in place, "
            f"this will take at least {num_missing/10:.2f} seconds.",
        )
        image_relation_ids = [
            "P18",  # image
            "P948",  # page banner
            "P41",  # flag image
            "P94",  # coat of arms image
            "P154",  # logo image
            "P242",  # locator map image
        ]
        res_json = self.query(
            sparql=functools.partial(
                dedent(
                    """
                    SELECT ?item ?relation ?image
                    WHERE {{
                        VALUES ?item {{ {ids} }} .
                        VALUES ?relation {{ {rids} }}
                        ?item ?relation ?image .
                    }}
                """
                ).format,
                rids=" ".join(f"wdt:{r}" for r in image_relation_ids),
            ),
            wikidata_ids=missing,
        )
        # we can have multiple images per entity -> collect image URLs per image
        images: Dict[str, Dict[str, List[str]]] = {}
        for entry in res_json:
            # entity ID
            wikidata_id = nested_get(entry, "item", "value", default="")
            assert isinstance(wikidata_id, str)  # for mypy
            wikidata_id = wikidata_id.rsplit("/", maxsplit=1)[-1]

            # relation ID
            relation_id = nested_get(entry, "relation", "value", default="")
            assert isinstance(relation_id, str)  # for mypy
            relation_id = relation_id.rsplit("/", maxsplit=1)[-1]

            # image URL
            image_url = nested_get(entry, "image", "value", default=None)
            assert image_url is not None
            images.setdefault(wikidata_id, dict()).setdefault(relation_id, []).append(image_url)

        # check whether images are still missing
        missing = sorted(set(missing).difference(images.keys()))
        if missing:
            raise ValueError(f"Could not retrieve an image URL for {len(missing)} entities: {missing}")

        # select on image url per image in a reproducible way
        for wikidata_id, url_dict in tqdm(rate_limited(images.items(), min_avg_time=0.1), disable=not progress):
            # traverse relations in order of preference
            for relation in image_relation_ids:
                if not url_dict[relation]:
                    continue
                # now there is an image available -> select reproducible by URL sorting
                image_url = sorted(url_dict[relation])[0]
                ext = image_url.rsplit(".", maxsplit=1)[-1].lower()
                if ext not in extensions:
                    logger.warning(f"Unknown extension: {ext} for {image_url}")
                self.module.ensure(
                    "images",
                    url=image_url,
                    name=f"{wikidata_id}.{ext}",
                    download_kwargs=dict(backend="requests", headers=self.HEADERS),
                )
            else:
                # did not break -> no image
                raise ValueError(f"No image for {wikidata_id}")

        id_to_path = self._discover_images(extensions=extensions)
        return [id_to_path[i] for i in ids]<|MERGE_RESOLUTION|>--- conflicted
+++ resolved
@@ -9,23 +9,15 @@
 import pathlib
 import re
 from itertools import chain
-<<<<<<< HEAD
 from textwrap import dedent
 from typing import Any, Callable, Collection, Dict, Iterable, List, Literal, Mapping, Optional, Sequence, Union, cast
-=======
-from typing import Iterable, List, Literal, Mapping, Optional, Sequence, cast
->>>>>>> fec9fe0f
 
 import more_itertools
 import requests
 import torch
 
 from ..constants import PYKEEN_MODULE
-<<<<<<< HEAD
-from ..utils import get_preferred_device, nested_get, rate_limited, resolve_device, upgrade_to_sequence
-=======
-from ..utils import nested_get
->>>>>>> fec9fe0f
+from ..utils import nested_get, rate_limited
 from ..version import get_version
 
 __all__ = [

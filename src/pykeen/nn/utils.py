--- conflicted
+++ resolved
@@ -2,31 +2,20 @@
 
 """Utilities for neural network components."""
 
-<<<<<<< HEAD
-from typing import Iterable, Optional
-=======
 from __future__ import annotations
 
 import logging
 import re
 from itertools import chain
-from typing import Iterable, List, Literal, Mapping, Optional, Sequence, Union, cast
->>>>>>> 570f5d99
+from typing import Iterable, List, Literal, Mapping, Optional, Sequence, cast
 
 import more_itertools
 import requests
 import torch
-<<<<<<< HEAD
-=======
-from more_itertools import chunked
-from torch import nn
-from torch_max_mem import MemoryUtilizationMaximizer
-from tqdm.auto import tqdm
 
 from ..constants import PYKEEN_MODULE
-from ..utils import get_preferred_device, nested_get, resolve_device, upgrade_to_sequence
+from ..utils import nested_get
 from ..version import get_version
->>>>>>> 570f5d99
 
 __all__ = [
     "safe_diagonal",
@@ -34,6 +23,8 @@
     "use_horizontal_stacking",
     "WikidataCache",
 ]
+
+logger = logging.getLogger(__name__)
 
 
 def iter_matrix_power(matrix: torch.Tensor, max_iter: int) -> Iterable[torch.Tensor]:

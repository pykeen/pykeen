# -*- coding: utf-8 -*-

"""Utilities for neural network components."""

from __future__ import annotations

import functools
import logging
import pathlib
import re
from itertools import chain
from textwrap import dedent
from typing import Any, Callable, Collection, Dict, Iterable, List, Literal, Mapping, Optional, Sequence, Union, cast

import more_itertools
import requests
import torch
from tqdm.auto import tqdm

from ..constants import PYKEEN_MODULE
<<<<<<< HEAD
from ..utils import nested_get, rate_limited
=======
from ..typing import OneOrSequence
from ..utils import nested_get, upgrade_to_sequence
>>>>>>> 8e45cffd
from ..version import get_version

__all__ = [
    "safe_diagonal",
    "adjacency_tensor_to_stacked_matrix",
    "use_horizontal_stacking",
    "WikidataCache",
    "ShapeError",
]

logger = logging.getLogger(__name__)


def iter_matrix_power(matrix: torch.Tensor, max_iter: int) -> Iterable[torch.Tensor]:
    """
    Iterate over matrix powers.

    :param matrix: shape: `(n, n)`
        the square matrix
    :param max_iter:
        the maximum number of iterations.

    :yields: increasing matrix powers
    """
    yield matrix
    a = matrix
    for _ in range(max_iter - 1):
        # if the sparsity becomes too low, convert to a dense matrix
        # note: this heuristic is based on the memory consumption,
        # for a sparse matrix, we store 3 values per nnz (row index, column index, value)
        # performance-wise, it likely makes sense to switch even earlier
        # `torch.sparse.mm` can also deal with dense 2nd argument
        if a.is_sparse and a._nnz() >= a.numel() // 4:
            a = a.to_dense()
        # note: torch.sparse.mm only works for COO matrices;
        #       @ only works for CSR matrices
        if matrix.is_sparse_csr:
            a = matrix @ a
        else:
            a = torch.sparse.mm(matrix, a)
        yield a


def safe_diagonal(matrix: torch.Tensor) -> torch.Tensor:
    """
    Extract diagonal from a potentially sparse matrix.

    .. note ::
        this is a work-around as long as :func:`torch.diagonal` does not work for sparse tensors

    :param matrix: shape: `(n, n)`
        the matrix

    :return: shape: `(n,)`
        the diagonal values.
    """
    if not matrix.is_sparse:
        return torch.diagonal(matrix)

    # convert to COO, if necessary
    if matrix.is_sparse_csr:
        matrix = matrix.to_sparse_coo()

    n = matrix.shape[0]
    # we need to use indices here, since there may be zero diagonal entries
    indices = matrix._indices()
    mask = indices[0] == indices[1]
    diagonal_values = matrix._values()[mask]
    diagonal_indices = indices[0][mask]

    return torch.zeros(n, device=matrix.device).scatter_add(dim=0, index=diagonal_indices, src=diagonal_values)


def use_horizontal_stacking(
    input_dim: int,
    output_dim: int,
) -> bool:
    """
    Determine a stacking direction based on the input and output dimension.

    The vertical stacking approach is suitable for low dimensional input and high dimensional output,
    because the projection to low dimensions is done first. While the horizontal stacking approach is good
    for high dimensional input and low dimensional output as the projection to high dimension is done last.

    :param input_dim:
        the layer's input dimension
    :param output_dim:
        the layer's output dimension

    :return:
        whether to use horizontal (True) or vertical stacking

    .. seealso :: [thanapalasingam2021]_
    """
    return input_dim > output_dim


def adjacency_tensor_to_stacked_matrix(
    num_relations: int,
    num_entities: int,
    source: torch.LongTensor,
    target: torch.LongTensor,
    edge_type: torch.LongTensor,
    edge_weights: Optional[torch.FloatTensor] = None,
    horizontal: bool = True,
) -> torch.Tensor:
    """
    Stack adjacency matrices as described in [thanapalasingam2021]_.

    This method re-arranges the (sparse) adjacency tensor of shape
    `(num_entities, num_relations, num_entities)` to a sparse adjacency matrix of shape
    `(num_entities, num_relations * num_entities)` (horizontal stacking) or
    `(num_entities * num_relations, num_entities)` (vertical stacking). Thereby, we can perform the relation-specific
    message passing of R-GCN by a single sparse matrix multiplication (and some additional pre- and/or
    post-processing) of the inputs.

    :param num_relations:
        the number of relations
    :param num_entities:
        the number of entities
    :param source: shape: (num_triples,)
        the source entity indices
    :param target: shape: (num_triples,)
        the target entity indices
    :param edge_type: shape: (num_triples,)
        the edge type, i.e., relation ID
    :param edge_weights: shape: (num_triples,)
        scalar edge weights
    :param horizontal:
        whether to use horizontal or vertical stacking

    :return: shape: `(num_entities * num_relations, num_entities)` or `(num_entities, num_entities * num_relations)`
        the stacked adjacency matrix
    """
    offset = edge_type * num_entities
    if horizontal:
        size = (num_entities, num_relations * num_entities)
        target = offset + target
    else:
        size = (num_relations * num_entities, num_entities)
        source = offset + source
    indices = torch.stack([source, target], dim=0)
    if edge_weights is None:
        edge_weights = torch.ones_like(source, dtype=torch.get_default_dtype())
    return torch.sparse_coo_tensor(
        indices=indices,
        values=edge_weights,
        size=size,
    )


WIKIDATA_IMAGE_RELATIONS = [
    "P18",  # image
    "P948",  # page banner
    "P41",  # flag image
    "P94",  # coat of arms image
    "P154",  # logo image
    "P242",  # locator map image
]


class WikidataCache:
    """A cache for requests against Wikidata's SPARQL endpoint."""

    #: Wikidata SPARQL endpoint. See https://www.wikidata.org/wiki/Wikidata:SPARQL_query_service#Interfacing
    WIKIDATA_ENDPOINT = "https://query.wikidata.org/bigdata/namespace/wdq/sparql"

    HEADERS: Dict[str, str] = {
        # cf. https://meta.wikimedia.org/wiki/User-Agent_policy
        "User-Agent": (
            f"PyKEEN-Bot/{get_version()} (https://pykeen.github.io; pykeen2019@gmail.com) "
            f"requests/{requests.__version__}"
        ),
        # cf. https://wikitech.wikimedia.org/wiki/Robot_policy
        "Accept-Encoding": "gzip",
    }

    def __init__(self) -> None:
        """Initialize the cache."""
        self.module = PYKEEN_MODULE.module("wikidata")

    @staticmethod
    def verify_ids(ids: Sequence[str]):
        """
        Raise error if invalid IDs are encountered.

        :param ids:
            the ids to verify

        :raises ValueError:
            if any invalid ID is encountered
        """
        pattern = re.compile(r"Q(\d+)")
        invalid_ids = [one_id for one_id in ids if not pattern.match(one_id)]
        if invalid_ids:
            raise ValueError(f"Invalid IDs encountered: {invalid_ids}")

    @classmethod
    def query(
        cls,
        sparql: Union[str, Callable[..., str]],
        wikidata_ids: Sequence[str],
        batch_size: int = 256,
    ) -> Iterable[Mapping[str, Any]]:
        """
        Batched SPARQL query execution for the given IDS.

        :param sparql:
            the SPARQL query with a placeholder `ids`
        :param wikidata_ids:
            the Wikidata IDs
        :param batch_size:
            the batch size, i.e., maximum number of IDs per query

        :return:
            an iterable over JSON results, where the keys correspond to query variables,
            and the values to the corresponding binding
        """
        if not wikidata_ids:
            return {}

        if len(wikidata_ids) > batch_size:
            # break into smaller requests
            return chain.from_iterable(
                cls.query(sparql=sparql, wikidata_ids=id_batch, batch_size=batch_size)
                for id_batch in more_itertools.chunked(wikidata_ids, batch_size)
            )

        if isinstance(sparql, str):
            sparql = sparql.format
        sparql = sparql(ids=" ".join(f"wd:{i}" for i in wikidata_ids))
        logger.debug("running query: %s", sparql)
        res = requests.get(
            cls.WIKIDATA_ENDPOINT,
            params={"query": sparql, "format": "json"},
            headers=cls.HEADERS,
        )
        res.raise_for_status()
        bindings = res.json()["results"]["bindings"]
        logger.debug(f"Retrieved {len(bindings)} bindings")
        return bindings

    @classmethod
    def query_text(
        cls, wikidata_ids: Sequence[str], language: str = "en", batch_size: int = 256
    ) -> Mapping[str, Mapping[str, str]]:
        """
        Query the SPARQL endpoints about information for the given IDs.

        :param wikidata_ids:
            the Wikidata IDs
        :param language:
            the label language
        :param batch_size:
            the batch size; if more ids are provided, break the big request into multiple smaller ones

        :return:
            a mapping from Wikidata Ids to dictionaries with the label and description of the entities
        """
        res_json = cls.query(
            sparql=functools.partial(
                dedent(
                    """
                        SELECT ?item ?itemLabel ?itemDescription WHERE {{{{
                            VALUES ?item {{ {ids} }}
                            SERVICE wikibase:label {{ bd:serviceParam wikibase:language "{language}". }}
                        }}}}
                    """
                ).format,
                language=language,
            ),
            wikidata_ids=wikidata_ids,
            batch_size=batch_size,
        )
        result = {}
        for entry in res_json:
            wikidata_id = nested_get(entry, "item", "value", default="")
            assert isinstance(wikidata_id, str)  # for mypy
            wikidata_id = wikidata_id.rsplit("/", maxsplit=1)[-1]
            label = nested_get(entry, "itemLabel", "value", default="")
            assert isinstance(label, str)  # for mypy
            description = nested_get(entry, "itemDescription", "value", default="")
            assert isinstance(description, str)  # for mypy
            result[wikidata_id] = dict(label=label, description=description)
        return result

    def _load(self, wikidata_id: str, component: str) -> Optional[str]:
        """Load information about a Wikidata ID from JSON file."""
        name = f"{wikidata_id}.json"
        if not self.module.join(name=name).is_file():
            return None
        return self.module.load_json(name=name)[component]

    def _save(self, entries: Mapping[str, Mapping[str, str]]):
        """Save entries as JSON."""
        logger.info(f"Saving {len(entries)} entries to {self.module}")
        for wikidata_id, entry in entries.items():
            name = f"{wikidata_id}.json"
            self.module.dump_json(name=name, obj=entry)

    def _get(self, ids: Sequence[str], component: Literal["label", "description"]) -> Sequence[str]:
        """
        Get the requested component for the given IDs.

        .. note ::
            this method uses file-based caching to avoid excessive requests to the Wikidata API.

        :param ids:
            the Wikidata IDs
        :param component:
            the selected component

        :return:
            the selected component for each Wikidata ID
        """
        self.verify_ids(ids=ids)
        # try to load cached first
        result: List[Optional[str]] = [None] * len(ids)
        for i, wikidata_id in enumerate(ids):
            result[i] = self._load(wikidata_id=wikidata_id, component=component)
        # determine missing entries
        missing = [wikidata_id for wikidata_id, desc in zip(ids, result) if not desc]
        # retrieve information via SPARQL
        entries = self.query_text(wikidata_ids=missing)
        # save entries
        self._save(entries=entries)
        # fill missing descriptions
        w_to_i = {wikidata_id: i for i, wikidata_id in enumerate(ids)}
        for wikidata_id, entry in entries.items():
            result[w_to_i[wikidata_id]] = entry[component]
        # for mypy
        for item in result:
            assert isinstance(item, str)
        return cast(Sequence[str], result)

    def get_labels(self, ids: Sequence[str]) -> Sequence[str]:
        """
        Get entity labels for the given IDs.

        :param ids:
            the Wikidata IDs

        :return:
            the label for each Wikidata entity
        """
        return self._get(ids=ids, component="label")

    def get_descriptions(self, ids: Sequence[str]) -> Sequence[str]:
        """
        Get entity descriptions for the given IDs.

        :param ids:
            the Wikidata IDs

        :return:
            the description for each Wikidata entity
        """
        return self._get(ids=ids, component="description")

<<<<<<< HEAD
    def _discover_images(self, extensions: Collection[str]) -> Mapping[str, pathlib.Path]:
        image_dir = self.module.join("images")
        return {
            path.stem: path
            for path in image_dir.iterdir()
            if path.is_file() and path.suffix in {f".{e}" for e in extensions}
        }

    def get_image_paths(
        self,
        ids: Sequence[str],
        extensions: Collection[str] = ("jpeg", "jpg", "gif", "png", "svg", "tif"),
        progress: bool = False,
    ) -> Sequence[Optional[pathlib.Path]]:
        """Get paths to images for the given IDs.

        :param ids:
            the Wikidata IDs.
        :param extensions:
            the allowed file extensions
        :param progress:
            whether to display a progress bar

        :return:
            the paths to images for the given IDs.
        """
        id_to_path = self._discover_images(extensions=extensions)
        missing = sorted(set(ids).difference(id_to_path.keys()))
        num_missing = len(missing)
        logger.info(
            f"Downloading images for {num_missing:,} entities. With the rate limit in place, "
            f"this will take at least {num_missing/10:.2f} seconds.",
        )
        res_json = self.query(
            sparql=functools.partial(
                dedent(
                    """
                    SELECT ?item ?relation ?image
                    WHERE {{
                        VALUES ?item {{ {ids} }} .
                        ?item ?r ?image .
                        VALUES ?r {{ {relations} }}
                    }}
                """
                ).format,
                relations=" ".join(f"wdt:{r}" for r in WIKIDATA_IMAGE_RELATIONS),
            ),
            wikidata_ids=missing,
        )
        # we can have multiple images per entity -> collect image URLs per image
        images: Dict[str, Dict[str, List[str]]] = {}
        for entry in res_json:
            # entity ID
            wikidata_id = nested_get(entry, "item", "value", default="")
            assert isinstance(wikidata_id, str)  # for mypy
            wikidata_id = wikidata_id.rsplit("/", maxsplit=1)[-1]

            # relation ID
            relation_id = nested_get(entry, "relation", "value", default="")
            assert isinstance(relation_id, str)  # for mypy
            relation_id = relation_id.rsplit("/", maxsplit=1)[-1]

            # image URL
            image_url = nested_get(entry, "image", "value", default=None)
            assert image_url is not None
            images.setdefault(wikidata_id, dict()).setdefault(relation_id, []).append(image_url)

        # check whether images are still missing
        missing = sorted(set(missing).difference(images.keys()))
        if missing:
            logger.warning(f"Could not retrieve an image URL for {len(missing)} entities: {missing}")

        # select on image url per image in a reproducible way
        for wikidata_id, url_dict in tqdm(rate_limited(images.items(), min_avg_time=0.1), disable=not progress):
            # traverse relations in order of preference
            for relation in WIKIDATA_IMAGE_RELATIONS:
                if relation not in url_dict:
                    continue
                # now there is an image available -> select reproducible by URL sorting
                image_url = sorted(url_dict[relation])[0]
                ext = image_url.rsplit(".", maxsplit=1)[-1].lower()
                if ext not in extensions:
                    logger.warning(f"Unknown extension: {ext} for {image_url}")
                self.module.ensure(
                    "images",
                    url=image_url,
                    name=f"{wikidata_id}.{ext}",
                    download_kwargs=dict(backend="requests", headers=self.HEADERS),
                )
            else:
                # did not break -> no image
                logger.warning(f"No image for {wikidata_id}")

        id_to_path = self._discover_images(extensions=extensions)
        return [id_to_path.get(i) for i in ids]
=======

class ShapeError(ValueError):
    """An error for a mismatch in shapes."""

    def __init__(self, shape: Sequence[int], reference: Sequence[int]) -> None:
        """
        Initialize the error.

        :param shape: the mismatching shape
        :param reference: the expected shape
        """
        super().__init__(f"shape {shape} does not match expected shape {reference}")

    @classmethod
    def verify(cls, shape: OneOrSequence[int], reference: Optional[OneOrSequence[int]]) -> Sequence[int]:
        """
        Raise an exception if the shape does not match the reference.

        This method normalizes the shapes first.

        :param shape:
            the shape to check
        :param reference:
            the reference shape. If None, the shape always matches.

        :raises ShapeError:
            if the two shapes do not match.

        :return:
            the normalized shape
        """
        shape = upgrade_to_sequence(shape)
        if reference is None:
            return shape
        reference = upgrade_to_sequence(reference)
        if reference != shape:
            # darglint does not like
            # raise cls(shape=shape, reference=reference)
            raise ShapeError(shape=shape, reference=reference)
        return shape
>>>>>>> 8e45cffd
<|MERGE_RESOLUTION|>--- conflicted
+++ resolved
@@ -18,12 +18,8 @@
 from tqdm.auto import tqdm
 
 from ..constants import PYKEEN_MODULE
-<<<<<<< HEAD
-from ..utils import nested_get, rate_limited
-=======
 from ..typing import OneOrSequence
-from ..utils import nested_get, upgrade_to_sequence
->>>>>>> 8e45cffd
+from ..utils import nested_get, rate_limited, upgrade_to_sequence
 from ..version import get_version
 
 __all__ = [
@@ -383,7 +379,6 @@
         """
         return self._get(ids=ids, component="description")
 
-<<<<<<< HEAD
     def _discover_images(self, extensions: Collection[str]) -> Mapping[str, pathlib.Path]:
         image_dir = self.module.join("images")
         return {
@@ -479,7 +474,7 @@
 
         id_to_path = self._discover_images(extensions=extensions)
         return [id_to_path.get(i) for i in ids]
-=======
+
 
 class ShapeError(ValueError):
     """An error for a mismatch in shapes."""
@@ -519,5 +514,4 @@
             # darglint does not like
             # raise cls(shape=shape, reference=reference)
             raise ShapeError(shape=shape, reference=reference)
-        return shape
->>>>>>> 8e45cffd
+        return shape
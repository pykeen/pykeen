--- conflicted
+++ resolved
@@ -120,12 +120,7 @@
 
     @staticmethod
     def create_adjacency(edge_index: numpy.ndarray, num_entities: int | None = None) -> scipy.sparse.spmatrix:
-<<<<<<< HEAD
-        """
-        Create a sparse adjacency matrix from a given edge index.
-=======
         """Create a sparse adjacency matrix from a given edge index.
->>>>>>> cee045f9
 
         :param edge_index: shape: (2, m) the edge index
         :param num_entities: the number of entities. Can be inferred from `edge_index`

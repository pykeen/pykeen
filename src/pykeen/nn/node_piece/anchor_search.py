# -*- coding: utf-8 -*-

"""Anchor search for NodePiece."""

import logging
from abc import ABC, abstractmethod
from typing import Iterable, Optional

import numpy
import scipy.sparse
import torch
from class_resolver import ClassResolver, OptionalKwargs
from torch_ppr import page_rank
from torch_ppr.utils import edge_index_to_sparse_matrix, prepare_page_rank_adjacency, prepare_x0
from tqdm.auto import tqdm

<<<<<<< HEAD
from .utils import edge_index_to_sparse_matrix, ensure_num_entities, page_rank, prepare_page_rank_adjacency
=======
>>>>>>> 70e46a81
from ...typing import DeviceHint
from ...utils import format_relative_comparison, resolve_device

__all__ = [
    # Resolver
    "anchor_searcher_resolver",
    # Base classes
    "AnchorSearcher",
    # Concrete classes
    "ScipySparseAnchorSearcher",
    "CSGraphAnchorSearcher",
    "SparseBFSSearcher",
    "PersonalizedPageRankAnchorSearcher",
]

logger = logging.getLogger(__name__)


class AnchorSearcher(ABC):
    """A method for finding the closest anchors."""

    @abstractmethod
    def __call__(
        self, edge_index: numpy.ndarray, anchors: numpy.ndarray, k: int, num_entities: Optional[int] = None
    ) -> numpy.ndarray:
        """
        Find the $k$ closest anchor nodes for each entity.

        :param edge_index: shape: (2, m)
            the edge index
        :param anchors: shape: (a,)
            the selected anchor entity Ids
        :param k:
            the number of closest anchors to return
        :param num_entities:
            the number of entities

        :return: shape: (n, k), -1 <= res < a
            the Ids of the closest anchors
        """
        raise NotImplementedError

    def extra_repr(self) -> Iterable[str]:
        """Extra components for __repr__."""
        return []

    def __repr__(self) -> str:  # noqa: D105
        return f"{self.__class__.__name__}({', '.join(self.extra_repr())})"


class CSGraphAnchorSearcher(AnchorSearcher):
    """Find closest anchors using :class:`scipy.sparse.csgraph`."""

    # docstr-coverage: inherited
    def __call__(
        self, edge_index: numpy.ndarray, anchors: numpy.ndarray, k: int, num_entities: Optional[int] = None
    ) -> numpy.ndarray:  # noqa: D102
        # convert to adjacency matrix
<<<<<<< HEAD
        adjacency = edge_index_to_sparse_matrix(edge_index=edge_index, num_entities=num_entities).tocsr()
=======
        adjacency = edge_index_to_sparse_matrix(edge_index=torch.as_tensor(edge_index, dtype=torch.long)).coalesce()
        # convert to scipy sparse csr
        adjacency = scipy.sparse.coo_matrix((adjacency.values(), adjacency.indices()), shape=adjacency.shape).tocsr()
>>>>>>> 70e46a81
        # compute distances between anchors and all nodes, shape: (num_anchors, num_entities)
        distances = scipy.sparse.csgraph.shortest_path(
            csgraph=adjacency,
            directed=False,
            return_predecessors=False,
            unweighted=True,
            indices=anchors,
        )
        # TODO: padding for unreachable?
        # select anchor IDs with smallest distance
        return torch.as_tensor(
            numpy.argpartition(distances, kth=min(k, distances.shape[0] - 1), axis=0)[:k, :].T,
            dtype=torch.long,
        )


class ScipySparseAnchorSearcher(AnchorSearcher):
    """Find closest anchors using :mod:`scipy.sparse`."""

    def __init__(self, max_iter: int = 5) -> None:
        """
        Initialize the searcher.

        :param max_iter:
            the maximum number of hops to consider
        """
        self.max_iter = max_iter

    # docstr-coverage: inherited
    def extra_repr(self) -> Iterable[str]:  # noqa: D102
        yield from super().extra_repr()
        yield f"max_iter={self.max_iter}"

    @staticmethod
    def create_adjacency(edge_index: numpy.ndarray, num_entities: Optional[int] = None) -> scipy.sparse.spmatrix:
        """
        Create a sparse adjacency matrix from a given edge index.

        :param edge_index: shape: (2, m)
            the edge index
        :param num_entities:
            the number of entities. Can be inferred from `edge_index`

        :return: shape: (n, n)
            a square sparse adjacency matrix
        """
        # infer shape
        num_entities = ensure_num_entities(edge_index, num_entities=num_entities)
        # create adjacency matrix
        adjacency = scipy.sparse.coo_matrix(
            (
                numpy.ones_like(edge_index[0], dtype=bool),
                tuple(edge_index),
            ),
            shape=(num_entities, num_entities),
        )
        # symmetric + self-loops
        adjacency = adjacency + adjacency.transpose() + scipy.sparse.eye(num_entities, dtype=bool, format="coo")
        adjacency = adjacency.tocsr()
        logger.debug(
            f"Created sparse adjacency matrix of shape {adjacency.shape} where "
            f"{format_relative_comparison(part=adjacency.nnz, total=numpy.prod(adjacency.shape))} "
            f"are non-zero entries.",
        )
        return adjacency

    @staticmethod
    def bfs(
        anchors: numpy.ndarray,
        adjacency: scipy.sparse.spmatrix,
        max_iter: int,
        k: int,
    ) -> numpy.ndarray:
        """
        Determine the candidate pool using breadth-first search.

        :param anchors: shape: (a,)
            the anchor node IDs
        :param adjacency: shape: (n, n)
            the adjacency matrix
        :param max_iter:
            the maximum number of hops to consider
        :param k:
            the minimum number of anchor nodes to reach

        :return: shape: (n, a)
            a boolean array indicating whether anchor $j$ is in the set of $k$ closest anchors for node $i$
        """
        num_entities = adjacency.shape[0]
        # for each entity, determine anchor pool by BFS
        num_anchors = len(anchors)

        # an array storing whether node i is reachable by anchor j
        reachable = numpy.zeros(shape=(num_entities, num_anchors), dtype=bool)
        reachable[anchors] = numpy.eye(num_anchors, dtype=bool)

        # an array indicating whether a node is closed, i.e., has found at least $k$ anchors
        final = numpy.zeros(shape=(num_entities,), dtype=bool)

        # the output
        pool = numpy.zeros(shape=(num_entities, num_anchors), dtype=bool)
        # anchor nodes have themselves as a starting found anchor
        pool[anchors] = numpy.eye(num_anchors, dtype=bool)

        # TODO: take all (q-1) hop neighbors before selecting from q-hop
        old_reachable = reachable
        for i in range(max_iter):
            # propagate one hop
            reachable = adjacency.dot(reachable)
            # convergence check
            if (reachable == old_reachable).all():
                logger.warning(f"Search converged after iteration {i} without all nodes being reachable.")
                break
            old_reachable = reachable
            # copy pool if we have seen enough anchors and have not yet stopped
            num_reachable = reachable.sum(axis=1)
            enough = num_reachable >= k
            mask = enough & ~final
            logger.debug(
                f"Iteration {i}: {format_relative_comparison(enough.sum(), total=num_entities)} closed nodes.",
            )
            pool[mask] = reachable[mask]
            # stop once we have enough
            final |= enough
            if final.all():
                break
        return pool

    @staticmethod
    def select(
        pool: numpy.ndarray,
        k: int,
    ) -> numpy.ndarray:
        """
        Select $k$ anchors from the given pools.

        :param pool: shape: (n, a)
            the anchor candidates for each node (a binary array)
        :param k:
            the number of candidates to select

        :return: shape: (n, k)
            the selected anchors. May contain -1 if there is an insufficient number of  candidates
        """
        tokens = numpy.full(shape=(pool.shape[0], k), fill_value=-1, dtype=int)
        generator = numpy.random.default_rng()
        # TODO: can we replace this loop with something vectorized?
        for i, row in enumerate(pool):
            (this_pool,) = row.nonzero()
            chosen = generator.choice(a=this_pool, size=min(k, this_pool.size), replace=False, shuffle=False)
            tokens[i, : len(chosen)] = chosen
        return tokens

    # docstr-coverage: inherited
    def __call__(
        self, edge_index: numpy.ndarray, anchors: numpy.ndarray, k: int, num_entities: Optional[int] = None
    ) -> numpy.ndarray:  # noqa: D102
        adjacency = self.create_adjacency(edge_index=edge_index, num_entities=num_entities)
        pool = self.bfs(anchors=anchors, adjacency=adjacency, max_iter=self.max_iter, k=k)
        return self.select(pool=pool, k=k)


class SparseBFSSearcher(AnchorSearcher):
    """Find closest anchors using :mod:`torch_sparse` on a GPU."""

    def __init__(self, max_iter: int = 5, device: DeviceHint = None):
        """Initialize the tokenizer.

        :param max_iter:
            the number of partitions obtained through Metis.
        :param device:
            the device to use for tokenization
        """
        self.max_iter = max_iter
        self.device = resolve_device(device)

    # docstr-coverage: inherited
    def extra_repr(self) -> Iterable[str]:  # noqa: D102
        yield from super().extra_repr()
        yield f"max_iter={self.max_iter}"

    @staticmethod
    def create_adjacency(
        edge_index: numpy.ndarray,
        num_entities: Optional[int] = None,
    ) -> torch.tensor:
        """
        Create a sparse adjacency matrix (in the form of the edge list) from a given edge index.

        :param edge_index: shape: (2, m)
            the edge index
        :param num_entities:
            The number of entities. If not given, inferred from the edge index

        :return: shape: (2, 2m + n)
            edge list with inverse edges and self-loops
        """
        num_entities = ensure_num_entities(edge_index, num_entities=num_entities)
        edge_index = torch.as_tensor(edge_index, dtype=torch.long)

        # symmetric + self-loops
        edge_list = torch.cat(
            [edge_index, edge_index.flip(0), torch.arange(num_entities).unsqueeze(0).repeat(2, 1)], dim=-1
        ).unique(
            dim=1
        )  # unique for deduplicating repeated edges

        return edge_list

    @staticmethod
    def bfs(
        anchors: numpy.ndarray,
        edge_list: torch.tensor,
        max_iter: int,
        k: int,
        device: torch.device,
    ) -> numpy.ndarray:
        """
        Determine the candidate pool using breadth-first search.

        :param anchors: shape: (a,)
            the anchor node IDs
        :param edge_list: shape: (2, n)
            the edge list with symmetric edges and self-loops
        :param max_iter:
            the maximum number of hops to consider
        :param k:
            the minimum number of anchor nodes to reach
        :param device:
            the device on which the calculations are done

        :return: shape: (n, a)
            a boolean array indicating whether anchor $j$ is in the set of $k$ closest anchors for node $i$

        :raises ImportError:
            If :mod:`torch_sparse` is not installed
        """
        try:
            import torch_sparse
        except ImportError as err:
            raise ImportError("Requires `torch_sparse` to be installed.") from err

        num_entities = edge_list.max().item() + 1
        # for each entity, determine anchor pool by BFS
        num_anchors = len(anchors)

        anchors = torch.tensor(anchors, dtype=torch.long, device=device)

        # an array storing whether node i is reachable by anchor j
        reachable = torch.zeros((num_entities, num_anchors), dtype=torch.bool, device=device)
        reachable[anchors] = torch.eye(num_anchors, dtype=torch.bool, device=device)

        # an array indicating whether a node is closed, i.e., has found at least $k$ anchors
        final = torch.zeros((num_entities,), dtype=torch.bool, device=device)

        # the output that track the distance to each found anchor
        # dtype is unsigned int 8 bit, so we initialize the maximum distance to 255 (or max default)
        dtype = torch.uint8
        pool = torch.zeros((num_entities, num_anchors), dtype=dtype, device=device).fill_(torch.iinfo(dtype).max)
        # initial anchors are 0-hop away from themselves
        pool[anchors, torch.arange(len(anchors), dtype=torch.long, device=device)] = 0

        edge_list = edge_list.to(device)
        values = torch.ones_like(edge_list[0], dtype=torch.bool, device=device)

        old_reachable = reachable
        for i in range(max_iter):
            # propagate one hop
            # TODO the float() trick for GPU result stability until the torch_sparse issue is resolved
            # https://github.com/rusty1s/pytorch_sparse/issues/243
            reachable = (
                torch_sparse.spmm(
                    index=edge_list, value=values.float(), m=num_entities, n=num_entities, matrix=reachable.float()
                )
                > 0.0
            )
            # convergence check
            if (reachable == old_reachable).all():
                logger.warning(f"Search converged after iteration {i} without all nodes being reachable.")
                break
            # newly reached is a mask that points to newly discovered anchors at this particular step
            # implemented as element-wise XOR (will only give True in 0 XOR 1 or 1 XOR 0)
            # in our case we enrich the set of found anchors, so we can only have values turning 0 to 1, eg 0 XOR 1
            newly_reached = reachable ^ old_reachable
            old_reachable = reachable
            # copy pool if we have seen enough anchors and have not yet stopped
            num_reachable = reachable.sum(axis=1)
            enough = num_reachable >= k
            logger.debug(
                f"Iteration {i}: {format_relative_comparison(enough.sum(), total=num_entities)} closed nodes.",
            )
            # update the value in the pool by the current hop value (we start from 0, so +1 be default)
            pool[newly_reached] = i + 1
            # stop once we have enough
            final |= enough
            if final.all():
                break

        return pool

    @staticmethod
    def select(
        pool: torch.tensor,
        k: int,
    ) -> numpy.ndarray:
        """
        Select $k$ anchors from the given pools.

        :param pool: shape: (n, a)
            the anchor candidates for each node with distances
        :param k:
            the number of candidates to select

        :return: shape: (n, k)
            the selected anchors. May contain -1 if there is an insufficient number of  candidates
        """
        # sort the pool by nearest to farthest anchors
        values, indices = torch.sort(pool, dim=-1)
        # values with distance 255 (or max for unsigned int8 type) are padding tokens
        indices[values == torch.iinfo(values.dtype).max] = -1
        # since the output is sorted, no need for random sampling, we just take top-k nearest
        tokens = indices[:, :k].detach().cpu().numpy()
        return tokens

    # docstr-coverage: inherited
    def __call__(
        self, edge_index: numpy.ndarray, anchors: numpy.ndarray, k: int, num_entities: Optional[int] = None
    ) -> numpy.ndarray:  # noqa: D102
        edge_list = self.create_adjacency(edge_index=edge_index, num_entities=num_entities)
        pool = self.bfs(anchors=anchors, edge_list=edge_list, max_iter=self.max_iter, k=k, device=self.device)
        return self.select(pool=pool, k=k)


class PersonalizedPageRankAnchorSearcher(AnchorSearcher):
    """
    Select closest anchors as the nodes with the largest personalized page rank.

    .. seealso::
        http://web.stanford.edu/class/cs224w/slides/04-pagerank.pdf
    """

    def __init__(self, batch_size: int = 1, use_tqdm: bool = False, page_rank_kwargs: OptionalKwargs = None):
        """
        Initialize the searcher.

        :param batch_size:
            the batch size to use.
        :param use_tqdm:
            whether to use tqdm
        :param page_rank_kwargs:
            keyword-based parameters used for :func:`page_rank`. Must not include `edge_index`, or `x0`.
        """
        self.batch_size = batch_size
        self.page_rank_kwargs = page_rank_kwargs or {}
        self.use_tqdm = use_tqdm

    # docstr-coverage: inherited
    def extra_repr(self) -> Iterable[str]:  # noqa: D102
        yield f"batch_size={self.batch_size}"
        yield f"use_tqdm={self.use_tqdm}"
        yield f"page_rank_kwargs={self.page_rank_kwargs}"

    def precalculate_anchor_ppr(self, edge_index: numpy.ndarray, anchors: numpy.ndarray) -> numpy.ndarray:
        """
        Sort anchors nodes by PPR values from each node.

        :param edge_index: shape: (2, m)
            the edge index.
        :param anchors: shape: `(num_anchors,)`
            the anchor IDs.

        :return: shape: `(num_entities, num_anchors)`
            the PPR values for each anchor
        """
        return (
            torch.cat(
                [
                    ppr_batch.argsort(dim=-1)
                    for ppr_batch in self._iter_ppr(
                        edge_index=edge_index,
                        anchors=anchors,
                    )
                ]
            )
            .flip(-1)
            .cpu()
            .numpy()
        )

    # docstr-coverage: inherited
    def __call__(
        self, edge_index: numpy.ndarray, anchors: numpy.ndarray, k: int, num_entities: Optional[int] = None
    ) -> numpy.ndarray:  # noqa: D102
        num_entities = ensure_num_entities(edge_index, num_entities=num_entities)
        result = numpy.full(shape=(num_entities, k), fill_value=-1)
        i = 0
        for batch_ppr in self._iter_ppr(edge_index=edge_index, anchors=anchors, num_entities=num_entities):
            batch_size = batch_ppr.shape[0]
            # select k anchors with largest ppr, shape: (batch_size, k)
            result[i : i + batch_size, :] = torch.topk(batch_ppr, k=k, dim=-1, largest=True).indices.cpu().numpy()
            i += batch_size
        return result

<<<<<<< HEAD
    def _iter_ppr(
        self, edge_index: numpy.ndarray, anchors: numpy.ndarray, num_entities: Optional[int] = None
    ) -> Iterable[numpy.ndarray]:
=======
    @torch.inference_mode()
    def _iter_ppr(self, edge_index: numpy.ndarray, anchors: numpy.ndarray) -> Iterable[torch.Tensor]:
>>>>>>> 70e46a81
        """
        Yield batches of PPR values for each anchor from each entities' perspective.

        :param edge_index: shape: (2, m)
            the edge index.
        :param anchors: shape: `(num_anchors,)`
            the anchor IDs.
        :param num_entities:
            The number of entities. Will be calculated on-the-fly if not given

        :yields: shape: (batch_size, num_anchors)
            batches of anchor PPRs.
        """
        # TODO: use personalized_page_rank from torch_ppr?
        # prepare adjacency matrix only once
<<<<<<< HEAD
        adj = prepare_page_rank_adjacency(edge_index=edge_index, num_entities=num_entities)
=======
        adj = prepare_page_rank_adjacency(edge_index=torch.as_tensor(edge_index, dtype=torch.long))
>>>>>>> 70e46a81
        # prepare result
        n = adj.shape[0]
        # progress bar?
        progress = range(0, n, self.batch_size)
        if self.use_tqdm:
            progress = tqdm(progress, unit="batch", unit_scale=True)
        # batch-wise computation of PPR
        anchors = torch.as_tensor(anchors, dtype=torch.long)
        for start in progress:
            # run page-rank calculation, shape: (batch_size, n)
            ppr = page_rank(
                adj=adj, x0=prepare_x0(indices=range(start, start + self.batch_size), n=n), **self.page_rank_kwargs
            )
            # select PPR values for the anchors, shape: (batch_size, num_anchors)
            yield ppr[:, anchors.to(ppr.device)]


anchor_searcher_resolver: ClassResolver[AnchorSearcher] = ClassResolver.from_subclasses(
    base=AnchorSearcher,
    default=CSGraphAnchorSearcher,
)<|MERGE_RESOLUTION|>--- conflicted
+++ resolved
@@ -14,10 +14,6 @@
 from torch_ppr.utils import edge_index_to_sparse_matrix, prepare_page_rank_adjacency, prepare_x0
 from tqdm.auto import tqdm
 
-<<<<<<< HEAD
-from .utils import edge_index_to_sparse_matrix, ensure_num_entities, page_rank, prepare_page_rank_adjacency
-=======
->>>>>>> 70e46a81
 from ...typing import DeviceHint
 from ...utils import format_relative_comparison, resolve_device
 
@@ -76,13 +72,9 @@
         self, edge_index: numpy.ndarray, anchors: numpy.ndarray, k: int, num_entities: Optional[int] = None
     ) -> numpy.ndarray:  # noqa: D102
         # convert to adjacency matrix
-<<<<<<< HEAD
-        adjacency = edge_index_to_sparse_matrix(edge_index=edge_index, num_entities=num_entities).tocsr()
-=======
         adjacency = edge_index_to_sparse_matrix(edge_index=torch.as_tensor(edge_index, dtype=torch.long)).coalesce()
         # convert to scipy sparse csr
         adjacency = scipy.sparse.coo_matrix((adjacency.values(), adjacency.indices()), shape=adjacency.shape).tocsr()
->>>>>>> 70e46a81
         # compute distances between anchors and all nodes, shape: (num_anchors, num_entities)
         distances = scipy.sparse.csgraph.shortest_path(
             csgraph=adjacency,
@@ -486,14 +478,10 @@
             i += batch_size
         return result
 
-<<<<<<< HEAD
+    @torch.inference_mode()
     def _iter_ppr(
-        self, edge_index: numpy.ndarray, anchors: numpy.ndarray, num_entities: Optional[int] = None
-    ) -> Iterable[numpy.ndarray]:
-=======
-    @torch.inference_mode()
-    def _iter_ppr(self, edge_index: numpy.ndarray, anchors: numpy.ndarray) -> Iterable[torch.Tensor]:
->>>>>>> 70e46a81
+      self, edge_index: numpy.ndarray, anchors: numpy.ndarray, num_entities: Optional[int] = None
+    ) -> Iterable[torch.Tensor]:
         """
         Yield batches of PPR values for each anchor from each entities' perspective.
 
@@ -509,11 +497,7 @@
         """
         # TODO: use personalized_page_rank from torch_ppr?
         # prepare adjacency matrix only once
-<<<<<<< HEAD
-        adj = prepare_page_rank_adjacency(edge_index=edge_index, num_entities=num_entities)
-=======
-        adj = prepare_page_rank_adjacency(edge_index=torch.as_tensor(edge_index, dtype=torch.long))
->>>>>>> 70e46a81
+        adj = prepare_page_rank_adjacency(edge_index=torch.as_tensor(edge_index, dtype=torch.long), num_nodes=num_entities)
         # prepare result
         n = adj.shape[0]
         # progress bar?

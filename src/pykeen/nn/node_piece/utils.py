"""Utilities for NodePiece."""

import logging
from collections.abc import Collection, Mapping

import numpy
import torch
from tqdm.auto import tqdm

from ...typing import LongTensor

__all__ = [
    "random_sample_no_replacement",
    "ensure_num_entities",
    "prepare_edges_for_metis",
]

logger = logging.getLogger(__name__)


def random_sample_no_replacement(
    pool: Mapping[int, Collection[int]],
    num_tokens: int,
    num_entities: int | None = None,
<<<<<<< HEAD
) -> torch.LongTensor:
=======
) -> LongTensor:
>>>>>>> cee045f9
    """Sample randomly without replacement num_tokens relations for each entity.

    If a graph has disconnected nodes, then num_entities > number of rows in the pool.

    :param pool: a dictionary of entity: [relations]
    :param num_tokens: the number of tokens to sample for each entity
    :param num_entities: the total number of nodes in the graph, might be bigger than the pool size for graphs with
        disconnected nodes. If not given, is calculated based the length of ``pool``.

    :returns: shape: (num_entities, num_tokens), -1 <= res < vocabulary_size the selected relation IDs for each entity.
        -1 is used as a padding token.
    """
    if num_entities is None:
        num_entities = len(pool)
    assignment = torch.full(
        size=(num_entities, num_tokens),
        dtype=torch.long,
        fill_value=-1,
    )
    # TODO: vectorization?
    for idx, this_pool in tqdm(pool.items(), desc="sampling", leave=False, unit_scale=True):
        this_pool_t = torch.as_tensor(data=list(this_pool), dtype=torch.long)
        this_pool = this_pool_t[torch.randperm(this_pool_t.shape[0])[:num_tokens]]
        assignment[idx, : len(this_pool_t)] = this_pool
    return assignment


def ensure_num_entities(edge_index: numpy.ndarray, num_entities: int | None = None) -> int:
    """Calculate the number of entities from the edge index if not given."""
    if num_entities is not None:
        return num_entities
    return edge_index.max().item() + 1


def prepare_edges_for_metis(edge_index: torch.Tensor) -> LongTensor:
    """Prepare the edge index for METIS partitioning to prevent segfaults."""
    # remove self-loops
    mask = edge_index[0] != edge_index[1]
    edge_index = edge_index[:, mask]

    # add inverse edges and remove duplicates
    return torch.cat([edge_index, edge_index.flip(0)], dim=-1).unique(dim=1)<|MERGE_RESOLUTION|>--- conflicted
+++ resolved
@@ -22,11 +22,7 @@
     pool: Mapping[int, Collection[int]],
     num_tokens: int,
     num_entities: int | None = None,
-<<<<<<< HEAD
-) -> torch.LongTensor:
-=======
 ) -> LongTensor:
->>>>>>> cee045f9
     """Sample randomly without replacement num_tokens relations for each entity.
 
     If a graph has disconnected nodes, then num_entities > number of rows in the pool.

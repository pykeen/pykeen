--- conflicted
+++ resolved
@@ -54,11 +54,7 @@
     SimpleMessagePassingRepresentation,
     TypedMessagePassingRepresentation,
 )
-<<<<<<< HEAD
-from .representation import CombinedRepresentation, Embedding, Representation, SubsetRepresentation
-=======
-from .representation import Embedding, Representation, SubsetRepresentation, TextRepresentation
->>>>>>> 19449919
+from .representation import CombinedRepresentation, Embedding, Representation, SubsetRepresentation, TextRepresentation
 
 __all__ = [
     "Embedding",
@@ -70,11 +66,8 @@
     "SimpleMessagePassingRepresentation",
     "TypedMessagePassingRepresentation",
     "FeaturizedMessagePassingRepresentation",
-<<<<<<< HEAD
     "CombinedRepresentation",
-=======
     "TextRepresentation",
->>>>>>> 19449919
     "init",
     "Interaction",
     "interaction_resolver",

# -*- coding: utf-8 -*-

"""PyKEEN internal "nn" module."""

from class_resolver import ClassResolver

from . import init
from .message_passing import RGCNRepresentation
from .modules import (
    AutoSFInteraction,
    BoxEInteraction,
    ComplExInteraction,
    ConvEInteraction,
    ConvKBInteraction,
    CPInteraction,
    CrossEInteraction,
    DistMAInteraction,
    DistMultInteraction,
    ERMLPEInteraction,
    ERMLPInteraction,
    HolEInteraction,
    Interaction,
    KG2EInteraction,
    LineaREInteraction,
    MonotonicAffineTransformationInteraction,
    MultiLinearTuckerInteraction,
    MuREInteraction,
    NTNInteraction,
    PairREInteraction,
    ProjEInteraction,
    QuatEInteraction,
    RESCALInteraction,
    RotatEInteraction,
    SEInteraction,
    SimplEInteraction,
    TorusEInteraction,
    TransDInteraction,
    TransEInteraction,
    TransFInteraction,
    TransformerInteraction,
    TransHInteraction,
    TransRInteraction,
    TripleREInteraction,
    TuckerInteraction,
    UMInteraction,
    interaction_resolver,
)
from .node_piece import NodePieceRepresentation, TokenizationRepresentation, tokenizer_resolver
from .pyg import (
    FeaturizedMessagePassingRepresentation,
    SimpleMessagePassingRepresentation,
    TypedMessagePassingRepresentation,
)
<<<<<<< HEAD
from .representation import Embedding, Representation, SubsetRepresentation
from .vision import VisualRepresentation, WikidataVisualRepresentation
=======
from .representation import (
    Embedding,
    LowRankRepresentation,
    Representation,
    SubsetRepresentation,
    TextRepresentation,
    WikidataTextRepresentation,
)
>>>>>>> fec9fe0f

__all__ = [
    # REPRESENTATION
    # base
    "Representation",
    # concrete
    "Embedding",
    "FeaturizedMessagePassingRepresentation",
    "LowRankRepresentation",
    "NodePieceRepresentation",
    "RGCNRepresentation",
    "SimpleMessagePassingRepresentation",
    "SubsetRepresentation",
    "TokenizationRepresentation",
    "TypedMessagePassingRepresentation",
    "FeaturizedMessagePassingRepresentation",
<<<<<<< HEAD
    "VisualRepresentation",
    "WikidataVisualRepresentation",
    "init",
    "Interaction",
    "interaction_resolver",
=======
    "TextRepresentation",
    "WikidataTextRepresentation",
>>>>>>> fec9fe0f
    "tokenizer_resolver",
    "representation_resolver",
    # INITIALIZER
    "init",
    # INTERACTIONS
    "Interaction",
    # Adapter classes
    "MonotonicAffineTransformationInteraction",
    # Concrete Classes
    "AutoSFInteraction",
    "BoxEInteraction",
    "ComplExInteraction",
    "ConvEInteraction",
    "ConvKBInteraction",
    "CPInteraction",
    "CrossEInteraction",
    "DistMAInteraction",
    "DistMultInteraction",
    "ERMLPEInteraction",
    "ERMLPInteraction",
    "HolEInteraction",
    "KG2EInteraction",
    "LineaREInteraction",
    "MultiLinearTuckerInteraction",
    "MuREInteraction",
    "NTNInteraction",
    "PairREInteraction",
    "ProjEInteraction",
    "QuatEInteraction",
    "RESCALInteraction",
    "RotatEInteraction",
    "SEInteraction",
    "SimplEInteraction",
    "TorusEInteraction",
    "TransDInteraction",
    "TransEInteraction",
    "TransFInteraction",
    "TransformerInteraction",
    "TransHInteraction",
    "TransRInteraction",
    "TripleREInteraction",
    "TuckerInteraction",
    "UMInteraction",
    "interaction_resolver",
]

representation_resolver: ClassResolver[Representation] = ClassResolver.from_subclasses(
    base=Representation,
    default=Embedding,
)<|MERGE_RESOLUTION|>--- conflicted
+++ resolved
@@ -51,10 +51,7 @@
     SimpleMessagePassingRepresentation,
     TypedMessagePassingRepresentation,
 )
-<<<<<<< HEAD
-from .representation import Embedding, Representation, SubsetRepresentation
 from .vision import VisualRepresentation, WikidataVisualRepresentation
-=======
 from .representation import (
     Embedding,
     LowRankRepresentation,
@@ -63,7 +60,6 @@
     TextRepresentation,
     WikidataTextRepresentation,
 )
->>>>>>> fec9fe0f
 
 __all__ = [
     # REPRESENTATION
@@ -77,19 +73,13 @@
     "RGCNRepresentation",
     "SimpleMessagePassingRepresentation",
     "SubsetRepresentation",
+    "TextRepresentation",
     "TokenizationRepresentation",
     "TypedMessagePassingRepresentation",
     "FeaturizedMessagePassingRepresentation",
-<<<<<<< HEAD
     "VisualRepresentation",
+    "WikidataTextRepresentation",
     "WikidataVisualRepresentation",
-    "init",
-    "Interaction",
-    "interaction_resolver",
-=======
-    "TextRepresentation",
-    "WikidataTextRepresentation",
->>>>>>> fec9fe0f
     "tokenizer_resolver",
     "representation_resolver",
     # INITIALIZER

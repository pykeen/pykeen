# -*- coding: utf-8 -*-

"""Basic structure of a evaluator."""

import gc
import logging
import timeit
from abc import ABC, abstractmethod
from contextlib import contextmanager
from dataclasses import dataclass
from math import ceil
from textwrap import dedent
from typing import Any, Collection, Iterable, List, Mapping, Optional, Tuple, Union, cast

import numpy as np
import pandas
import torch
from dataclasses_json import DataClassJsonMixin
from tqdm.autonotebook import tqdm

from ..constants import TARGET_TO_INDEX
from ..models import Model
from ..triples.triples_factory import restrict_triples
from ..triples.utils import get_entities, get_relations
<<<<<<< HEAD
from ..typing import MappedTriples, Mode
=======
from ..typing import LABEL_HEAD, LABEL_RELATION, LABEL_TAIL, MappedTriples, Target
>>>>>>> e2e90da4
from ..utils import (
    format_relative_comparison,
    is_cuda_oom_error,
    is_cudnn_error,
    is_nonzero_larger_than_maxint_error,
    normalize_string,
    split_list_in_batches_iter,
)

__all__ = [
    "Evaluator",
    "MetricResults",
    "filter_scores_",
    "evaluate",
    "prepare_filter_triples",
]

logger = logging.getLogger(__name__)


@contextmanager
def optional_context_manager(condition, context_manager):
    if condition:
        with context_manager:
            yield context_manager
    else:
        yield


@dataclass
class MetricResults(DataClassJsonMixin):
    """Results from computing metrics."""

    def get_metric(self, name: str) -> float:
        """Get the given metric from the results.

        :param name: The name of the metric
        :returns: The value for the metric
        """
        raise NotImplementedError

    def to_flat_dict(self) -> Mapping[str, Any]:
        """Get the results as a flattened dictionary."""
        return self.to_dict()


class Evaluator(ABC):
    """An abstract evaluator for KGE models.

    The evaluator encapsulates the computation of evaluation metrics based on head and tail scores. To this end, it
    offers two methods to process a batch of triples together with the scores produced by some model. It maintains
    intermediate results in its state, and offers a method to obtain the final results once finished.
    """

    def __init__(
        self,
        filtered: bool = False,
        requires_positive_mask: bool = False,
        batch_size: Optional[int] = None,
        slice_size: Optional[int] = None,
        automatic_memory_optimization: bool = True,
        mode: Mode = None,
    ):
        """Initialize the evaluator.

        :param filtered: Should filtered evaluation be performed?
        :param requires_positive_mask: Does the evaluator need access to the masks?
        :param batch_size: >0. Evaluation batch size.
        :param slice_size: >0. The divisor for the scoring function when using slicing
        :param automatic_memory_optimization: Whether to automatically optimize the sub-batch size during
            evaluation with regards to the hardware at hand.
        """
        self.filtered = filtered
        self.requires_positive_mask = requires_positive_mask
        self.batch_size = batch_size
        self.slice_size = slice_size
        self.automatic_memory_optimization = automatic_memory_optimization
        self.mode = mode

    @classmethod
    def get_normalized_name(cls) -> str:
        """Get the normalized name of the evaluator."""
        return normalize_string(cls.__name__, suffix=Evaluator.__name__)

    @abstractmethod
    def process_scores_(
        self,
        hrt_batch: MappedTriples,
        target: Target,
        scores: torch.FloatTensor,
        true_scores: Optional[torch.FloatTensor] = None,
        dense_positive_mask: Optional[torch.FloatTensor] = None,
    ) -> None:
        """Process a batch of triples with their computed scores for all entities.

        :param hrt_batch: shape: (batch_size, 3)
        :param target:
            the prediction target
        :param scores: shape: (batch_size, num_entities)
        :param true_scores: shape: (batch_size, 1)
        :param dense_positive_mask: shape: (batch_size, num_entities)
            An optional binary (0/1) tensor indicating other true entities.
        """
        raise NotImplementedError

    @abstractmethod
    def finalize(self) -> MetricResults:
        """Compute the final results, and clear buffers."""
        raise NotImplementedError

    def evaluate(
        self,
        model: Model,
        mapped_triples: MappedTriples,
        batch_size: Optional[int] = None,
        slice_size: Optional[int] = None,
        device: Optional[torch.device] = None,
        use_tqdm: bool = True,
        tqdm_kwargs: Optional[Mapping[str, str]] = None,
        restrict_entities_to: Optional[torch.LongTensor] = None,
        do_time_consuming_checks: bool = True,
        additional_filter_triples: Union[None, MappedTriples, List[MappedTriples]] = None,
    ) -> MetricResults:
        """Run :func:`pykeen.evaluation.evaluate` with this evaluator."""
        if batch_size is None and self.automatic_memory_optimization:
            # Using automatic memory optimization on CPU may result in undocumented crashes due to OS' OOM killer.
            if model.device.type == "cpu":
                logger.info(
                    "Currently automatic memory optimization only supports GPUs, but you're using a CPU. "
                    "Therefore, the batch_size will be set to the default value.",
                )
            else:
                batch_size, slice_size = self.batch_and_slice(
                    model=model,
                    mapped_triples=mapped_triples,
                    additional_filter_triples=additional_filter_triples,
                    batch_size=batch_size,
                    device=device,
                    use_tqdm=False,
                    restrict_entities_to=restrict_entities_to,
                    do_time_consuming_checks=do_time_consuming_checks,
                )
                # The batch_size and slice_size should be accessible to outside objects for re-use, e.g. early stoppers.
                self.batch_size = batch_size
                self.slice_size = slice_size

                # Clear the ranks from the current evaluator
                self.finalize()

        rv = evaluate(
            model=model,
            additional_filter_triples=additional_filter_triples,
            mapped_triples=mapped_triples,
            evaluator=self,
            batch_size=batch_size,
            slice_size=slice_size,
            device=device,
            use_tqdm=use_tqdm,
            tqdm_kwargs=tqdm_kwargs,
            restrict_entities_to=restrict_entities_to,
            do_time_consuming_checks=do_time_consuming_checks,
            mode=self.mode,
        )
        # Since squeeze is true, we can expect that evaluate returns a MetricResult, but we need to tell MyPy that
        return cast(MetricResults, rv)

    def batch_and_slice(
        self,
        model: Model,
        mapped_triples: MappedTriples,
        batch_size: Optional[int] = None,
        device: Optional[torch.device] = None,
        use_tqdm: bool = False,
        restrict_entities_to: Optional[torch.LongTensor] = None,
        do_time_consuming_checks: bool = True,
        additional_filter_triples: Union[None, MappedTriples, List[MappedTriples]] = None,
    ) -> Tuple[int, Optional[int]]:
        """Find the maximum possible batch_size and slice_size for evaluation with the current setting.

        The speed of evaluation can be greatly increased when the batch_size is increased, therefore this function
        estimates the maximal possible batch_size for the evaluation by starting with the batch_size given as argument
        and increasing it until the hardware runs out-of-memory(OOM). In some cases, i.e. with very large models or very
        large datasets, even the batch_size 1 is too big for the hardware at hand. In these cases, this function will
        check if the model at hand allows slicing (this needs to be implemented for the affected scoring functions) and,
        if possible, will search the maximum possible slice_size that would still allow to calculate the model with the
        given parameters on the hardware at hand.

        :param model:
            The model to evaluate.
        :param mapped_triples:
            The triples on which to evaluate.
        :param batch_size:
            The initial batch size to start with. None defaults to number_of_triples.
        :param device:
            The device on which the evaluation shall be run. If None is given, use the model's device.
        :param use_tqdm:
            Should a progress bar be displayed?
        :param restrict_entities_to:
            Whether to restrict the evaluation to certain entities of interest.
        :param additional_filter_triples:
            Additional true triples to filter out during filtered evaluation. Only needed if the evaluator is in
            filtered mode.

        :return:
            Maximum possible batch size and, if necessary, the slice_size, which defaults to None.

        :raises MemoryError:
            If it is not possible to evaluate the model on the hardware at hand with the given parameters.
        """
        batch_size, evaluated_once = self._param_size_search(
            key="batch_size",
            start_value=batch_size,
            model=model,
            additional_filter_triples=additional_filter_triples,
            mapped_triples=mapped_triples,
            device=device,
            use_tqdm=use_tqdm,
            restrict_entities_to=restrict_entities_to,
            do_time_consuming_checks=do_time_consuming_checks,
        )

        if evaluated_once:  # slice_size = None
            return batch_size, None

        # We need to try slicing, if the evaluation for the batch_size search never succeeded
        slice_size, evaluated_once = self._param_size_search(
            key="slice_size",
            # Since the batch_size search with size 1, i.e. one tuple ((h, r) or (r, t)) scored on all entities,
            # must have failed to start slice_size search, we start with trying half the entities.
            start_value=ceil(model.num_entities / 2),
            model=model,
            additional_filter_triples=additional_filter_triples,
            mapped_triples=mapped_triples,
            device=device,
            use_tqdm=use_tqdm,
            restrict_entities_to=restrict_entities_to,
            do_time_consuming_checks=False,
        )
        if not evaluated_once:
            raise MemoryError("The current model can't be trained on this hardware with these parameters.")

        return batch_size, slice_size

    def _param_size_search(
        self,
        key: str,
        start_value: Optional[int],
        model: Model,
        mapped_triples: MappedTriples,
        device: Optional[torch.device] = None,
        use_tqdm: bool = False,
        restrict_entities_to: Optional[torch.LongTensor] = None,
        do_time_consuming_checks: bool = True,
        additional_filter_triples: Union[None, MappedTriples, List[MappedTriples]] = None,
    ) -> Tuple[int, bool]:
        values_dict = {}
        maximum_triples = mapped_triples.shape[0]
        if key == "batch_size":
            if start_value is None:
                start_value = 256
            if start_value > maximum_triples:
                start_value = maximum_triples
            values_dict[key] = start_value
            values_dict["slice_size"] = None
        elif key == "slice_size":
            if start_value is None:
                start_value = ceil(model.num_entities / 2)
            self._check_slicing_availability(model, batch_size=1)
            values_dict[key] = start_value
            values_dict["batch_size"] = 1
        else:
            raise AttributeError(f"The parameter {key} is unknown.")

        reached_max = False
        evaluated_once = False
        logger.info(f"Starting {key} search for evaluation now...")
        while True:
            logger.debug(f"Trying {key}={values_dict[key]}")
            try:
                # The cache of the previous run has to be freed to allow accurate memory availability estimates
                gc.collect()
                torch.cuda.empty_cache()
                evaluate(
                    model=model,
                    additional_filter_triples=additional_filter_triples,
                    mapped_triples=mapped_triples,
                    evaluator=self,
                    only_size_probing=True,
                    device=device,
                    use_tqdm=use_tqdm,
                    restrict_entities_to=restrict_entities_to,
                    do_time_consuming_checks=do_time_consuming_checks,
                    batch_size=values_dict.get("batch_size"),
                    slice_size=values_dict.get("slice_size"),
                    mode=self.mode,
                )
                evaluated_once = True
            except RuntimeError as runtime_error:
                # Due to the caused OOM Runtime Error, the failed model has to be cleared to avoid memory leakage
                for p in model.parameters():
                    if p.grad is not None:
                        del p.grad  # free some memory
                # The cache of the previous run has to be freed to allow accurate memory availability estimates
                gc.collect()
                torch.cuda.empty_cache()
                if (
                    not is_cudnn_error(runtime_error)
                    and not is_cuda_oom_error(runtime_error)
                    and not is_nonzero_larger_than_maxint_error(runtime_error)
                ):
                    raise runtime_error
                if values_dict[key] == 1:
                    logger.debug(
                        f"Even {key} {values_dict[key]} does not fit into your memory with these parameters.",
                    )
                    break

                #  values_dict[key] will always be an int at this point
                values_dict[key] //= 2  # type: ignore
                reached_max = True
                if evaluated_once:
                    logger.info(f"Concluded {key} search with batch_size={values_dict[key]}.")
                    break
                else:
                    logger.debug(f"The {key} {values_dict[key]} was too big, trying less now")
            else:
                # The cache of the previous run has to be freed to allow accurate memory availability estimates
                gc.collect()
                torch.cuda.empty_cache()
                if not reached_max and values_dict["batch_size"] < maximum_triples:
                    values_dict[key] *= 2  # type: ignore
                else:
                    logger.info(f"Concluded {key} search with batch_size={values_dict[key]}.")
                    break

        return cast(Tuple[int, bool], (values_dict[key], evaluated_once))

    @staticmethod
    def _check_slicing_availability(model: Model, batch_size: int) -> None:
        # Test if slicing is implemented for the required functions of this model
        if model.use_inverse_triples:
            if not model.can_slice_t:
                raise MemoryError(
                    f"The current model can't be evaluated on this hardware with these parameters, as "
                    f"evaluation batch_size={batch_size} is too big and slicing is not implemented for "
                    f"this model yet."
                )
        elif not model.can_slice_t or not model.can_slice_h:
            raise MemoryError(
                f"The current model can't be evaluated on this hardware with these parameters, as "
                f"evaluation batch_size={batch_size} is too big and slicing is not implemented for this "
                f"model yet."
            )


def create_sparse_positive_filter_(
    hrt_batch: MappedTriples,
    all_pos_triples: torch.LongTensor,
    relation_filter: torch.BoolTensor = None,
    filter_col: int = 0,
) -> Tuple[torch.LongTensor, torch.BoolTensor]:
    """Compute indices of all positives.

    For simplicity, only the head-side is described, i.e. filter_col=0. The tail-side is processed alike.

    For each (h, r, t) triple in the batch, the entity identifiers are computed such that (h', r, t) exists in all
    positive triples.

    :param hrt_batch: shape: (batch_size, 3)
        A batch of triples.
    :param all_pos_triples: shape: (num_positive_triples, 3)
        All positive triples to base the filtering on.
    :param relation_filter: shape: (batch_size, num_positive_triples)
        A boolean mask R[i, j] which is True iff the j-th positive triple contains the same relation as the i-th triple
        in the batch.
    :param filter_col:
        The column along which to filter. Allowed are {0, 2}, where 0 corresponds to filtering head-based and 2
        corresponds to filtering tail-based.

    :return:
        - positives, shape: (2, m)
            The indices of positives in format [(batch_index, entity_id)].
        - the relation filter for re-usage.
    """
    if filter_col not in {0, 2}:
        raise NotImplementedError(
            "This code has only been written for updating head (filter_col=0) or "
            f"tail (filter_col=2) mask, but filter_col={filter_col} was given.",
        )

    if relation_filter is None:
        relations = hrt_batch[:, 1:2]
        relation_filter = (all_pos_triples[:, 1:2]).view(1, -1) == relations

    # Split batch
    other_col = 2 - filter_col
    entities = hrt_batch[:, other_col : other_col + 1]

    entity_filter_test = (all_pos_triples[:, other_col : other_col + 1]).view(1, -1) == entities
    filter_batch = (entity_filter_test & relation_filter).nonzero(as_tuple=False)
    filter_batch[:, 1] = all_pos_triples[:, filter_col : filter_col + 1].view(1, -1)[:, filter_batch[:, 1]]

    return filter_batch, relation_filter


def create_dense_positive_mask_(
    zero_tensor: torch.FloatTensor,
    filter_batch: torch.LongTensor,
) -> torch.FloatTensor:
    """Construct dense positive mask.

    :param zero_tensor: shape: (batch_size, num_entities)
        A tensor of zeros of suitable shape.
    :param filter_batch: shape: (m, 2)
        The indices of all positives in format (batch_index, entity_id)
    :return:
        The dense positive mask with x[b, i] = 1 iff (b, i) in filter_batch.
    """
    zero_tensor[filter_batch[:, 0], filter_batch[:, 1]] = 1

    return zero_tensor


def filter_scores_(
    scores: torch.FloatTensor,
    filter_batch: torch.LongTensor,
) -> torch.FloatTensor:
    """Filter scores by setting true scores to NaN.

    :param scores: shape: (batch_size, num_entities)
        The scores for all corrupted triples (including the currently considered true triple). Are modified *in-place*.
    :param filter_batch: (m, 2)
        The indices of all positives.

    :return:
        A reference to the scores, which have been updated in-place.
    """
    # Bind shape
    batch_size, num_entities = scores.shape

    # Set all filtered triples to NaN to ensure their exclusion in subsequent calculations
    scores[filter_batch[:, 0], filter_batch[:, 1]] = float("nan")

    # Warn if all entities will be filtered
    # (scores != scores) yields true for all NaN instances (IEEE 754), thus allowing to count the filtered triples.
    if ((scores != scores).sum(dim=1) == num_entities).any():
        logger.warning(
            "User selected filtered metric computation, but all corrupted triples exists also as positive " "triples",
        )

    return scores


def prepare_filter_triples(
    mapped_triples: MappedTriples,
    additional_filter_triples: Union[None, MappedTriples, List[MappedTriples]] = None,
) -> MappedTriples:
    """Prepare the filter triples from the evaluation triples, and additional filter triples."""
    if additional_filter_triples is None:
        logger.warning(
            dedent(
                """\
            The filtered setting was enabled, but there were no `additional_filter_triples`
            given. This means you probably forgot to pass (at least) the training triples. Try:

                additional_filter_triples=[dataset.training.mapped_triples]

            Or if you want to use the Bordes et al. (2013) approach to filtering, do:

                additional_filter_triples=[
                    dataset.training.mapped_triples,
                    dataset.validation.mapped_triples,
                ]
        """
            )
        )
        return mapped_triples

    if torch.is_tensor(additional_filter_triples):
        additional_filter_triples = [additional_filter_triples]

    return torch.cat([*additional_filter_triples, mapped_triples], dim=0).unique(dim=0)


# TODO: consider switching to torch.DataLoader where the preparation of masks/filter batches also takes place
def evaluate(
    model: Model,
    mapped_triples: MappedTriples,
    evaluator: Evaluator,
    only_size_probing: bool = False,
    batch_size: Optional[int] = None,
    slice_size: Optional[int] = None,
    device: Optional[torch.device] = None,
    use_tqdm: bool = True,
    tqdm_kwargs: Optional[Mapping[str, str]] = None,
    restrict_entities_to: Optional[Collection[int]] = None,
    restrict_relations_to: Optional[Collection[int]] = None,
    do_time_consuming_checks: bool = True,
    additional_filter_triples: Union[None, MappedTriples, List[MappedTriples]] = None,
    pre_filtered_triples: bool = True,
<<<<<<< HEAD
    mode: Mode = None,
=======
    targets: Collection[Target] = (LABEL_HEAD, LABEL_TAIL),
>>>>>>> e2e90da4
) -> Union[MetricResults, List[MetricResults]]:
    """Evaluate metrics for model on mapped triples.

    The model is used to predict scores for all tails and all heads for each triple. Subsequently, each abstract
    evaluator is applied to the scores, also receiving the batch itself (e.g. to compute entity-specific metrics).
    Thereby, the (potentially) expensive score computation against all entities is done only once. The metric evaluators
    are expected to maintain their own internal buffers. They are returned after running the evaluation, and should
    offer a possibility to extract some final metrics.

    :param model:
        The model to evaluate.
    :param mapped_triples:
        The triples on which to evaluate. The mapped triples should never contain inverse triples - these are created by
        the model class on the fly.
    :param evaluator:
        The evaluator.
    :param only_size_probing:
        The evaluation is only performed for two batches to test the memory footprint, especially on GPUs.
    :param batch_size: >0
        A positive integer used as batch size. Generally chosen as large as possible. Defaults to 1 if None.
    :param slice_size: >0
        The divisor for the scoring function when using slicing.
    :param device:
        The device on which the evaluation shall be run. If None is given, use the model's device.
    :param use_tqdm:
        Should a progress bar be displayed?
    :param tqdm_kwargs:
        Additional keyword based arguments passed to the progress bar.
    :param restrict_entities_to:
        Optionally restrict the evaluation to the given entity IDs. This may be useful if one is only interested in a
        part of the entities, e.g. due to type constraints, but wants to train on all available data. For ranking the
        entities, we still compute all scores for all possible replacement entities to avoid irregular access patterns
        which might decrease performance, but the scores will afterwards be filtered to only keep those of interest.
        If provided, we assume by default that the triples are already filtered, such that it only contains the
        entities of interest. To explicitly filter within this method, pass `pre_filtered_triples=False`.
    :param restrict_relations_to:
        Optionally restrict the evaluation to the given relation IDs. This may be useful if one is only interested in a
        part of the relations, e.g. due to relation types, but wants to train on all available data. If provided, we
        assume by default that the triples are already filtered, such that it only contains the relations of interest.
        To explicitly filter within this method, pass `pre_filtered_triples=False`.
    :param do_time_consuming_checks:
        Whether to perform some time consuming checks on the provided arguments. Currently, this encompasses:
        - If restrict_entities_to or restrict_relations_to is not None, check whether the triples have been filtered.
        Disabling this option can accelerate the method. Only effective if pre_filtered_triples is set to True.
    :param pre_filtered_triples:
        Whether the triples have been pre-filtered to adhere to restrict_entities_to / restrict_relations_to. When set
        to True, and the triples have *not* been filtered, the results may be invalid. Pre-filtering the triples
        accelerates this method, and is recommended when evaluating multiple times on the same set of triples.
    :param additional_filtered_triples:
        Additional true triples to filter out during filtered evaluation.
    :param targets:
        the prediction targets
    """
    if LABEL_RELATION in targets:
        raise NotImplementedError("cf. https://github.com/pykeen/pykeen/pull/728")
    start = timeit.default_timer()

    # verify that the triples have been filtered
    if pre_filtered_triples and do_time_consuming_checks:
        if restrict_entities_to is not None:
            present_entity_ids = get_entities(triples=mapped_triples)
            unwanted = present_entity_ids.difference(restrict_entities_to)
            if len(unwanted) > 0:
                raise ValueError(
                    f"mapped_triples contains IDs of entities which are not contained in restrict_entities_to:"
                    f"{unwanted}. This will invalidate the evaluation results.",
                )
        if restrict_relations_to is not None:
            present_relation_ids = get_relations(triples=mapped_triples)
            unwanted = present_relation_ids.difference(restrict_relations_to)
            if len(unwanted):
                raise ValueError(
                    f"mapped_triples contains IDs of relations which are not contained in restrict_relations_to:"
                    f"{unwanted}. This will invalidate the evaluation results.",
                )

    # Filter triples if necessary
    if not pre_filtered_triples and (restrict_entities_to is not None or restrict_relations_to is not None):
        old_num_triples = mapped_triples.shape[0]
        mapped_triples = restrict_triples(
            mapped_triples=mapped_triples,
            entities=restrict_entities_to,
            relations=restrict_relations_to,
        )
        logger.info(f"keeping {format_relative_comparison(mapped_triples.shape[0], old_num_triples)} triples.")

    # Send to device
    if device is not None:
        model = model.to(device)
    device = model.device

    # Ensure evaluation mode
    model.eval()

    # Prepare for result filtering
    if evaluator.filtered or evaluator.requires_positive_mask:
        all_pos_triples = prepare_filter_triples(
            mapped_triples=mapped_triples,
            additional_filter_triples=additional_filter_triples,
        ).to(device=device)
    else:
        all_pos_triples = None

    # Send tensors to device
    mapped_triples = mapped_triples.to(device=device)

    # Prepare batches
    if batch_size is None:
        # This should be a reasonable default size that works on most setups while being faster than batch_size=1
        batch_size = 32
        logger.info(f"No evaluation batch_size provided. Setting batch_size to '{batch_size}'.")
    batches = cast(Iterable[np.ndarray], split_list_in_batches_iter(input_list=mapped_triples, batch_size=batch_size))

    # Show progressbar
    num_triples = mapped_triples.shape[0]

    # Flag to check when to quit the size probing
    evaluated_once = False

    # Disable gradient tracking
    _tqdm_kwargs = dict(
        desc=f"Evaluating on {model.device}",
        total=num_triples,
        unit="triple",
        unit_scale=True,
        # Choosing no progress bar (use_tqdm=False) would still show the initial progress bar without disable=True
        disable=not use_tqdm,
    )
    if tqdm_kwargs:
        _tqdm_kwargs.update(tqdm_kwargs)
    with optional_context_manager(use_tqdm, tqdm(**_tqdm_kwargs)) as progress_bar, torch.inference_mode():
        # batch-wise processing
        for batch in batches:
            batch_size = batch.shape[0]
            relation_filter = None
            for target in targets:
                relation_filter = _evaluate_batch(
                    batch=batch,
                    model=model,
                    target=target,
                    evaluator=evaluator,
                    slice_size=slice_size,
                    all_pos_triples=all_pos_triples,
                    relation_filter=relation_filter,
                    restrict_entities_to=restrict_entities_to,
<<<<<<< HEAD
                    positive_masks_required=positive_masks_required,
                    filtering_necessary=filtering_necessary,
                    mode=mode,
=======
>>>>>>> e2e90da4
                )

            # If we only probe sizes we do not need more than one batch
            if only_size_probing and evaluated_once:
                break

            evaluated_once = True

            if use_tqdm:
                progress_bar.update(batch_size)

        # Finalize
        result = evaluator.finalize()

    stop = timeit.default_timer()
    if only_size_probing:
        logger.debug("Evaluation took %.2fs seconds", stop - start)
    else:
        logger.info("Evaluation took %.2fs seconds", stop - start)

    return result


def _evaluate_batch(
    batch: MappedTriples,
    model: Model,
    target: Target,
    evaluator: Evaluator,
    slice_size: Optional[int],
    all_pos_triples: Optional[MappedTriples],
    relation_filter: Optional[torch.BoolTensor],
    restrict_entities_to: Optional[torch.LongTensor],
<<<<<<< HEAD
    positive_masks_required: bool,
    filtering_necessary: bool,
    mode: Mode = None,
=======
>>>>>>> e2e90da4
) -> torch.BoolTensor:
    """
    Evaluate ranking for batch.

    :param batch: shape: (batch_size, 3)
        The batch of currently evaluated triples.
    :param model:
        The model to evaluate.
    :param target:
        The prediction target.
    :param evaluator:
        The evaluator
    :param slice_size:
        An optional slice size for computing the scores.
    :param all_pos_triples:
        All positive triples (required if filtering is necessary).
    :param relation_filter:
        The relation filter. Can be re-used.
    :param restrict_entities_to:
        Restriction to evaluate only for these entities.

    :return:
        The relation filter, which can be re-used for the same batch.
    """
<<<<<<< HEAD
    if column not in {0, 2}:
        raise ValueError(f"column must be either 0 or 2, but is column={column}")

    # Predict scores once
    if column == 2:  # tail scores
        batch_scores_of_corrupted = model.predict_t(batch[:, 0:2], slice_size=slice_size, mode=mode)
    else:
        batch_scores_of_corrupted = model.predict_h(batch[:, 1:3], slice_size=slice_size, mode=mode)
=======
    scores = model.predict(hrt_batch=batch, target=target, slice_size=slice_size)
>>>>>>> e2e90da4

    if evaluator.filtered:
        column = TARGET_TO_INDEX[target]
        if all_pos_triples is None:
            raise ValueError(
                "If filtering_necessary of positive_masks_required is True, all_pos_triples has to be "
                "provided, but is None."
            )

        # Create filter
        positive_filter, relation_filter = create_sparse_positive_filter_(
            hrt_batch=batch,
            all_pos_triples=all_pos_triples,
            relation_filter=relation_filter,
            filter_col=column,
        )

        # Select scores of true
        true_scores = scores[torch.arange(0, batch.shape[0]), batch[:, column]]
        # overwrite filtered scores
        scores = filter_scores_(scores=scores, filter_batch=positive_filter)
        # The scores for the true triples have to be rewritten to the scores tensor
        scores[torch.arange(0, batch.shape[0]), batch[:, column]] = true_scores
        # the rank-based evaluators needs the true scores with trailing 1-dim
        true_scores = true_scores.unsqueeze(dim=-1)
    else:
        true_scores = None

    # Create a positive mask with the size of the scores from the positive filter
    if evaluator.requires_positive_mask:
        positive_filter, relation_filter = create_sparse_positive_filter_(
            hrt_batch=batch,
            all_pos_triples=all_pos_triples,
            relation_filter=relation_filter,
            filter_col=column,
        )
        positive_mask = create_dense_positive_mask_(zero_tensor=torch.zeros_like(scores), filter_batch=positive_filter)
    else:
        positive_mask = None

    # Restrict to entities of interest
    if restrict_entities_to is not None:
        scores = scores[:, restrict_entities_to]
        if positive_mask is not None:
            positive_mask = positive_mask[:, restrict_entities_to]

    # process scores
    evaluator.process_scores_(
        hrt_batch=batch,
        target=target,
        true_scores=true_scores,
        scores=scores,
        dense_positive_mask=positive_mask,
    )

    return relation_filter


def get_candidate_set_size(
    mapped_triples: MappedTriples,
    restrict_entities_to: Optional[Collection[int]] = None,
    restrict_relations_to: Optional[Collection[int]] = None,
    additional_filter_triples: Union[None, MappedTriples, List[MappedTriples]] = None,
    num_entities: Optional[int] = None,
) -> pandas.DataFrame:
    """
    Calculate the candidate set sizes for head/tail prediction for the given triples.

    :param mapped_triples: shape: (n, 3)
        the evaluation triples
    :param additional_filter_triples: shape: (n, 3)
        additional filter triples besides the evaluation triples themselves. cf. `_prepare_filter_triples`.
    :param num_entities:
        the number of entities. If not given, this number is inferred from all triples

    :return: columns: "index" | "head" | "relation" | "tail" | "head_candidates" | "tail_candidates"
        a dataframe of all evaluation triples, with the number of head and tail candidates
    """
    # optinally restrict triples (nop if no restriction)
    mapped_triples = restrict_triples(
        mapped_triples=mapped_triples,
        entities=restrict_entities_to,
        relations=restrict_relations_to,
    )

    # evaluation triples as dataframe
    columns = [LABEL_HEAD, LABEL_RELATION, LABEL_TAIL]
    df_eval = pandas.DataFrame(
        data=mapped_triples.numpy(),
        columns=columns,
    ).reset_index()

    # determine filter triples
    filter_triples = prepare_filter_triples(
        mapped_triples=mapped_triples,
        additional_filter_triples=additional_filter_triples,
    )

    # infer num_entities if not given
    if restrict_entities_to:
        num_entities = len(restrict_entities_to)
    else:
        # TODO: unique, or max ID + 1?
        num_entities = num_entities or filter_triples[:, [0, 2]].view(-1).unique().numel()

    # optionally restrict triples
    filter_triples = restrict_triples(
        mapped_triples=filter_triples,
        entities=restrict_entities_to,
        relations=restrict_relations_to,
    )
    df_filter = pandas.DataFrame(
        data=filter_triples.numpy(),
        columns=columns,
    )

    # compute candidate set sizes for different targets
    # TODO: extend to relations?
    for target in [LABEL_HEAD, LABEL_TAIL]:
        total = num_entities
        group_keys = [c for c in columns if c != target]
        df_count = df_filter.groupby(by=group_keys).agg({target: "count"})
        column = f"{target}_candidates"
        df_count[column] = total - df_count[target]
        df_count = df_count.drop(columns=target)
        df_eval = pandas.merge(df_eval, df_count, on=group_keys, how="left")
        df_eval[column] = df_eval[column].fillna(value=total)

    return df_eval<|MERGE_RESOLUTION|>--- conflicted
+++ resolved
@@ -22,11 +22,7 @@
 from ..models import Model
 from ..triples.triples_factory import restrict_triples
 from ..triples.utils import get_entities, get_relations
-<<<<<<< HEAD
-from ..typing import MappedTriples, Mode
-=======
-from ..typing import LABEL_HEAD, LABEL_RELATION, LABEL_TAIL, MappedTriples, Target
->>>>>>> e2e90da4
+from ..typing import LABEL_HEAD, LABEL_RELATION, LABEL_TAIL, MappedTriples, Mode, Target
 from ..utils import (
     format_relative_comparison,
     is_cuda_oom_error,
@@ -527,11 +523,8 @@
     do_time_consuming_checks: bool = True,
     additional_filter_triples: Union[None, MappedTriples, List[MappedTriples]] = None,
     pre_filtered_triples: bool = True,
-<<<<<<< HEAD
     mode: Mode = None,
-=======
     targets: Collection[Target] = (LABEL_HEAD, LABEL_TAIL),
->>>>>>> e2e90da4
 ) -> Union[MetricResults, List[MetricResults]]:
     """Evaluate metrics for model on mapped triples.
 
@@ -677,12 +670,7 @@
                     all_pos_triples=all_pos_triples,
                     relation_filter=relation_filter,
                     restrict_entities_to=restrict_entities_to,
-<<<<<<< HEAD
-                    positive_masks_required=positive_masks_required,
-                    filtering_necessary=filtering_necessary,
                     mode=mode,
-=======
->>>>>>> e2e90da4
                 )
 
             # If we only probe sizes we do not need more than one batch
@@ -715,12 +703,7 @@
     all_pos_triples: Optional[MappedTriples],
     relation_filter: Optional[torch.BoolTensor],
     restrict_entities_to: Optional[torch.LongTensor],
-<<<<<<< HEAD
-    positive_masks_required: bool,
-    filtering_necessary: bool,
     mode: Mode = None,
-=======
->>>>>>> e2e90da4
 ) -> torch.BoolTensor:
     """
     Evaluate ranking for batch.
@@ -745,18 +728,7 @@
     :return:
         The relation filter, which can be re-used for the same batch.
     """
-<<<<<<< HEAD
-    if column not in {0, 2}:
-        raise ValueError(f"column must be either 0 or 2, but is column={column}")
-
-    # Predict scores once
-    if column == 2:  # tail scores
-        batch_scores_of_corrupted = model.predict_t(batch[:, 0:2], slice_size=slice_size, mode=mode)
-    else:
-        batch_scores_of_corrupted = model.predict_h(batch[:, 1:3], slice_size=slice_size, mode=mode)
-=======
-    scores = model.predict(hrt_batch=batch, target=target, slice_size=slice_size)
->>>>>>> e2e90da4
+    scores = model.predict(hrt_batch=batch, target=target, slice_size=slice_size, mode=mode)
 
     if evaluator.filtered:
         column = TARGET_TO_INDEX[target]

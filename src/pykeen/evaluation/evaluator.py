--- conflicted
+++ resolved
@@ -32,10 +32,7 @@
 from ..triples.utils import get_entities, get_relations
 from ..typing import MappedTriples
 from ..utils import (
-<<<<<<< HEAD
     format_relative_comparison,
-=======
->>>>>>> 63ee41b0
     is_cuda_oom_error,
     is_cudnn_error,
     is_nonzero_larger_than_maxint_error,
@@ -375,21 +372,10 @@
                 values_dict[key] //= 2  # type: ignore
                 reached_max = True
                 if evaluated_once:
-<<<<<<< HEAD
-                    logger.info(
-                        f"Concluded {key} search with batch_size={values_dict[key]}."
-                    )
-                    break
-                else:
-                    logger.debug(
-                        f"The {key} {values_dict[key]} was too big, trying less now"
-                    )
-=======
                     logger.info(f"Concluded {key} search with batch_size={values_dict[key]}.")
                     break
                 else:
                     logger.debug(f"The {key} {values_dict[key]} was too big, trying less now")
->>>>>>> 63ee41b0
             else:
                 # The cache of the previous run has to be freed to allow accurate memory availability estimates
                 gc.collect()
@@ -397,13 +383,7 @@
                 if not reached_max and values_dict["batch_size"] < maximum_triples:
                     values_dict[key] *= 2  # type: ignore
                 else:
-<<<<<<< HEAD
-                    logger.info(
-                        f"Concluded {key} search with batch_size={values_dict[key]}."
-                    )
-=======
                     logger.info(f"Concluded {key} search with batch_size={values_dict[key]}.")
->>>>>>> 63ee41b0
                     break
 
         return cast(Tuple[int, bool], (values_dict[key], evaluated_once))
@@ -469,19 +449,9 @@
     other_col = 2 - filter_col
     entities = hrt_batch[:, other_col : other_col + 1]
 
-<<<<<<< HEAD
-    entity_filter_test = (all_pos_triples[:, other_col : other_col + 1]).view(
-        1, -1
-    ) == entities
-    filter_batch = (entity_filter_test & relation_filter).nonzero(as_tuple=False)
-    filter_batch[:, 1] = all_pos_triples[:, filter_col : filter_col + 1].view(1, -1)[
-        :, filter_batch[:, 1]
-    ]
-=======
     entity_filter_test = (all_pos_triples[:, other_col : other_col + 1]).view(1, -1) == entities
     filter_batch = (entity_filter_test & relation_filter).nonzero(as_tuple=False)
     filter_batch[:, 1] = all_pos_triples[:, filter_col : filter_col + 1].view(1, -1)[:, filter_batch[:, 1]]
->>>>>>> 63ee41b0
 
     return filter_batch, relation_filter
 
@@ -548,12 +518,8 @@
     restrict_entities_to: Optional[Collection[int]] = None,
     restrict_relations_to: Optional[Collection[int]] = None,
     do_time_consuming_checks: bool = True,
-<<<<<<< HEAD
+    additional_filter_triples: Union[None, MappedTriples, List[MappedTriples]] = None,
     pre_filtered_triples: bool = True,
-    additional_filtered_triples: Union[None, MappedTriples, List[MappedTriples]] = None,
-=======
-    additional_filter_triples: Union[None, MappedTriples, List[MappedTriples]] = None,
->>>>>>> 63ee41b0
 ) -> Union[MetricResults, List[MetricResults]]:
     """Evaluate metrics for model on mapped triples.
 
@@ -598,7 +564,6 @@
         To explicitly filter within this method, pass `pre_filtered_triples=False`.
     :param do_time_consuming_checks:
         Whether to perform some time consuming checks on the provided arguments. Currently, this encompasses:
-<<<<<<< HEAD
         - If restrict_entities_to or restrict_relations_to is not None, check whether the triples have been filtered.
         Disabling this option can accelerate the method. Only effective if pre_filtered_triples is set to True.
     :param pre_filtered_triples:
@@ -606,11 +571,6 @@
         to True, and the triples have *not* been filtered, the results may be invalid. Pre-filtering the triples
         accelerates this method, and is recommended when evaluating multiple times on the same set of triples.
     :param additional_filtered_triples:
-=======
-        - If restrict_entities_to is not None, check whether the triples have been filtered.
-        Disabling this option can accelerate the method.
-    :param additional_filter_triples:
->>>>>>> 63ee41b0
         Additional true triples to filter out during filtered evaluation.
     """
     if isinstance(evaluators, Evaluator):  # upgrade a single evaluator to a list
@@ -619,7 +579,6 @@
     start = timeit.default_timer()
 
     # verify that the triples have been filtered
-<<<<<<< HEAD
     if pre_filtered_triples and do_time_consuming_checks:
         if restrict_entities_to is not None:
             present_entity_ids = get_entities(triples=mapped_triples)
@@ -651,16 +610,6 @@
         logger.info(
             f"keeping {format_relative_comparison(mapped_triples.shape[0], old_num_triples)} triples.",
         )
-=======
-    if restrict_entities_to is not None and do_time_consuming_checks:
-        present_entity_ids = get_entities(triples=mapped_triples)
-        unwanted = present_entity_ids.difference(restrict_entities_to.tolist())
-        if len(unwanted) > 0:
-            raise ValueError(
-                f"mapped_triples contains IDs of entities which are not contained in restrict_entities_to:"
-                f"{unwanted}. This will invalidate the evaluation results."
-            )
->>>>>>> 63ee41b0
 
     # Send to device
     if device is not None:
@@ -685,19 +634,11 @@
 
     # Prepare for result filtering
     if filtering_necessary or positive_masks_required:
-<<<<<<< HEAD
-        if additional_filtered_triples is None:
-            logger.warning(
-                dedent(
-                    """\
-                The filtered setting was enabled, but there were no `additional_filtered_triples`
-=======
         if additional_filter_triples is None:
             logger.warning(
                 dedent(
                     """\
                 The filtered setting was enabled, but there were no `additional_filter_triples`
->>>>>>> 63ee41b0
                 given. This means you probably forgot to pass (at least) the training triples. Try:
 
                     additional_filter_triples=[dataset.training.mapped_triples]
@@ -712,38 +653,10 @@
                 )
             )
             all_pos_triples = mapped_triples
-<<<<<<< HEAD
-        elif isinstance(additional_filtered_triples, (list, tuple)):
-            all_pos_triples = torch.cat(
-                [*additional_filtered_triples, mapped_triples],
-                dim=0,
-            )
-        else:
-            all_pos_triples = torch.cat(
-                [additional_filtered_triples, mapped_triples],
-                dim=0,
-            )
-
-        # also restrict filter triples, which may improve performance
-        if not pre_filtered_triples and (
-            restrict_entities_to is not None or restrict_relations_to is not None
-        ):
-            old_num_triples = all_pos_triples.shape[0]
-            all_pos_triples = restrict_triples(
-                mapped_triples=all_pos_triples,
-                entities=restrict_entities_to,
-                relations=restrict_relations_to,
-            )
-            logger.info(
-                f"keeping {format_relative_comparison(all_pos_triples.shape[0], old_num_triples)} filter triples.",
-            )
-
-=======
         elif isinstance(additional_filter_triples, (list, tuple)):
             all_pos_triples = torch.cat([*additional_filter_triples, mapped_triples], dim=0)
         else:
             all_pos_triples = torch.cat([additional_filter_triples, mapped_triples], dim=0)
->>>>>>> 63ee41b0
         all_pos_triples = all_pos_triples.to(device=device)
     else:
         all_pos_triples = None
@@ -780,13 +693,7 @@
     )
     if tqdm_kwargs:
         _tqdm_kwargs.update(tqdm_kwargs)
-<<<<<<< HEAD
-    with optional_context_manager(
-        use_tqdm, tqdm(**_tqdm_kwargs)
-    ) as progress_bar, torch.no_grad():
-=======
     with optional_context_manager(use_tqdm, tqdm(**_tqdm_kwargs)) as progress_bar, torch.inference_mode():
->>>>>>> 63ee41b0
         # batch-wise processing
         for batch in batches:
             batch_size = batch.shape[0]

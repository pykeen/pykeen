--- conflicted
+++ resolved
@@ -492,11 +492,8 @@
     restrict_entities_to: Optional[torch.LongTensor] = None,
     restrict_relations_to: Optional[torch.LongTensor] = None,
     do_time_consuming_checks: bool = True,
-<<<<<<< HEAD
     pre_filtered_triples: bool = True,
-=======
     additional_filtered_triples: Union[None, MappedTriples, List[MappedTriples]] = None,
->>>>>>> a7c94ee0
 ) -> Union[MetricResults, List[MetricResults]]:
     """Evaluate metrics for model on mapped triples.
 
@@ -538,19 +535,14 @@
         assume that the triples are already filtered, such that it only contains the relations of interest.
     :param do_time_consuming_checks:
         Whether to perform some time consuming checks on the provided arguments. Currently, this encompasses:
-<<<<<<< HEAD
         - If restrict_entities_to or restrict_relations_to is not None, check whether the triples have been filtered.
         Disabling this option can accelerate the method. Only effective if pre_filtered_triples is set to True.
     :param pre_filtered_triples:
         Whether the triples have been pre-filtered to adhere to restrict_entities_to / restrict_relations_to. When set
         to True, and the triples have *not* been filtered, the results may be invalid. Pre-filtering the triples
         accelerates this method, and is recommended when evaluating multiple times on the same set of triples.
-=======
-        - If restrict_entities_to is not None, check whether the triples have been filtered.
-        Disabling this option can accelerate the method.
     :param additional_filtered_triples:
         Additional true triples to filter out during filtered evaluation.
->>>>>>> a7c94ee0
     """
     if isinstance(evaluators, Evaluator):  # upgrade a single evaluator to a list
         evaluators = [evaluators]

--- conflicted
+++ resolved
@@ -570,12 +570,10 @@
 
     # Prepare for result filtering
     if filtering_necessary or positive_masks_required:
-<<<<<<< HEAD
-        all_pos_triples = torch.cat([model.triples_factory.mapped_triples, mapped_triples], dim=0)
-        if additional_filtered_triples is not None:
-            # TODO: Apply torch.unique()?
-            all_pos_triples = torch.cat([all_pos_triples, additional_filtered_triples], dim=0)
-=======
+        # FIXME!!
+        # all_pos_triples = torch.cat([model.triples_factory.mapped_triples, mapped_triples], dim=0)
+        # if additional_filtered_triples is not None:
+        #     all_pos_triples = torch.cat([all_pos_triples, additional_filtered_triples], dim=0)
         if additional_filtered_triples is None:
             logger.warning(
                 'filtered setting was enabled, but there were no `additional_filtered_triples`.'
@@ -584,8 +582,6 @@
             all_pos_triples = mapped_triples
         else:
             all_pos_triples = torch.cat([additional_filtered_triples, mapped_triples], dim=0)
->>>>>>> e7741522
-        all_pos_triples = all_pos_triples.to(device=device)
     else:
         all_pos_triples = None
 

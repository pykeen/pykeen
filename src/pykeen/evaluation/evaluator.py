--- conflicted
+++ resolved
@@ -153,84 +153,7 @@
         pre_filtered_triples: bool = True,
         targets: Collection[Target] = (LABEL_HEAD, LABEL_TAIL),
     ) -> MetricResults:
-<<<<<<< HEAD
-        """
-        Run :func:`pykeen.evaluation.evaluate` with this evaluator.
-
-        This method will re-use the stored optimized batch and slice size, as well as the evaluator's inductive mode.
-
-        :param model:
-            the model to evaluate.
-        :param mapped_triples: shape: (n, 3)
-            the ID-based evaluation triples
-        :param batch_size:
-            the batch size to use, or `None` to trigger automatic memory optimization
-        :param slice_size:
-            the slice size to use
-        :param kwargs:
-            the keyword-based parameters passed to :func:`pykeen.evaluation.evaluate`
-
-        :return:
-            the evaluation results
-        """
-        # add mode parameter
-        mode = kwargs.pop("mode", None)
-        if mode is not None:
-            logger.warning(f"Ignoring provided mode={mode}, and use the evaluator's mode={self.mode} instead")
-        kwargs["mode"] = self.mode
-
-        if batch_size is None and self.automatic_memory_optimization:
-            # Using automatic memory optimization on CPU may result in undocumented crashes due to OS' OOM killer.
-            if model.device.type == "cpu" or model.device.type == "mps":
-                logger.info(
-                    "Currently automatic memory optimization only supports CUDA-enabled GPUs."
-                    f"You are currently using {model.device.type}."
-                    "Therefore, the batch_size will be set to the default value.",
-                )
-            else:
-                batch_size, slice_size = self.batch_and_slice(
-                    model=model,
-                    mapped_triples=mapped_triples,
-                    batch_size=batch_size,
-                    **kwargs,
-                )
-                # The batch_size and slice_size should be accessible to outside objects for re-use, e.g. early stoppers.
-                self.batch_size = batch_size
-                self.slice_size = slice_size
-
-                # Clear the ranks from the current evaluator
-                self.clear()
-
-        rv = evaluate(
-            model=model,
-            mapped_triples=mapped_triples,
-            evaluator=self,
-            batch_size=batch_size,
-            slice_size=slice_size,
-            **kwargs,
-        )
-        # Since squeeze is true, we can expect that evaluate returns a MetricResult, but we need to tell MyPy that
-        return cast(MetricResults, rv)
-
-    def batch_and_slice(
-        self,
-        model: Model,
-        mapped_triples: MappedTriples,
-        batch_size: Optional[int] = None,
-        **kwargs,
-    ) -> Tuple[int, Optional[int]]:
-        """Find the maximum possible batch_size and slice_size for evaluation with the current setting.
-
-        The speed of evaluation can be greatly increased when the batch_size is increased, therefore this function
-        estimates the maximal possible batch_size for the evaluation by starting with the batch_size given as argument
-        and increasing it until the hardware runs out-of-memory(OOM). In some cases, i.e. with very large models or very
-        large datasets, even the batch_size 1 is too big for the hardware at hand. In these cases, this function will
-        check if the model at hand allows slicing (this needs to be implemented for the affected scoring functions) and,
-        if possible, will search the maximum possible slice_size that would still allow to calculate the model with the
-        given parameters on the hardware at hand.
-=======
         """Evaluate metrics for model on mapped triples.
->>>>>>> 4e4d3855
 
         :param model:
             The model to evaluate.

# -*- coding: utf-8 -*-

"""Basic structure of a evaluator."""

import logging
import timeit
from abc import ABC, abstractmethod
from contextlib import contextmanager
from dataclasses import dataclass
from math import ceil
from typing import Any, Collection, List, Mapping, Optional, Tuple, Union

import torch
from dataclasses_json import dataclass_json
from tqdm import tqdm

from ..models.base import Model
from ..typing import MappedTriples
from ..utils import is_cuda_oom_error, is_cudnn_error, normalize_string, split_list_in_batches_iter

__all__ = [
    'Evaluator',
    'MetricResults',
    'filter_scores_',
    'evaluate',
]

logger = logging.getLogger(__name__)


@contextmanager
def optional_context_manager(condition, context_manager):
    if condition:
        with context_manager:
            yield context_manager
    else:
        yield


@dataclass_json
@dataclass
class MetricResults:
    """Results from computing metrics."""

    def get_metric(self, name: str) -> float:
        """Get the given metric from the results."""
        raise NotImplementedError

    def to_flat_dict(self) -> Mapping[str, Any]:
        """Get the results as a flattened dictionary."""
        return self.to_dict()


class Evaluator(ABC):
    """An abstract evaluator for KGE models.

    The evaluator encapsulates the computation of evaluation metrics based on head and tail scores. To this end, it
    offers two methods to process a batch of triples together with the scores produced by some model. It maintains
    intermediate results in its state, and offers a method to obtain the final results once finished.
    """

    def __init__(
        self,
        filtered: bool = False,
        requires_positive_mask: bool = False,
        batch_size: int = None,
        slice_size: int = None,
    ):
        self.filtered = filtered
        self.requires_positive_mask = requires_positive_mask
        self.batch_size = batch_size
        self.slice_size = slice_size

    @classmethod
    def get_normalized_name(cls) -> str:
        """Get the normalized name of the evaluator."""
        return normalize_string(cls.__name__, suffix=Evaluator.__name__)

    @abstractmethod
    def process_tail_scores_(
        self,
        hrt_batch: MappedTriples,
        true_scores: torch.FloatTensor,
        scores: torch.FloatTensor,
        dense_positive_mask: Optional[torch.FloatTensor] = None,
    ) -> None:
        """Process a batch of triples with their computed tail scores for all entities.

        :param hrt_batch: shape: (batch_size, 3)
        :param true_scores: shape: (batch_size)
        :param scores: shape: (batch_size, num_entities)
        :param dense_positive_mask: shape: (batch_size, num_entities)
            An optional binary (0/1) tensor indicating other true entities.
        """
        raise NotImplementedError

    @abstractmethod
    def process_head_scores_(
        self,
        hrt_batch: MappedTriples,
        true_scores: torch.FloatTensor,
        scores: torch.FloatTensor,
        dense_positive_mask: Optional[torch.FloatTensor] = None,
    ) -> None:
        """Process a batch of triples with their computed head scores for all entities.

        :param hrt_batch: shape: (batch_size, 3)
        :param true_scores: shape: (batch_size)
        :param scores: shape: (batch_size, num_entities)
        :param dense_positive_mask: shape: (batch_size, num_entities)
            An optional binary (0/1) tensor indicating other true entities.
        """
        raise NotImplementedError

    @abstractmethod
    def finalize(self) -> MetricResults:
        """Compute the final results, and clear buffers."""
        raise NotImplementedError

    def evaluate(
        self,
        model: Model,
        mapped_triples: Optional[MappedTriples] = None,
        batch_size: Optional[int] = None,
        slice_size: Optional[int] = None,
        device: Optional[torch.device] = None,
        use_tqdm: bool = True,
        restrict_entities_to: Optional[torch.LongTensor] = None,
    ) -> MetricResults:
        """Run :func:`pykeen.evaluation.evaluate` with this evaluator."""
        if mapped_triples is None:
            mapped_triples = model.triples_factory.mapped_triples

        if model.automatic_memory_optimization and batch_size is None:
            batch_size, slice_size = self.batch_and_slice(
                model=model,
                mapped_triples=mapped_triples,
                batch_size=batch_size,
                device=device,
                use_tqdm=False,
                restrict_entities_to=restrict_entities_to,
            )
            # The batch_size and slice_size should be accessible to outside objects for re-use, e.g. early stoppers.
            self.batch_size = batch_size
            self.slice_size = slice_size

        return evaluate(
            model=model,
            mapped_triples=mapped_triples,
            evaluators=self,
            batch_size=batch_size,
            slice_size=slice_size,
            device=device,
            squeeze=True,
            use_tqdm=use_tqdm,
            restrict_entities_to=restrict_entities_to,
        )

    def batch_and_slice(
        self,
        model: Model,
        mapped_triples: MappedTriples,
<<<<<<< HEAD
        batch_size: Optional[int],
=======
        batch_size: Optional[int] = None,
>>>>>>> 4d71bc1e
        device: Optional[torch.device] = None,
        use_tqdm: bool = False,
        restrict_entities_to: Optional[torch.LongTensor] = None,
    ) -> Tuple[int, Optional[int]]:
        """Find the maximum possible batch_size and slice_size for evaluation with the current setting.

        The speed of evaluation can be greatly increased when the batch_size is increased, therefore this function
        estimates the maximal possible batch_size for the evaluation by starting with the batch_size given as argument
        and increasing it until the hardware runs out-of-memory(OOM). In some cases, i.e. with very large models or very
        large datasets, even the batch_size 1 is too big for the hardware at hand. In these cases, this function will
        check if the model at hand allows slicing (this needs to be implemented for the affected scoring functions) and,
        if possible, will search the maximum possible slice_size that would still allow to calculate the model with the
        given parameters on the hardware at hand.

        :param model:
            The model to evaluate.
        :param mapped_triples:
            The triples on which to evaluate.
        :param batch_size:
            The initial batch size to start with. None defaults to number_of_triples.
        :param device:
            The device on which the evaluation shall be run. If None is given, use the model's device.
        :param use_tqdm:
            Should a progress bar be displayed?
        :param restrict_entities_to:
            Whether to restrict the evaluation to certain entities of interest.

        :return:
            Maximum possible batch size and, if necessary, the slice_size, which defaults to None.

        :raises MemoryError:
            If it is not possible to evaluate the model on the hardware at hand with the given parameters.
        """
        batch_size, evaluated_once = self._param_size_search(
            key='batch_size',
            start_value=batch_size,
            model=model,
            mapped_triples=mapped_triples,
            device=device,
            use_tqdm=use_tqdm,
            restrict_entities_to=restrict_entities_to,
        )

        if evaluated_once:  # slice_size = None
            return batch_size, None

        # We need to try slicing, if the evaluation for the batch_size search never succeeded
        slice_size, evaluated_once = self._param_size_search(
            key='slice_size',
            # Since the batch_size search with size 1, i.e. one tuple ((h, r) or (r, t)) scored on all entities,
            # must have failed to start slice_size search, we start with trying half the entities.
            start_value=ceil(model.num_entities / 2),
            model=model,
            mapped_triples=mapped_triples,
            device=device,
            use_tqdm=use_tqdm,
            restrict_entities_to=restrict_entities_to,
        )
        if not evaluated_once:
            raise MemoryError("The current model can't be trained on this hardware with these parameters.")

        return batch_size, slice_size

    def _param_size_search(
        self,
        key: str,
        start_value: int,
        model: Model,
        mapped_triples: MappedTriples,
        device: Optional[torch.device] = None,
        use_tqdm: bool = False,
        restrict_entities_to: Optional[torch.LongTensor] = None,
    ) -> Tuple[int, bool]:
        values_dict = {}
        maximum_triples = mapped_triples.shape[0]
        if key == 'batch_size':
            if start_value is None:
                start_value = 256
            if start_value > maximum_triples:
                start_value = maximum_triples
            values_dict[key] = start_value
            values_dict['slice_size'] = None
        elif key == 'slice_size':
            self._check_slicing_availability(model, batch_size=1)
            values_dict[key] = start_value
            values_dict['batch_size'] = 1
        else:
            raise AttributeError(f'The parameter {key} is unknown.')
        reached_max = False
        evaluated_once = False
        logger.info(f'Starting {key} search for evaluation now...')
        while True:
            logger.debug(f'Trying {key}={values_dict[key]}')
            try:
                evaluate(
                    **values_dict,
                    model=model,
                    mapped_triples=mapped_triples,
                    evaluators=self,
                    only_size_probing=True,
                    device=device,
                    squeeze=True,
                    use_tqdm=use_tqdm,
                    restrict_entities_to=restrict_entities_to,
                )
            except RuntimeError as runtime_error:
                # The cache of the previous run has to be freed to allow accurate memory availability estimates
                torch.cuda.empty_cache()
                if not is_cudnn_error(runtime_error) and not is_cuda_oom_error(runtime_error):
                    raise runtime_error
                if values_dict[key] == 1:
                    logger.debug(
                        f"Even {key} {values_dict[key]} does not fit into your memory with these parameters."
                    )
                    break

                logger.debug(f'The {key} {values_dict[key]} was too big, trying less now')
                values_dict[key] //= 2
                evaluated_once = False
                reached_max = True
            else:
                # The cache of the previous run has to be freed to allow accurate memory availability estimates
                torch.cuda.empty_cache()
                if not reached_max and values_dict['batch_size'] < maximum_triples:
                    values_dict[key] *= 2
                elif evaluated_once:
                    logger.info(f'Concluded {key} search with batch_size={values_dict[key]}.')
                    break

                evaluated_once = True

        return values_dict[key], evaluated_once

    @staticmethod
    def _check_slicing_availability(model: Model, batch_size: int) -> None:
        # Test if slicing is implemented for the required functions of this model
        if model.triples_factory.create_inverse_triples:
            if not model.can_slice_t:
                raise MemoryError(f"The current model can't be evaluated on this hardware with these parameters, as "
                                  f"evaluation batch_size={batch_size} is too big and slicing is not implemented for "
                                  f"this model yet.")
        elif not model.can_slice_t or not model.can_slice_h:
            raise MemoryError(f"The current model can't be evaluated on this hardware with these parameters, as "
                              f"evaluation batch_size={batch_size} is too big and slicing is not implemented for this "
                              f"model yet.")


def create_sparse_positive_filter_(
    hrt_batch: MappedTriples,
    all_pos_triples: torch.LongTensor,
    relation_filter: torch.BoolTensor = None,
    filter_col: int = 0,
) -> Tuple[torch.LongTensor, torch.BoolTensor]:
    """Compute indices of all positives.

    For simplicity, only the head-side is described, i.e. filter_col=0. The tail-side is processed alike.

    For each (h, r, t) triple in the batch, the entity identifiers are computed such that (h', r, t) exists in all
    positive triples.

    :param hrt_batch: shape: (batch_size, 3)
        A batch of triples.
    :param all_pos_triples: shape: (num_positive_triples, 3)
        All positive triples to base the filtering on.
    :param relation_filter: shape: (batch_size, num_positive_triples)
        A boolean mask R[i, j] which is True iff the j-th positive triple contains the same relation as the i-th triple
        in the batch.
    :param filter_col:
        The column along which to filter. Allowed are {0, 2}, where 0 corresponds to filtering head-based and 2
        corresponds to filtering tail-based.

    :return:
        - positives, shape: (2, m)
            The indices of positives in format [(batch_index, entity_id)].
        - the relation filter for re-usage.
    """
    if filter_col not in {0, 2}:
        raise NotImplementedError(
            'This code has only been written for updating head (filter_col=0) or '
            f'tail (filter_col=2) mask, but filter_col={filter_col} was given.',
        )

    if relation_filter is None:
        relations = hrt_batch[:, 1:2]
        relation_filter = (all_pos_triples[:, 1:2]).view(1, -1) == relations

    # Split batch
    other_col = 2 - filter_col
    entities = hrt_batch[:, other_col:other_col + 1]

    entity_filter_test = (all_pos_triples[:, other_col:other_col + 1]).view(1, -1) == entities
    filter_batch = (entity_filter_test & relation_filter).nonzero()
    filter_batch[:, 1] = all_pos_triples[:, filter_col:filter_col + 1].view(1, -1)[:, filter_batch[:, 1]]

    return filter_batch, relation_filter


def create_dense_positive_mask_(
    zero_tensor: torch.FloatTensor,
    filter_batch: torch.LongTensor,
) -> torch.FloatTensor:
    """Construct dense positive mask.

    :param zero_tensor: shape: (batch_size, num_entities)
        A tensor of zeros of suitable shape.
    :param filter_batch: shape: (m, 2)
        The indices of all positives in format (batch_index, entity_id)
    :return:
        The dense positive mask with x[b, i] = 1 iff (b, i) in filter_batch.
    """
    zero_tensor[filter_batch[:, 0], filter_batch[:, 1]] = 1

    return zero_tensor


def filter_scores_(
    scores: torch.FloatTensor,
    filter_batch: torch.LongTensor,
) -> torch.FloatTensor:
    """Filter scores by setting true scores to NaN.

    :param scores: shape: (batch_size, num_entities)
        The scores for all corrupted triples (including the currently considered true triple). Are modified *in-place*.
    :param filter_batch: (m, 2)
        The indices of all positives.

    :return:
        A reference to the scores, which have been updated in-place.
    """
    # Bind shape
    batch_size, num_entities = scores.shape

    # Set all filtered triples to NaN to ensure their exclusion in subsequent calculations
    scores[filter_batch[:, 0], filter_batch[:, 1]] = float('nan')

    # Warn if all entities will be filtered
    # (scores != scores) yields true for all NaN instances (IEEE 754), thus allowing to count the filtered triples.
    if ((scores != scores).sum(dim=1) == num_entities).any():
        logger.warning(
            "User selected filtered metric computation, but all corrupted triples exists also as positive "
            "triples",
        )

    return scores


def evaluate(
    model: Model,
    mapped_triples: MappedTriples,
    evaluators: Union[Evaluator, Collection[Evaluator]],
    only_size_probing: bool = False,
    batch_size: Optional[int] = None,
    slice_size: Optional[int] = None,
    device: Optional[torch.device] = None,
    squeeze: bool = True,
    use_tqdm: bool = True,
    restrict_entities_to: Optional[torch.LongTensor] = None,
) -> Union[MetricResults, List[MetricResults]]:
    """Evaluate metrics for model on mapped triples.

    The model is used to predict scores for all tails and all heads for each triple. Subsequently, each abstract
    evaluator is applied to the scores, also receiving the batch itself (e.g. to compute entity-specific metrics).
    Thereby, the (potentially) expensive score computation against all entities is done only once. The metric evaluators
    are expected to maintain their own internal buffers. They are returned after running the evaluation, and should
    offer a possibility to extract some final metrics.

    :param model:
        The model to evaluate.
    :param mapped_triples:
        The triples on which to evaluate.
    :param evaluators:
        An evaluator or a list of evaluators working on batches of triples and corresponding scores.
    :param only_size_probing:
        The evaluation is only performed for two batches to test the memory footprint, especially on GPUs.
    :param batch_size: >0
        A positive integer used as batch size. Generally chosen as large as possible. Defaults to 1 if None.
    :param slice_size: >0
        The divisor for the scoring function when using slicing.
    :param device:
        The device on which the evaluation shall be run. If None is given, use the model's device.
    :param squeeze:
        Return a single instance of :class:`MetricResults` if only one evaluator was given.
    :param use_tqdm:
        Should a progress bar be displayed?
    :param restrict_entities_to:
        Optionally restrict the evaluation to the given entity IDs. This may be useful if one is only interested in a
        part of the entities, e.g. due to type constraints, but wants to train on all available data. For ranking the
        entities, we still compute all scores for all possible replacement entities to avoid irregular access patterns
        which might decrease performance, but the scores with afterwards be filtered to only keep those of interest.
        If provided, we assume that the triples are already filtered, such that it only contains the entities of
        interest.
    """
    if isinstance(evaluators, Evaluator):  # upgrade a single evaluator to a list
        evaluators = [evaluators]

    start = timeit.default_timer()

    # verify that the triples have been filtered
    if restrict_entities_to is not None:
        present_entity_ids = set(mapped_triples[:, 0].unique().tolist()).union(mapped_triples[:, 2].unique().tolist())
        unwanted = present_entity_ids.difference(restrict_entities_to.tolist())
        if len(unwanted) > 0:
            raise ValueError(f'mapped_triples contains IDs of entities which are not contained in restrict_entities_to:'
                             f'{unwanted}. This will invalidate the evaluation results.')

    # Send to device
    if device is not None:
        model = model.to(device)
    device = model.device

    # Ensure evaluation mode
    model.eval()

    # Split evaluators into those which need unfiltered results, and those which require filtered ones
    filtered_evaluators = list(filter(lambda e: e.filtered, evaluators))
    unfiltered_evaluators = list(filter(lambda e: not e.filtered, evaluators))

    # Check whether we need to be prepared for filtering
    filtering_necessary = len(filtered_evaluators) > 0

    # Check whether an evaluator needs access to the masks
    # This can only be an unfiltered evaluator.
    positive_masks_required = any(e.requires_positive_mask for e in unfiltered_evaluators)

    # Prepare for result filtering
    if filtering_necessary or positive_masks_required:
        all_pos_triples = torch.cat([model.triples_factory.mapped_triples, mapped_triples], dim=0)
        all_pos_triples = all_pos_triples.to(device=device)
    else:
        all_pos_triples = None

    # Send tensors to device
    mapped_triples = mapped_triples.to(device=device)

    # Prepare batches
    if batch_size is None:
        batch_size = 1
    batches = split_list_in_batches_iter(input_list=mapped_triples, batch_size=batch_size)

    # Show progressbar
    num_triples = mapped_triples.shape[0]

    # Flag to check when to quit the size probing
    evaluated_once = False

    # Disable gradient tracking
    with optional_context_manager(
        use_tqdm,
        tqdm(
            desc=f'Evaluating on {model.device}',
            total=num_triples,
            unit='triple',
            unit_scale=True,
            # Choosing no progress bar (use_tqdm=False) would still show the initial progress bar without disable=True
            disable=not use_tqdm,
        ),
    ) as progress_bar, torch.no_grad():
        # batch-wise processing
        for batch in batches:
            batch_size = batch.shape[0]
            relation_filter = None
            for column in (0, 2):
                relation_filter = _evaluate_batch(
                    batch=batch,
                    model=model,
                    column=column,
                    filtered_evaluators=filtered_evaluators,
                    unfiltered_evaluators=unfiltered_evaluators,
                    slice_size=slice_size,
                    all_pos_triples=all_pos_triples,
                    relation_filter=relation_filter,
                    restrict_entities_to=restrict_entities_to,
                    positive_masks_required=positive_masks_required,
                    filtering_necessary=filtering_necessary
                )

            # If we only probe sizes we do not need more than one batch
            if only_size_probing and evaluated_once:
                break

            evaluated_once = True

            if use_tqdm:
                progress_bar.update(batch_size)

        # Finalize
        results = [evaluator.finalize() for evaluator in evaluators]

    stop = timeit.default_timer()
    if only_size_probing:
        logger.debug("Evaluation took %.2fs seconds", stop - start)
    else:
        logger.info("Evaluation took %.2fs seconds", stop - start)

    if squeeze and len(results) == 1:
        return results[0]

    return results


def _evaluate_batch(
    batch: MappedTriples,
    model: Model,
    column: int,
    filtered_evaluators: Collection[Evaluator],
    unfiltered_evaluators: Collection[Evaluator],
    slice_size: Optional[int],
    all_pos_triples: Optional[MappedTriples],
    relation_filter: Optional[torch.BoolTensor],
    restrict_entities_to: Optional[torch.LongTensor],
    positive_masks_required: bool,
    filtering_necessary: bool,
) -> torch.BoolTensor:
    """
    Evaluate batch for all head predictions(column=0), or all tail predictions (column=2).

    :param batch: shape: (batch_size, 3)
        The batch of currently evaluated triples.
    :param model:
        The model to evaluate.
    :param column:
        The column which to evaluate. Either 0 for head prediction, or 2 for tail prediction.
    :param filtered_evaluators:
        The evaluators which work on filtered scores.
    :param unfiltered_evaluators:
        The evaluators which work on unfiltered scores.
    :param slice_size:
        An optional slice size for computing the scores.
    :param all_pos_triples:
        All positive triples (required if filtering is necessary).
    :param relation_filter:
        The relation filter. Can be re-used.
    :param restrict_entities_to:
        Restriction to evaluate only for these entities.
    :param positive_masks_required:
        Whether dense positive masks are required (by any unfiltered evaluator).
    :param filtering_necessary:
        Whether filtering is necessary.

    :return:
        The relation filter, which can be re-used for the same batch.
    """
    if column not in {0, 2}:
        raise ValueError(f'column must be either 0 or 2, but is column={column}')

    # Predict scores once
    if column == 2:  # tail scores
        batch_scores_of_corrupted = model.predict_scores_all_tails(batch[:, 0:2], slice_size=slice_size)
    else:
        batch_scores_of_corrupted = model.predict_scores_all_heads(batch[:, 1:3], slice_size=slice_size)

    # Select scores of true
    batch_scores_of_true = batch_scores_of_corrupted[
        torch.arange(0, batch.shape[0]),
        batch[:, column],
    ]

    # Create positive filter for all corrupted
    if filtering_necessary or positive_masks_required:
        # Needs all positive triples
        if all_pos_triples is None:
            raise ValueError('If filtering_necessary of positive_masks_required is True, all_pos_triples has to be '
                             'provided, but is None.')

        # Create filter
        positive_filter, relation_filter = create_sparse_positive_filter_(
            hrt_batch=batch,
            all_pos_triples=all_pos_triples,
            relation_filter=relation_filter,
            filter_col=column,
        )

    # Create a positive mask with the size of the scores from the positive filter
    if positive_masks_required:
        positive_mask = create_dense_positive_mask_(
            zero_tensor=torch.zeros_like(batch_scores_of_corrupted),
            filter_batch=positive_filter,
        )
    else:
        positive_mask = None

    # Restrict to entities of interest
    if restrict_entities_to is not None:
        batch_scores_of_corrupted_ = batch_scores_of_corrupted[:, restrict_entities_to]
        positive_mask = positive_mask[:, restrict_entities_to]
    else:
        batch_scores_of_corrupted_ = batch_scores_of_corrupted

    # Evaluate metrics on these *unfiltered* scores
    for unfiltered_evaluator in unfiltered_evaluators:
        if column == 2:  # tail scores
            process = unfiltered_evaluator.process_tail_scores_
        else:
            process = unfiltered_evaluator.process_head_scores_
        process(
            hrt_batch=batch,
            true_scores=batch_scores_of_true[:, None],
            scores=batch_scores_of_corrupted_,
            dense_positive_mask=positive_mask,
        )

    # Filter
    if filtering_necessary:
        batch_filtered_scores_of_corrupted = filter_scores_(
            scores=batch_scores_of_corrupted,
            filter_batch=positive_filter,
        )

        # The scores for the true triples have to be rewritten to the scores tensor
        batch_filtered_scores_of_corrupted[
            torch.arange(0, batch.shape[0]),
            batch[:, column],
        ] = batch_scores_of_true

        # Restrict to entities of interest
        if restrict_entities_to is not None:
            batch_filtered_scores_of_corrupted = \
                batch_filtered_scores_of_corrupted[:, restrict_entities_to]

        # Evaluate metrics on these *filtered* scores
        for filtered_evaluator in filtered_evaluators:
            if column == 2:  # tail scores
                process = filtered_evaluator.process_tail_scores_
            else:
                process = filtered_evaluator.process_head_scores_
            process(
                hrt_batch=batch,
                true_scores=batch_scores_of_true[:, None],
                scores=batch_filtered_scores_of_corrupted,
            )

    return relation_filter<|MERGE_RESOLUTION|>--- conflicted
+++ resolved
@@ -160,11 +160,7 @@
         self,
         model: Model,
         mapped_triples: MappedTriples,
-<<<<<<< HEAD
-        batch_size: Optional[int],
-=======
         batch_size: Optional[int] = None,
->>>>>>> 4d71bc1e
         device: Optional[torch.device] = None,
         use_tqdm: bool = False,
         restrict_entities_to: Optional[torch.LongTensor] = None,

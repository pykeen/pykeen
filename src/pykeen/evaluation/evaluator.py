# -*- coding: utf-8 -*-

"""Basic structure of a evaluator."""

from __future__ import annotations

<<<<<<< HEAD
import gc
import logging
import timeit
from abc import ABC, abstractmethod
from contextlib import contextmanager
from math import ceil
from typing import (
    Any,
    ClassVar,
    Collection,
    Generic,
    Iterable,
    List,
    Mapping,
    NamedTuple,
    Optional,
    Tuple,
    Type,
    TypeVar,
    Union,
    cast,
)
=======
import logging
import timeit
from abc import ABC, abstractmethod
from collections import ChainMap
from typing import Any, ClassVar, Collection, List, Mapping, Optional, Tuple, Type, Union
>>>>>>> 40f5b6c4

import pandas
import torch
from torch_max_mem import maximize_memory_utilization
from tqdm.autonotebook import tqdm

from ..constants import COLUMN_LABELS, TARGET_TO_INDEX, TARGET_TO_KEY_LABELS
from ..metrics.utils import Metric
from ..models import Model
from ..triples.triples_factory import restrict_triples
from ..triples.utils import get_entities, get_relations
from ..typing import LABEL_HEAD, LABEL_RELATION, LABEL_TAIL, InductiveMode, MappedTriples, Target
from ..utils import format_relative_comparison, normalize_string, prepare_filter_triples

__all__ = [
    "Evaluator",
    "MetricResults",
    "filter_scores_",
    "prepare_filter_triples",
]

logger = logging.getLogger(__name__)


<<<<<<< HEAD
@contextmanager
def optional_context_manager(condition, context_manager):
    """Return an optional context manager based on the given condition."""
    if condition:
        with context_manager:
            yield context_manager
    else:
        yield


# TODO: maybe move into separate module?
MetricKeyType = TypeVar("MetricKeyType", bound=NamedTuple)


class MetricResults(Generic[MetricKeyType]):
=======
class MetricResults:
>>>>>>> 40f5b6c4
    """Results from computing metrics."""

    metrics: ClassVar[Mapping[str, Type[Metric]]]
    data: Mapping[MetricKeyType, float]

    def __init__(self, data: Mapping[MetricKeyType | str, float]):
        """Initialize the result wrapper."""
        self.data = {self.string_or_key_to_key(key): value for key, value in data.items()}

    @classmethod
    @abstractmethod
    def key_from_string(cls, s: str | None) -> MetricKeyType:
        """
        Parse the metric key from a (un-normalized) string.

        :param s:
            the metric key, or `None` to get the default key.

        :return:
            the fully resolved key as a named tuple
        """
        raise NotImplementedError

    @classmethod
    def key_to_string(cls, s: str | MetricKeyType | None) -> str:
        """Convert a key to a normalized key."""
        return ".".join(cls.string_or_key_to_key(s))

    @classmethod
    def string_or_key_to_key(cls, s: str | MetricKeyType | None) -> MetricKeyType:
        """Convert a key to a named tuple."""
        if s is None or isinstance(s, str):
            s = cls.key_from_string(s)
        return s

    def get_metric(self, name: str | MetricKeyType) -> float:
        """Get the given metric from the results.

        :param name: The name of the metric
        :returns: The value for the metric
        """
        return self.data[self.string_or_key_to_key(name)]

    def to_flat_dict(self) -> Mapping[str, Any]:
        """Get the results as a flattened dictionary."""
        return {self.key_to_string(key): value for key, value in self.data.items()}

    def to_dict(self) -> Mapping[str, Any]:
        """Extract a (potentially nested) JSON-compatible dictionary."""
        # actual type: nested dictionary with string keys
        result: dict[str, Any] = {}
        for compound_key, metric_value in self.data.items():
            partial_result = result
            for key_part in compound_key[:-1]:
                partial_result.setdefault(str(key_part), {})
                partial_result = partial_result[key_part]
            partial_result[str(compound_key[-1])] = metric_value
        return result

    def to_df(self) -> pandas.DataFrame:
        """Output the metrics as a pandas dataframe."""
        one_key = next(iter(self.data.keys()))
        columns = [field.capitalize() for field in one_key._fields] + ["Value"]
        return pandas.DataFrame([(*key, value) for key, value in self.data.items()], columns=columns)


class Evaluator(ABC, Generic[MetricKeyType]):
    """An abstract evaluator for KGE models.

    The evaluator encapsulates the computation of evaluation metrics based on head and tail scores. To this end, it
    offers two methods to process a batch of triples together with the scores produced by some model. It maintains
    intermediate results in its state, and offers a method to obtain the final results once finished.
    """

    metric_result_cls: Type[MetricResults[MetricKeyType]]

    def __init__(
        self,
        filtered: bool = False,
        requires_positive_mask: bool = False,
        batch_size: Optional[int] = None,
        slice_size: Optional[int] = None,
        automatic_memory_optimization: bool = True,
        mode: Optional[InductiveMode] = None,
    ):
        """Initialize the evaluator.

        :param filtered: Should filtered evaluation be performed?
        :param requires_positive_mask: Does the evaluator need access to the masks?
        :param batch_size: >0. Evaluation batch size.
        :param slice_size: >0. The divisor for the scoring function when using slicing
        :param automatic_memory_optimization: Whether to automatically optimize the sub-batch size during
            evaluation with regards to the hardware at hand.
        :param mode:
            the inductive mode, or None for transductive evaluation
        """
        self.filtered = filtered
        self.requires_positive_mask = requires_positive_mask
        self.batch_size = batch_size
        self.slice_size = slice_size
        self.automatic_memory_optimization = automatic_memory_optimization
        self.mode = mode

    @classmethod
    def get_normalized_name(cls) -> str:
        """Get the normalized name of the evaluator."""
        return normalize_string(cls.__name__, suffix=Evaluator.__name__)

    @abstractmethod
    def process_scores_(
        self,
        hrt_batch: MappedTriples,
        target: Target,
        scores: torch.FloatTensor,
        true_scores: Optional[torch.FloatTensor] = None,
        dense_positive_mask: Optional[torch.FloatTensor] = None,
    ) -> None:
        """Process a batch of triples with their computed scores for all entities.

        :param hrt_batch: shape: (batch_size, 3)
        :param target:
            the prediction target
        :param scores: shape: (batch_size, num_entities)
        :param true_scores: shape: (batch_size, 1)
        :param dense_positive_mask: shape: (batch_size, num_entities)
            An optional binary (0/1) tensor indicating other true entities.
        """
        raise NotImplementedError

    @abstractmethod
    def clear(self) -> None:
        """Clear buffers and intermediate results."""
        raise NotImplementedError

    @abstractmethod
    def finalize(self) -> MetricResults[MetricKeyType]:
        """Compute the final results, and clear buffers."""
        raise NotImplementedError

    def evaluate(
        self,
        model: Model,
        mapped_triples: MappedTriples,
        batch_size: Optional[int] = None,
        slice_size: Optional[int] = None,
<<<<<<< HEAD
        **kwargs,
    ) -> MetricResults[MetricKeyType]:
        """
        Run :func:`pykeen.evaluation.evaluate` with this evaluator.

        This method will re-use the stored optimized batch and slice size, as well as the evaluator's inductive mode.

        :param model:
            the model to evaluate.
        :param mapped_triples: shape: (n, 3)
            the ID-based evaluation triples
        :param batch_size:
            the batch size to use, or `None` to trigger automatic memory optimization
        :param slice_size:
            the slice size to use
        :param kwargs:
            the keyword-based parameters passed to :func:`pykeen.evaluation.evaluate`

        :return:
            the evaluation results
        """
        # add mode parameter
        mode = kwargs.pop("mode", None)
        if mode is not None:
            logger.warning(f"Ignoring provided mode={mode}, and use the evaluator's mode={self.mode} instead")
        kwargs["mode"] = self.mode

        if batch_size is None and self.automatic_memory_optimization:
            # Using automatic memory optimization on CPU may result in undocumented crashes due to OS' OOM killer.
            if model.device.type == "cpu":
                logger.info(
                    "Currently automatic memory optimization only supports GPUs, but you're using a CPU. "
                    "Therefore, the batch_size will be set to the default value.",
                )
            else:
                batch_size, slice_size = self.batch_and_slice(
                    model=model,
                    mapped_triples=mapped_triples,
                    batch_size=batch_size,
                    **kwargs,
                )
                # The batch_size and slice_size should be accessible to outside objects for re-use, e.g. early stoppers.
                self.batch_size = batch_size
                self.slice_size = slice_size

                # Clear the ranks from the current evaluator
                self.clear()

        rv = evaluate(
            model=model,
            mapped_triples=mapped_triples,
            evaluator=self,
            batch_size=batch_size,
            slice_size=slice_size,
            **kwargs,
        )
        # Since squeeze is true, we can expect that evaluate returns a MetricResult, but we need to tell MyPy that
        return cast(MetricResults, rv)

    def batch_and_slice(
        self,
        model: Model,
        mapped_triples: MappedTriples,
        batch_size: Optional[int] = None,
        **kwargs,
    ) -> Tuple[int, Optional[int]]:
        """Find the maximum possible batch_size and slice_size for evaluation with the current setting.

        The speed of evaluation can be greatly increased when the batch_size is increased, therefore this function
        estimates the maximal possible batch_size for the evaluation by starting with the batch_size given as argument
        and increasing it until the hardware runs out-of-memory(OOM). In some cases, i.e. with very large models or very
        large datasets, even the batch_size 1 is too big for the hardware at hand. In these cases, this function will
        check if the model at hand allows slicing (this needs to be implemented for the affected scoring functions) and,
        if possible, will search the maximum possible slice_size that would still allow to calculate the model with the
        given parameters on the hardware at hand.
=======
        device: Optional[torch.device] = None,
        use_tqdm: bool = True,
        tqdm_kwargs: Optional[Mapping[str, Any]] = None,
        restrict_entities_to: Optional[Collection[int]] = None,
        restrict_relations_to: Optional[Collection[int]] = None,
        do_time_consuming_checks: bool = True,
        additional_filter_triples: Union[None, MappedTriples, List[MappedTriples]] = None,
        pre_filtered_triples: bool = True,
        targets: Collection[Target] = (LABEL_HEAD, LABEL_TAIL),
    ) -> MetricResults:
        """Evaluate metrics for model on mapped triples.
>>>>>>> 40f5b6c4

        :param model:
            The model to evaluate.
        :param mapped_triples:
            The triples on which to evaluate. The mapped triples should *never* contain inverse triples - these are
            created by the model class on the fly.
        :param batch_size: >0
            A positive integer used as batch size. Generally chosen as large as possible. Defaults to 1 if None.
        :param slice_size: >0
            The divisor for the scoring function when using slicing.
        :param device:
            The device on which the evaluation shall be run. If None is given, use the model's device.
        :param use_tqdm:
            Should a progress bar be displayed?
        :param tqdm_kwargs:
            Additional keyword based arguments passed to the progress bar.
        :param restrict_entities_to:
            Optionally restrict the evaluation to the given entity IDs. This may be useful if one is only interested in
            a part of the entities, e.g. due to type constraints, but wants to train on all available data. For ranking
            the entities, we still compute all scores for all possible replacement entities to avoid irregular access
            patterns which might decrease performance, but the scores will afterward be filtered to only keep those of
            interest. If provided, we assume by default that the triples are already filtered, such that it only
            contains the entities of interest. To explicitly filter within this method, pass
            `pre_filtered_triples=False`.
        :param restrict_relations_to:
            Optionally restrict the evaluation to the given relation IDs. This may be useful if one is only interested
            in a part of the relations, e.g. due to relation types, but wants to train on all available data.
            If provided, we assume by default that the triples are already filtered, such that it only contains the
            relations of interest. To explicitly filter within this method, pass `pre_filtered_triples=False`.
        :param do_time_consuming_checks:
            Whether to perform some time-consuming checks on the provided arguments. Currently, this encompasses only:
            If `restrict_entities_to` or `restrict_relations_to` is not `None`, check whether the triples have been
            filtered. Disabling this option can accelerate the method. Only effective if `pre_filtered_triples` is set
            to `True`.
        :param pre_filtered_triples:
            Whether the triples have been pre-filtered to adhere to `restrict_entities_to` / `restrict_relations_to`.
            When set to `True`, and the triples have *not* been filtered, the results may be invalid. Pre-filtering the
            triples accelerates this method, and is recommended when evaluating multiple times on the same set of
            triples.
        :param additional_filter_triples:
            additional true triples to filter out during filtered evaluation.
        :param targets:
            the prediction targets

        :raises NotImplementedError:
            if relation prediction evaluation is requested
        :raises ValueError:
            if the pre_filtered_triples contain unwanted entities (can only be detected with the time-consuming checks).
        :raises MemoryError:
            if the evaluation fails on cpu

        :return:
            the evaluation results
        """
        if LABEL_RELATION in targets:
            raise NotImplementedError("cf. https://github.com/pykeen/pykeen/pull/728")
        start = timeit.default_timer()

        # verify that the triples have been filtered
        if pre_filtered_triples and do_time_consuming_checks:
            if restrict_entities_to is not None:
                present_entity_ids = get_entities(triples=mapped_triples)
                unwanted = present_entity_ids.difference(restrict_entities_to)
                if len(unwanted) > 0:
                    raise ValueError(
                        f"mapped_triples contains IDs of entities which are not contained in restrict_entities_to:"
                        f"{unwanted}. This will invalidate the evaluation results.",
                    )
            if restrict_relations_to is not None:
                present_relation_ids = get_relations(triples=mapped_triples)
                unwanted = present_relation_ids.difference(restrict_relations_to)
                if len(unwanted):
                    raise ValueError(
                        f"mapped_triples contains IDs of relations which are not contained in restrict_relations_to:"
                        f"{unwanted}. This will invalidate the evaluation results.",
                    )

        # Filter triples if necessary
        if not pre_filtered_triples and (restrict_entities_to is not None or restrict_relations_to is not None):
            old_num_triples = mapped_triples.shape[0]
            mapped_triples = restrict_triples(
                mapped_triples=mapped_triples,
                entities=restrict_entities_to,
                relations=restrict_relations_to,
            )
            logger.info(f"keeping {format_relative_comparison(mapped_triples.shape[0], old_num_triples)} triples.")

        # Prepare for result filtering
        if self.filtered or self.requires_positive_mask:
            all_pos_triples = prepare_filter_triples(
                mapped_triples=mapped_triples,
                additional_filter_triples=additional_filter_triples,
            )
        else:
            all_pos_triples = None
        device = device or model.device
        tqdm_kwargs = dict(tqdm_kwargs or {})
        if not use_tqdm:
            tqdm_kwargs.update(dict(disable=False))
        try:
            result = self._evaluate_on_device(
                model=model,
                mapped_triples=mapped_triples,
                batch_size=batch_size,
                slice_size=slice_size,
                device=device,
                all_pos_triples=all_pos_triples,
                restrict_entities_to=restrict_entities_to,
                targets=targets,
                tqdm_kwargs=tqdm_kwargs,
            )
        except MemoryError as error:
            if device.type == "cpu":
                raise error
            logger.error(
                f"Memory error: {error}; falling back to evaluation on cpu. This will incur heavy runtime costs for "
                f"reasonably sized datasets and models."
            )
            result = self._evaluate_on_device(
                model=model,
                mapped_triples=mapped_triples,
                batch_size=batch_size,
                slice_size=slice_size,
                device=torch.device("cpu"),
                all_pos_triples=all_pos_triples,
                restrict_entities_to=restrict_entities_to,
                targets=targets,
                tqdm_kwargs=tqdm_kwargs,
            )
        stop = timeit.default_timer()
        logger.info("Evaluation took %.2fs seconds", stop - start)
        return result

    def _evaluate_on_device(
        self,
        model: Model,
        mapped_triples: MappedTriples,
        batch_size: int | None,
        slice_size: int | None,
        device: torch.device,
        all_pos_triples: MappedTriples | None,
        targets: Collection[Target],
        tqdm_kwargs: Mapping[str, Any],
        **kwargs,
<<<<<<< HEAD
    ) -> Tuple[int, bool]:
        values_dict = {}
        maximum_triples = mapped_triples.shape[0]
        if key == "batch_size":
            if start_value is None:
                start_value = 256
            if start_value > maximum_triples:
                start_value = maximum_triples
            values_dict[key] = start_value
            values_dict["slice_size"] = None
        elif key == "slice_size":
            targets: Collection[Target] = kwargs.get("targets", (LABEL_HEAD, LABEL_TAIL))
            predict_entities = bool({LABEL_HEAD, LABEL_TAIL}.intersection(targets))
            predict_relations = LABEL_RELATION in targets
            if start_value is None:
                # Since the batch_size search with size 1, i.e. one tuple ((h, r), (h, t) or (r, t)) scored on all
                # entities/relations, must have failed to start slice_size search, we start with trying half the
                # entities/relations.
                max_id = -1
                if predict_entities:
                    max_id = max(max_id, model.num_entities)
                if predict_relations:
                    max_id = max(max_id, model.num_relations)
                start_value = ceil(max_id / 2)
            self._check_slicing_availability(
                model, batch_size=1, entities=predict_entities, relations=predict_relations
=======
    ) -> MetricResults:
        """Evaluate the model on the given device."""
        # Ensure evaluation mode
        model.eval()
        # Send model & tensors to device
        model = model.to(device)
        if all_pos_triples is not None:
            all_pos_triples = all_pos_triples.to(device=device)
        mapped_triples = mapped_triples.to(device=device)
        num_triples = mapped_triples.shape[0]
        # no batch size -> automatic memory optimization
        if batch_size is None:
            batch_size = 32 if device.type == "cpu" else num_triples
            logger.debug(f"Automatically set maximum batch size to {batch_size=}")
        # no slice size -> automatic memory optimization
        if slice_size is None:
            nums: set[int] = set()
            if {LABEL_HEAD, LABEL_TAIL}.intersection(targets):
                nums.add(model.num_entities)
            if LABEL_RELATION in targets:
                nums.add(model.num_relations)
            slice_size = max(nums)
            logger.debug(f"Automatically set maximum slice size to {slice_size=}")
        # Show progressbar
        with tqdm(
            **ChainMap(
                dict(tqdm_kwargs),
                dict(
                    desc=f"Evaluating on {model.device}",
                    total=num_triples,
                    unit="triple",
                    unit_scale=True,
                ),
            )
        ) as progress_bar:
            return evaluate(
                evaluator=self,
                mapped_triples=mapped_triples,
                # note: we provide the *maximum* batch and slice size here; it is reduced if necessary
                batch_size=num_triples,
                slice_size=slice_size,
                progress_bar=progress_bar,
                targets=targets,
                # kwargs
                all_pos_triples=all_pos_triples,
                model=model,
                mode=self.mode,
                **kwargs,
>>>>>>> 40f5b6c4
            )

    @staticmethod
    def _check_slicing_availability(model: Model, batch_size: int, entities: bool, relations: bool) -> None:
        """
        Raise an error if the necessary slicing operations are not supported.

        :param model:
            the model
        :param batch_size:
            the batch-size; only used for creating the error message
        :param entities:
            whether entities need to be scored
        :param relations:
            whether relations need to be scored

        :raises MemoryError:
            if the necessary slicing operations are not supported by the model
        """
        reasons = []
        if entities:
            # if inverse triples are used, we only do score_t (TODO: by default; can this be changed?)
            if not model.can_slice_t:
                reasons.append("score_t")
            # otherwise, i.e., without inverse triples, we also need score_h
            if not model.use_inverse_triples and not model.can_slice_t:
                reasons.append("score_h")
        # if relations are to be predicted, we need to slice score_r
        if relations and not model.can_slice_r:
            reasons.append("score_r")
        # raise an error, if any of the required methods cannot slice
        if reasons:
            raise MemoryError(
                f"The current model can't be evaluated on this hardware with these parameters, as "
                f"evaluation batch_size={batch_size} is too big and slicing is not implemented for this "
                f"model yet (missing support for: {reasons})"
            )


def _hasher(kwargs: Mapping[str, Any]) -> int:
    """Share optimal batch size whenever this hash matches."""
    return hash((id(kwargs["evaluator"]), kwargs["mapped_triples"].shape[0], kwargs["targets"]))


@maximize_memory_utilization(parameter_name=("batch_size", "slice_size"), hasher=_hasher)
@torch.inference_mode()
def evaluate(
    *,
    evaluator: Evaluator,
    mapped_triples: MappedTriples,
    batch_size: int,
    slice_size: int,
    progress_bar: tqdm,
    targets: Collection[Target],
    **kwargs,
) -> MetricResults:
    """
    Evaluate a model with the given evaluator.

    .. note ::
        this method is wrapped into two memory utilization maximizer, which reduce the parameters `batch_size` and
        `slice_size`, if necessary due to memory constraints.

    :param evaluator:
        the evaluator instance that is used for evaluation
    :param mapped_triples:
        the evaluation triples
    :param batch_size:
        the (maximum) batch size. It will be reduced when (GPU) out-of-memory problems occur.
    :param slice_size:
        the (maximum) slice size. It will be reduced when (GPU) out-of-memory problems occur, and batch size reduction
        could not resolve the issue.
    :param progress_bar:
        whether to display a progress bar
    :param targets:
        the evaluation targets
    :param kwargs:
        additional keyword-based parameters are passed to :meth:`_evaluate_batch`.

    :return:
        the evaluation result
    """
    # todo: maybe we want to have some more keys outside of kwargs for hashing / have more visibility about
    #  what is passed around
    # clear evaluator and reset progress bar (necessary for size-probing / evaluation fallback)
    evaluator.clear()
    progress_bar.reset(total=mapped_triples.shape[0])

    # batch-wise processing
    for batch in mapped_triples.split(split_size=batch_size):
        # the relation_filter can be re-used (per batch) when we evaluate head *and* tail predictions
        # (which is the standard setting), cf. create_sparse_positive_filter_
        relation_filter = None
        for target in targets:
            relation_filter = _evaluate_batch(
                batch=batch,
                target=target,
                evaluator=evaluator,
                relation_filter=relation_filter,
                **kwargs,
                slice_size=slice_size,
            )
        # update progress bar with actual batch size
        progress_bar.update(batch.shape[0])
    return evaluator.finalize()


def create_sparse_positive_filter_(
    hrt_batch: MappedTriples,
    all_pos_triples: torch.LongTensor,
    relation_filter: torch.BoolTensor | None = None,
    filter_col: int = 0,
) -> Tuple[torch.LongTensor, torch.BoolTensor]:
    """Compute indices of all positives.

    For simplicity, only the head-side is described, i.e. filter_col=0. The tail-side is processed alike.

    For each (h, r, t) triple in the batch, the entity identifiers are computed such that (h', r, t) exists in all
    positive triples.

    :param hrt_batch: shape: (batch_size, 3)
        A batch of triples.
    :param all_pos_triples: shape: (num_positive_triples, 3)
        All positive triples to base the filtering on.
    :param relation_filter: shape: (batch_size, num_positive_triples)
        A boolean mask R[i, j] which is True iff the j-th positive triple contains the same relation as the i-th triple
        in the batch.
    :param filter_col:
        The column along which to filter. Allowed are {0, 2}, where 0 corresponds to filtering head-based and 2
        corresponds to filtering tail-based.

    :return:
        - positives, shape: (2, m)
            The indices of positives in format [(batch_index, entity_id)].
        - the relation filter for re-usage.

    :raises NotImplementedError:
        if the `filter_col` is not in `{0, 2}`
    """
    if filter_col not in {0, 2}:
        raise NotImplementedError(
            "This code has only been written for updating head (filter_col=0) or "
            f"tail (filter_col=2) mask, but filter_col={filter_col} was given.",
        )

    if relation_filter is None:
        relations = hrt_batch[:, 1:2]
        relation_filter = (all_pos_triples[:, 1:2]).view(1, -1) == relations

    # Split batch
    other_col = 2 - filter_col
    entities = hrt_batch[:, other_col : other_col + 1]

    entity_filter_test = (all_pos_triples[:, other_col : other_col + 1]).view(1, -1) == entities
    filter_batch = (entity_filter_test & relation_filter).nonzero(as_tuple=False)
    filter_batch[:, 1] = all_pos_triples[:, filter_col : filter_col + 1].view(1, -1)[:, filter_batch[:, 1]]

    return filter_batch, relation_filter


def create_dense_positive_mask_(
    zero_tensor: torch.FloatTensor,
    filter_batch: torch.LongTensor,
) -> torch.FloatTensor:
    """Construct dense positive mask.

    :param zero_tensor: shape: (batch_size, num_entities)
        A tensor of zeros of suitable shape.
    :param filter_batch: shape: (m, 2)
        The indices of all positives in format (batch_index, entity_id)
    :return:
        The dense positive mask with x[b, i] = 1 iff (b, i) in filter_batch.
    """
    zero_tensor[filter_batch[:, 0], filter_batch[:, 1]] = 1

    return zero_tensor


def filter_scores_(
    scores: torch.FloatTensor,
    filter_batch: torch.LongTensor,
) -> torch.FloatTensor:
    """Filter scores by setting true scores to NaN.

    :param scores: shape: (batch_size, num_entities)
        The scores for all corrupted triples (including the currently considered true triple). Are modified *in-place*.
    :param filter_batch: (m, 2)
        The indices of all positives.

    :return:
        A reference to the scores, which have been updated in-place.
    """
    # Bind shape
    batch_size, num_entities = scores.shape

    # Set all filtered triples to NaN to ensure their exclusion in subsequent calculations
    scores[filter_batch[:, 0], filter_batch[:, 1]] = float("nan")

    # Warn if all entities will be filtered
    # (scores != scores) yields true for all NaN instances (IEEE 754), thus allowing to count the filtered triples.
    if ((scores != scores).sum(dim=1) == num_entities).any():
        logger.warning(
            "User selected filtered metric computation, but all corrupted triples exists also as positive " "triples",
        )

    return scores


<<<<<<< HEAD
# TODO: consider switching to torch.DataLoader where the preparation of masks/filter batches also takes place
def evaluate(
    model: Model,
    mapped_triples: MappedTriples,
    evaluator: Evaluator[MetricKeyType],
    only_size_probing: bool = False,
    batch_size: Optional[int] = None,
    slice_size: Optional[int] = None,
    device: Optional[torch.device] = None,
    use_tqdm: bool = True,
    tqdm_kwargs: Optional[Mapping[str, str]] = None,
    restrict_entities_to: Optional[Collection[int]] = None,
    restrict_relations_to: Optional[Collection[int]] = None,
    do_time_consuming_checks: bool = True,
    additional_filter_triples: Union[None, MappedTriples, List[MappedTriples]] = None,
    pre_filtered_triples: bool = True,
    targets: Collection[Target] = (LABEL_HEAD, LABEL_TAIL),
    *,
    mode: Optional[InductiveMode],
) -> MetricResults[MetricKeyType]:
    """Evaluate metrics for model on mapped triples.

    The model is used to predict scores for all tails and all heads for each triple. Subsequently, each abstract
    evaluator is applied to the scores, also receiving the batch itself (e.g. to compute entity-specific metrics).
    Thereby, the (potentially) expensive score computation against all entities is done only once. The metric evaluators
    are expected to maintain their own internal buffers. They are returned after running the evaluation, and should
    offer a possibility to extract some final metrics.

    :param model:
        The model to evaluate.
    :param mapped_triples:
        The triples on which to evaluate. The mapped triples should never contain inverse triples - these are created by
        the model class on the fly.
    :param evaluator:
        The evaluator.
    :param only_size_probing:
        The evaluation is only performed for two batches to test the memory footprint, especially on GPUs.
    :param batch_size: >0
        A positive integer used as batch size. Generally chosen as large as possible. Defaults to 1 if None.
    :param slice_size: >0
        The divisor for the scoring function when using slicing.
    :param device:
        The device on which the evaluation shall be run. If None is given, use the model's device.
    :param use_tqdm:
        Should a progress bar be displayed?
    :param tqdm_kwargs:
        Additional keyword based arguments passed to the progress bar.
    :param restrict_entities_to:
        Optionally restrict the evaluation to the given entity IDs. This may be useful if one is only interested in a
        part of the entities, e.g. due to type constraints, but wants to train on all available data. For ranking the
        entities, we still compute all scores for all possible replacement entities to avoid irregular access patterns
        which might decrease performance, but the scores will afterwards be filtered to only keep those of interest.
        If provided, we assume by default that the triples are already filtered, such that it only contains the
        entities of interest. To explicitly filter within this method, pass `pre_filtered_triples=False`.
    :param restrict_relations_to:
        Optionally restrict the evaluation to the given relation IDs. This may be useful if one is only interested in a
        part of the relations, e.g. due to relation types, but wants to train on all available data. If provided, we
        assume by default that the triples are already filtered, such that it only contains the relations of interest.
        To explicitly filter within this method, pass `pre_filtered_triples=False`.
    :param do_time_consuming_checks:
        Whether to perform some time consuming checks on the provided arguments. Currently, this encompasses:
        - If restrict_entities_to or restrict_relations_to is not None, check whether the triples have been filtered.
        Disabling this option can accelerate the method. Only effective if pre_filtered_triples is set to True.
    :param pre_filtered_triples:
        Whether the triples have been pre-filtered to adhere to restrict_entities_to / restrict_relations_to. When set
        to True, and the triples have *not* been filtered, the results may be invalid. Pre-filtering the triples
        accelerates this method, and is recommended when evaluating multiple times on the same set of triples.
    :param additional_filter_triples:
        additional true triples to filter out during filtered evaluation.
    :param targets:
        the prediction targets
    :param mode:
        the inductive mode, or None for transductive evaluation

    :raises NotImplementedError:
        if relation prediction evaluation is requested
    :raises ValueError:
        if the pre_filtered_triples contain unwanted entities (can only be detected with the time-consuming checks).

    :return:
        the evaluation results
    """
    if LABEL_RELATION in targets:
        raise NotImplementedError("cf. https://github.com/pykeen/pykeen/pull/728")
    start = timeit.default_timer()

    # verify that the triples have been filtered
    if pre_filtered_triples and do_time_consuming_checks:
        if restrict_entities_to is not None:
            present_entity_ids = get_entities(triples=mapped_triples)
            unwanted = present_entity_ids.difference(restrict_entities_to)
            if len(unwanted) > 0:
                raise ValueError(
                    f"mapped_triples contains IDs of entities which are not contained in restrict_entities_to:"
                    f"{unwanted}. This will invalidate the evaluation results.",
                )
        if restrict_relations_to is not None:
            present_relation_ids = get_relations(triples=mapped_triples)
            unwanted = present_relation_ids.difference(restrict_relations_to)
            if len(unwanted):
                raise ValueError(
                    f"mapped_triples contains IDs of relations which are not contained in restrict_relations_to:"
                    f"{unwanted}. This will invalidate the evaluation results.",
                )

    # Filter triples if necessary
    if not pre_filtered_triples and (restrict_entities_to is not None or restrict_relations_to is not None):
        old_num_triples = mapped_triples.shape[0]
        mapped_triples = restrict_triples(
            mapped_triples=mapped_triples,
            entities=restrict_entities_to,
            relations=restrict_relations_to,
        )
        logger.info(f"keeping {format_relative_comparison(mapped_triples.shape[0], old_num_triples)} triples.")

    # Send to device
    if device is not None:
        model = model.to(device)
    device = model.device

    # Ensure evaluation mode
    model.eval()

    # Prepare for result filtering
    if evaluator.filtered or evaluator.requires_positive_mask:
        all_pos_triples = prepare_filter_triples(
            mapped_triples=mapped_triples,
            additional_filter_triples=additional_filter_triples,
        ).to(device=device)
    else:
        all_pos_triples = None

    # Send tensors to device
    mapped_triples = mapped_triples.to(device=device)

    # Prepare batches
    if batch_size is None:
        # This should be a reasonable default size that works on most setups while being faster than batch_size=1
        batch_size = 32
        logger.info(f"No evaluation batch_size provided. Setting batch_size to '{batch_size}'.")
    # Show progressbar
    num_triples = mapped_triples.shape[0]

    # Flag to check when to quit the size probing
    evaluated_once = False

    # Disable gradient tracking
    _tqdm_kwargs = dict(
        desc=f"Evaluating on {model.device}",
        total=num_triples,
        unit="triple",
        unit_scale=True,
        # Choosing no progress bar (use_tqdm=False) would still show the initial progress bar without disable=True
        disable=not use_tqdm,
    )
    if tqdm_kwargs:
        _tqdm_kwargs.update(tqdm_kwargs)
    with optional_context_manager(use_tqdm, tqdm(**_tqdm_kwargs)) as progress_bar, torch.inference_mode():
        # batch-wise processing
        for batch in mapped_triples.split(split_size=batch_size):
            batch_size = batch.shape[0]
            relation_filter = None
            for target in targets:
                relation_filter = _evaluate_batch(
                    batch=batch,
                    model=model,
                    target=target,
                    evaluator=evaluator,
                    slice_size=slice_size,
                    all_pos_triples=all_pos_triples,
                    relation_filter=relation_filter,
                    restrict_entities_to=restrict_entities_to,
                    mode=mode,
                )

            # If we only probe sizes we do not need more than one batch
            if only_size_probing and evaluated_once:
                break

            evaluated_once = True

            if use_tqdm:
                progress_bar.update(batch_size)

        # Finalize
        result = evaluator.finalize()

    stop = timeit.default_timer()
    if only_size_probing:
        logger.debug("Evaluation took %.2fs seconds", stop - start)
    else:
        logger.info("Evaluation took %.2fs seconds", stop - start)

    return result


=======
>>>>>>> 40f5b6c4
def _evaluate_batch(
    batch: MappedTriples,
    model: Model,
    target: Target,
    evaluator: Evaluator,
    slice_size: Optional[int],
    all_pos_triples: Optional[MappedTriples],
    relation_filter: Optional[torch.BoolTensor],
    restrict_entities_to: Optional[torch.LongTensor],
    *,
    mode: Optional[InductiveMode],
) -> torch.BoolTensor:
    """
    Evaluate ranking for batch.

    :param batch: shape: (batch_size, 3)
        The batch of currently evaluated triples.
    :param model:
        The model to evaluate.
    :param target:
        The prediction target.
    :param evaluator:
        The evaluator
    :param slice_size:
        An optional slice size for computing the scores.
    :param all_pos_triples:
        All positive triples (required if filtering is necessary).
    :param relation_filter:
        The relation filter. Can be re-used.
    :param restrict_entities_to:
        Restriction to evaluate only for these entities.
    :param mode:
        the inductive mode, or None for transductive evaluation

    :raises ValueError:
        if all positive triples are required (either due to filtered evaluation, or requiring dense masks).

    :return:
        The relation filter, which can be re-used for the same batch.
    """
    scores = model.predict(hrt_batch=batch, target=target, slice_size=slice_size, mode=mode)

    if evaluator.filtered or evaluator.requires_positive_mask:
        column = TARGET_TO_INDEX[target]
        if all_pos_triples is None:
            raise ValueError(
                "If filtering_necessary of positive_masks_required is True, all_pos_triples has to be "
                "provided, but is None."
            )

        # Create filter
        positive_filter, relation_filter = create_sparse_positive_filter_(
            hrt_batch=batch,
            all_pos_triples=all_pos_triples,
            relation_filter=relation_filter,
            filter_col=column,
        )
    else:
        positive_filter = relation_filter = None

    if evaluator.filtered:
        assert positive_filter is not None
        # Select scores of true
        true_scores = scores[torch.arange(0, batch.shape[0]), batch[:, column]]
        # overwrite filtered scores
        scores = filter_scores_(scores=scores, filter_batch=positive_filter)
        # The scores for the true triples have to be rewritten to the scores tensor
        scores[torch.arange(0, batch.shape[0]), batch[:, column]] = true_scores
        # the rank-based evaluators needs the true scores with trailing 1-dim
        true_scores = true_scores.unsqueeze(dim=-1)
    else:
        true_scores = None

    # Create a positive mask with the size of the scores from the positive filter
    if evaluator.requires_positive_mask:
        assert positive_filter is not None
        positive_mask = create_dense_positive_mask_(zero_tensor=torch.zeros_like(scores), filter_batch=positive_filter)
    else:
        positive_mask = None

    # Restrict to entities of interest
    if restrict_entities_to is not None:
        scores = scores[:, restrict_entities_to]
        if positive_mask is not None:
            positive_mask = positive_mask[:, restrict_entities_to]

    # process scores
    evaluator.process_scores_(
        hrt_batch=batch,
        target=target,
        true_scores=true_scores,
        scores=scores,
        dense_positive_mask=positive_mask,
    )

    return relation_filter


def get_candidate_set_size(
    mapped_triples: MappedTriples,
    restrict_entities_to: Optional[Collection[int]] = None,
    restrict_relations_to: Optional[Collection[int]] = None,
    additional_filter_triples: Union[None, MappedTriples, List[MappedTriples]] = None,
    num_entities: Optional[int] = None,
) -> pandas.DataFrame:
    """
    Calculate the candidate set sizes for head/tail prediction for the given triples.

    :param mapped_triples: shape: (n, 3)
        the evaluation triples
    :param restrict_entities_to:
        The entity IDs of interest. If None, defaults to all entities. cf. :func:`restrict_triples`.
    :param restrict_relations_to:
        The relations IDs of interest. If None, defaults to all relations. cf. :func:`restrict_triples`.
    :param additional_filter_triples: shape: (n, 3)
        additional filter triples besides the evaluation triples themselves. cf. `_prepare_filter_triples`.
    :param num_entities:
        the number of entities. If not given, this number is inferred from all triples

    :return: columns: "index" | "head" | "relation" | "tail" | "head_candidates" | "tail_candidates"
        a dataframe of all evaluation triples, with the number of head and tail candidates
    """
    # optionally restrict triples (nop if no restriction)
    mapped_triples = restrict_triples(
        mapped_triples=mapped_triples,
        entities=restrict_entities_to,
        relations=restrict_relations_to,
    )

    # evaluation triples as dataframe
    df_eval = pandas.DataFrame(
        data=mapped_triples.numpy(),
        columns=COLUMN_LABELS,
    ).reset_index()

    # determine filter triples
    filter_triples = prepare_filter_triples(
        mapped_triples=mapped_triples,
        additional_filter_triples=additional_filter_triples,
    )

    # infer num_entities if not given
    if restrict_entities_to:
        num_entities = len(restrict_entities_to)
    else:
        # TODO: unique, or max ID + 1?
        num_entities = num_entities or filter_triples[:, [0, 2]].view(-1).unique().numel()

    # optionally restrict triples
    filter_triples = restrict_triples(
        mapped_triples=filter_triples,
        entities=restrict_entities_to,
        relations=restrict_relations_to,
    )
    df_filter = pandas.DataFrame(
        data=filter_triples.numpy(),
        columns=COLUMN_LABELS,
    )

    # compute candidate set sizes for different targets
    # TODO: extend to relations?
    for target in [LABEL_HEAD, LABEL_TAIL]:
        total = num_entities
        group_keys = TARGET_TO_KEY_LABELS[target]
        df_count = df_filter.groupby(by=group_keys).agg({target: "count"})
        column = f"{target}_candidates"
        df_count[column] = total - df_count[target]
        df_count = df_count.drop(columns=target)
        df_eval = pandas.merge(df_eval, df_count, on=group_keys, how="left")
        df_eval[column] = df_eval[column].fillna(value=total)

    return df_eval<|MERGE_RESOLUTION|>--- conflicted
+++ resolved
@@ -4,19 +4,16 @@
 
 from __future__ import annotations
 
-<<<<<<< HEAD
-import gc
 import logging
 import timeit
 from abc import ABC, abstractmethod
-from contextlib import contextmanager
-from math import ceil
+from collections import ChainMap
+from typing import Any, ClassVar, Collection, List, Mapping, Optional, Tuple, Type, Union
 from typing import (
     Any,
     ClassVar,
     Collection,
     Generic,
-    Iterable,
     List,
     Mapping,
     NamedTuple,
@@ -25,15 +22,7 @@
     Type,
     TypeVar,
     Union,
-    cast,
 )
-=======
-import logging
-import timeit
-from abc import ABC, abstractmethod
-from collections import ChainMap
-from typing import Any, ClassVar, Collection, List, Mapping, Optional, Tuple, Type, Union
->>>>>>> 40f5b6c4
 
 import pandas
 import torch
@@ -57,26 +46,11 @@
 
 logger = logging.getLogger(__name__)
 
-
-<<<<<<< HEAD
-@contextmanager
-def optional_context_manager(condition, context_manager):
-    """Return an optional context manager based on the given condition."""
-    if condition:
-        with context_manager:
-            yield context_manager
-    else:
-        yield
-
-
 # TODO: maybe move into separate module?
 MetricKeyType = TypeVar("MetricKeyType", bound=NamedTuple)
 
 
 class MetricResults(Generic[MetricKeyType]):
-=======
-class MetricResults:
->>>>>>> 40f5b6c4
     """Results from computing metrics."""
 
     metrics: ClassVar[Mapping[str, Type[Metric]]]
@@ -222,83 +196,6 @@
         mapped_triples: MappedTriples,
         batch_size: Optional[int] = None,
         slice_size: Optional[int] = None,
-<<<<<<< HEAD
-        **kwargs,
-    ) -> MetricResults[MetricKeyType]:
-        """
-        Run :func:`pykeen.evaluation.evaluate` with this evaluator.
-
-        This method will re-use the stored optimized batch and slice size, as well as the evaluator's inductive mode.
-
-        :param model:
-            the model to evaluate.
-        :param mapped_triples: shape: (n, 3)
-            the ID-based evaluation triples
-        :param batch_size:
-            the batch size to use, or `None` to trigger automatic memory optimization
-        :param slice_size:
-            the slice size to use
-        :param kwargs:
-            the keyword-based parameters passed to :func:`pykeen.evaluation.evaluate`
-
-        :return:
-            the evaluation results
-        """
-        # add mode parameter
-        mode = kwargs.pop("mode", None)
-        if mode is not None:
-            logger.warning(f"Ignoring provided mode={mode}, and use the evaluator's mode={self.mode} instead")
-        kwargs["mode"] = self.mode
-
-        if batch_size is None and self.automatic_memory_optimization:
-            # Using automatic memory optimization on CPU may result in undocumented crashes due to OS' OOM killer.
-            if model.device.type == "cpu":
-                logger.info(
-                    "Currently automatic memory optimization only supports GPUs, but you're using a CPU. "
-                    "Therefore, the batch_size will be set to the default value.",
-                )
-            else:
-                batch_size, slice_size = self.batch_and_slice(
-                    model=model,
-                    mapped_triples=mapped_triples,
-                    batch_size=batch_size,
-                    **kwargs,
-                )
-                # The batch_size and slice_size should be accessible to outside objects for re-use, e.g. early stoppers.
-                self.batch_size = batch_size
-                self.slice_size = slice_size
-
-                # Clear the ranks from the current evaluator
-                self.clear()
-
-        rv = evaluate(
-            model=model,
-            mapped_triples=mapped_triples,
-            evaluator=self,
-            batch_size=batch_size,
-            slice_size=slice_size,
-            **kwargs,
-        )
-        # Since squeeze is true, we can expect that evaluate returns a MetricResult, but we need to tell MyPy that
-        return cast(MetricResults, rv)
-
-    def batch_and_slice(
-        self,
-        model: Model,
-        mapped_triples: MappedTriples,
-        batch_size: Optional[int] = None,
-        **kwargs,
-    ) -> Tuple[int, Optional[int]]:
-        """Find the maximum possible batch_size and slice_size for evaluation with the current setting.
-
-        The speed of evaluation can be greatly increased when the batch_size is increased, therefore this function
-        estimates the maximal possible batch_size for the evaluation by starting with the batch_size given as argument
-        and increasing it until the hardware runs out-of-memory(OOM). In some cases, i.e. with very large models or very
-        large datasets, even the batch_size 1 is too big for the hardware at hand. In these cases, this function will
-        check if the model at hand allows slicing (this needs to be implemented for the affected scoring functions) and,
-        if possible, will search the maximum possible slice_size that would still allow to calculate the model with the
-        given parameters on the hardware at hand.
-=======
         device: Optional[torch.device] = None,
         use_tqdm: bool = True,
         tqdm_kwargs: Optional[Mapping[str, Any]] = None,
@@ -308,9 +205,8 @@
         additional_filter_triples: Union[None, MappedTriples, List[MappedTriples]] = None,
         pre_filtered_triples: bool = True,
         targets: Collection[Target] = (LABEL_HEAD, LABEL_TAIL),
-    ) -> MetricResults:
+    ) -> MetricResults[MetricKeyType]:
         """Evaluate metrics for model on mapped triples.
->>>>>>> 40f5b6c4
 
         :param model:
             The model to evaluate.
@@ -455,34 +351,6 @@
         targets: Collection[Target],
         tqdm_kwargs: Mapping[str, Any],
         **kwargs,
-<<<<<<< HEAD
-    ) -> Tuple[int, bool]:
-        values_dict = {}
-        maximum_triples = mapped_triples.shape[0]
-        if key == "batch_size":
-            if start_value is None:
-                start_value = 256
-            if start_value > maximum_triples:
-                start_value = maximum_triples
-            values_dict[key] = start_value
-            values_dict["slice_size"] = None
-        elif key == "slice_size":
-            targets: Collection[Target] = kwargs.get("targets", (LABEL_HEAD, LABEL_TAIL))
-            predict_entities = bool({LABEL_HEAD, LABEL_TAIL}.intersection(targets))
-            predict_relations = LABEL_RELATION in targets
-            if start_value is None:
-                # Since the batch_size search with size 1, i.e. one tuple ((h, r), (h, t) or (r, t)) scored on all
-                # entities/relations, must have failed to start slice_size search, we start with trying half the
-                # entities/relations.
-                max_id = -1
-                if predict_entities:
-                    max_id = max(max_id, model.num_entities)
-                if predict_relations:
-                    max_id = max(max_id, model.num_relations)
-                start_value = ceil(max_id / 2)
-            self._check_slicing_availability(
-                model, batch_size=1, entities=predict_entities, relations=predict_relations
-=======
     ) -> MetricResults:
         """Evaluate the model on the given device."""
         # Ensure evaluation mode
@@ -531,7 +399,6 @@
                 model=model,
                 mode=self.mode,
                 **kwargs,
->>>>>>> 40f5b6c4
             )
 
     @staticmethod
@@ -740,205 +607,6 @@
     return scores
 
 
-<<<<<<< HEAD
-# TODO: consider switching to torch.DataLoader where the preparation of masks/filter batches also takes place
-def evaluate(
-    model: Model,
-    mapped_triples: MappedTriples,
-    evaluator: Evaluator[MetricKeyType],
-    only_size_probing: bool = False,
-    batch_size: Optional[int] = None,
-    slice_size: Optional[int] = None,
-    device: Optional[torch.device] = None,
-    use_tqdm: bool = True,
-    tqdm_kwargs: Optional[Mapping[str, str]] = None,
-    restrict_entities_to: Optional[Collection[int]] = None,
-    restrict_relations_to: Optional[Collection[int]] = None,
-    do_time_consuming_checks: bool = True,
-    additional_filter_triples: Union[None, MappedTriples, List[MappedTriples]] = None,
-    pre_filtered_triples: bool = True,
-    targets: Collection[Target] = (LABEL_HEAD, LABEL_TAIL),
-    *,
-    mode: Optional[InductiveMode],
-) -> MetricResults[MetricKeyType]:
-    """Evaluate metrics for model on mapped triples.
-
-    The model is used to predict scores for all tails and all heads for each triple. Subsequently, each abstract
-    evaluator is applied to the scores, also receiving the batch itself (e.g. to compute entity-specific metrics).
-    Thereby, the (potentially) expensive score computation against all entities is done only once. The metric evaluators
-    are expected to maintain their own internal buffers. They are returned after running the evaluation, and should
-    offer a possibility to extract some final metrics.
-
-    :param model:
-        The model to evaluate.
-    :param mapped_triples:
-        The triples on which to evaluate. The mapped triples should never contain inverse triples - these are created by
-        the model class on the fly.
-    :param evaluator:
-        The evaluator.
-    :param only_size_probing:
-        The evaluation is only performed for two batches to test the memory footprint, especially on GPUs.
-    :param batch_size: >0
-        A positive integer used as batch size. Generally chosen as large as possible. Defaults to 1 if None.
-    :param slice_size: >0
-        The divisor for the scoring function when using slicing.
-    :param device:
-        The device on which the evaluation shall be run. If None is given, use the model's device.
-    :param use_tqdm:
-        Should a progress bar be displayed?
-    :param tqdm_kwargs:
-        Additional keyword based arguments passed to the progress bar.
-    :param restrict_entities_to:
-        Optionally restrict the evaluation to the given entity IDs. This may be useful if one is only interested in a
-        part of the entities, e.g. due to type constraints, but wants to train on all available data. For ranking the
-        entities, we still compute all scores for all possible replacement entities to avoid irregular access patterns
-        which might decrease performance, but the scores will afterwards be filtered to only keep those of interest.
-        If provided, we assume by default that the triples are already filtered, such that it only contains the
-        entities of interest. To explicitly filter within this method, pass `pre_filtered_triples=False`.
-    :param restrict_relations_to:
-        Optionally restrict the evaluation to the given relation IDs. This may be useful if one is only interested in a
-        part of the relations, e.g. due to relation types, but wants to train on all available data. If provided, we
-        assume by default that the triples are already filtered, such that it only contains the relations of interest.
-        To explicitly filter within this method, pass `pre_filtered_triples=False`.
-    :param do_time_consuming_checks:
-        Whether to perform some time consuming checks on the provided arguments. Currently, this encompasses:
-        - If restrict_entities_to or restrict_relations_to is not None, check whether the triples have been filtered.
-        Disabling this option can accelerate the method. Only effective if pre_filtered_triples is set to True.
-    :param pre_filtered_triples:
-        Whether the triples have been pre-filtered to adhere to restrict_entities_to / restrict_relations_to. When set
-        to True, and the triples have *not* been filtered, the results may be invalid. Pre-filtering the triples
-        accelerates this method, and is recommended when evaluating multiple times on the same set of triples.
-    :param additional_filter_triples:
-        additional true triples to filter out during filtered evaluation.
-    :param targets:
-        the prediction targets
-    :param mode:
-        the inductive mode, or None for transductive evaluation
-
-    :raises NotImplementedError:
-        if relation prediction evaluation is requested
-    :raises ValueError:
-        if the pre_filtered_triples contain unwanted entities (can only be detected with the time-consuming checks).
-
-    :return:
-        the evaluation results
-    """
-    if LABEL_RELATION in targets:
-        raise NotImplementedError("cf. https://github.com/pykeen/pykeen/pull/728")
-    start = timeit.default_timer()
-
-    # verify that the triples have been filtered
-    if pre_filtered_triples and do_time_consuming_checks:
-        if restrict_entities_to is not None:
-            present_entity_ids = get_entities(triples=mapped_triples)
-            unwanted = present_entity_ids.difference(restrict_entities_to)
-            if len(unwanted) > 0:
-                raise ValueError(
-                    f"mapped_triples contains IDs of entities which are not contained in restrict_entities_to:"
-                    f"{unwanted}. This will invalidate the evaluation results.",
-                )
-        if restrict_relations_to is not None:
-            present_relation_ids = get_relations(triples=mapped_triples)
-            unwanted = present_relation_ids.difference(restrict_relations_to)
-            if len(unwanted):
-                raise ValueError(
-                    f"mapped_triples contains IDs of relations which are not contained in restrict_relations_to:"
-                    f"{unwanted}. This will invalidate the evaluation results.",
-                )
-
-    # Filter triples if necessary
-    if not pre_filtered_triples and (restrict_entities_to is not None or restrict_relations_to is not None):
-        old_num_triples = mapped_triples.shape[0]
-        mapped_triples = restrict_triples(
-            mapped_triples=mapped_triples,
-            entities=restrict_entities_to,
-            relations=restrict_relations_to,
-        )
-        logger.info(f"keeping {format_relative_comparison(mapped_triples.shape[0], old_num_triples)} triples.")
-
-    # Send to device
-    if device is not None:
-        model = model.to(device)
-    device = model.device
-
-    # Ensure evaluation mode
-    model.eval()
-
-    # Prepare for result filtering
-    if evaluator.filtered or evaluator.requires_positive_mask:
-        all_pos_triples = prepare_filter_triples(
-            mapped_triples=mapped_triples,
-            additional_filter_triples=additional_filter_triples,
-        ).to(device=device)
-    else:
-        all_pos_triples = None
-
-    # Send tensors to device
-    mapped_triples = mapped_triples.to(device=device)
-
-    # Prepare batches
-    if batch_size is None:
-        # This should be a reasonable default size that works on most setups while being faster than batch_size=1
-        batch_size = 32
-        logger.info(f"No evaluation batch_size provided. Setting batch_size to '{batch_size}'.")
-    # Show progressbar
-    num_triples = mapped_triples.shape[0]
-
-    # Flag to check when to quit the size probing
-    evaluated_once = False
-
-    # Disable gradient tracking
-    _tqdm_kwargs = dict(
-        desc=f"Evaluating on {model.device}",
-        total=num_triples,
-        unit="triple",
-        unit_scale=True,
-        # Choosing no progress bar (use_tqdm=False) would still show the initial progress bar without disable=True
-        disable=not use_tqdm,
-    )
-    if tqdm_kwargs:
-        _tqdm_kwargs.update(tqdm_kwargs)
-    with optional_context_manager(use_tqdm, tqdm(**_tqdm_kwargs)) as progress_bar, torch.inference_mode():
-        # batch-wise processing
-        for batch in mapped_triples.split(split_size=batch_size):
-            batch_size = batch.shape[0]
-            relation_filter = None
-            for target in targets:
-                relation_filter = _evaluate_batch(
-                    batch=batch,
-                    model=model,
-                    target=target,
-                    evaluator=evaluator,
-                    slice_size=slice_size,
-                    all_pos_triples=all_pos_triples,
-                    relation_filter=relation_filter,
-                    restrict_entities_to=restrict_entities_to,
-                    mode=mode,
-                )
-
-            # If we only probe sizes we do not need more than one batch
-            if only_size_probing and evaluated_once:
-                break
-
-            evaluated_once = True
-
-            if use_tqdm:
-                progress_bar.update(batch_size)
-
-        # Finalize
-        result = evaluator.finalize()
-
-    stop = timeit.default_timer()
-    if only_size_probing:
-        logger.debug("Evaluation took %.2fs seconds", stop - start)
-    else:
-        logger.info("Evaluation took %.2fs seconds", stop - start)
-
-    return result
-
-
-=======
->>>>>>> 40f5b6c4
 def _evaluate_batch(
     batch: MappedTriples,
     model: Model,

# -*- coding: utf-8 -*-

"""Implementation of ranked based evaluator."""

import itertools as itt
import logging
import math
import random
from collections import defaultdict
from dataclasses import dataclass, field, fields
<<<<<<< HEAD
from typing import DefaultDict, Dict, Iterable, List, Literal, Mapping, NamedTuple, Optional, Sequence, Tuple, Union
=======
from typing import DefaultDict, Dict, Iterable, List, Mapping, Optional, Sequence, Tuple, Union, cast
>>>>>>> f8585b83

import numpy as np
import pandas as pd
import torch
from dataclasses_json import dataclass_json
from scipy import stats

from .evaluator import Evaluator, MetricResults, prepare_filter_triples
from .metrics import (
    ADJUSTED_ARITHMETIC_MEAN_RANK,
    ADJUSTED_ARITHMETIC_MEAN_RANK_INDEX,
    ARITHMETIC_MEAN_RANK,
    GEOMETRIC_MEAN_RANK,
    HARMONIC_MEAN_RANK,
    INVERSE_ARITHMETIC_MEAN_RANK,
    INVERSE_GEOMETRIC_MEAN_RANK,
    INVERSE_HARMONIC_MEAN_RANK,
    INVERSE_MEDIAN_RANK,
    MEDIAN_RANK,
    MetricKey,
)
from .ranks import Ranks
from ..triples.triples_factory import CoreTriplesFactory
<<<<<<< HEAD
from ..typing import LABEL_HEAD, LABEL_RELATION, LABEL_TAIL, TARGETS, MappedTriples, Target
=======
from ..typing import (
    EXPECTED_RANKS,
    LABEL_HEAD,
    LABEL_RELATION,
    LABEL_TAIL,
    RANK_TYPES,
    SIDE_BOTH,
    SIDES,
    ExtendedRankType,
    ExtendedTarget,
    MappedTriples,
    RankType,
    Target,
)
>>>>>>> f8585b83
from ..utils import fix_dataclass_init_docs

__all__ = [
    "RankBasedEvaluator",
    "RankBasedMetricResults",
]

logger = logging.getLogger(__name__)

<<<<<<< HEAD
SideAllType = Literal["both"]
SIDE_BOTH: SideAllType = "both"
SIDES = {LABEL_HEAD, LABEL_TAIL, SIDE_BOTH}
SIDE_BOTH_VALUES = (LABEL_HEAD, LABEL_TAIL)

RANK_OPTIMISTIC = "optimistic"
RANK_PESSIMISTIC = "pessimistic"
RANK_REALISTIC = "realistic"
RANK_TYPES = {RANK_OPTIMISTIC, RANK_PESSIMISTIC, RANK_REALISTIC}

RANK_EXPECTED_REALISTIC = "expected_realistic"
EXPECTED_RANKS = {
    RANK_REALISTIC: RANK_EXPECTED_REALISTIC,
    RANK_OPTIMISTIC: None,  # TODO - research problem
    RANK_PESSIMISTIC: None,  # TODO - research problem
}

ARITHMETIC_MEAN_RANK = "arithmetic_mean_rank"  # also known as mean rank (MR)
GEOMETRIC_MEAN_RANK = "geometric_mean_rank"
HARMONIC_MEAN_RANK = "harmonic_mean_rank"
MEDIAN_RANK = "median_rank"
INVERSE_ARITHMETIC_MEAN_RANK = "inverse_arithmetic_mean_rank"
INVERSE_GEOMETRIC_MEAN_RANK = "inverse_geometric_mean_rank"
INVERSE_HARMONIC_MEAN_RANK = "inverse_harmonic_mean_rank"  # also known as mean reciprocal rank (MRR)
INVERSE_MEDIAN_RANK = "inverse_median_rank"

=======
>>>>>>> f8585b83
RANK_STD = "rank_std"
RANK_VARIANCE = "rank_var"
RANK_MAD = "rank_mad"
RANK_COUNT = "rank_count"

all_type_funcs = {
    ARITHMETIC_MEAN_RANK: np.mean,  # This is MR
    HARMONIC_MEAN_RANK: stats.hmean,
    GEOMETRIC_MEAN_RANK: stats.gmean,
    MEDIAN_RANK: np.median,
    INVERSE_ARITHMETIC_MEAN_RANK: lambda x: np.reciprocal(np.mean(x)),
    INVERSE_GEOMETRIC_MEAN_RANK: lambda x: np.reciprocal(stats.gmean(x)),
    INVERSE_HARMONIC_MEAN_RANK: lambda x: np.reciprocal(stats.hmean(x)),  # This is MRR
    INVERSE_MEDIAN_RANK: lambda x: np.reciprocal(np.median(x)),
    # Extra stats stuff
    RANK_STD: np.std,
    RANK_VARIANCE: np.var,
    RANK_MAD: stats.median_abs_deviation,
    RANK_COUNT: lambda x: np.asarray(x.size),
}


@fix_dataclass_init_docs
@dataclass_json
@dataclass
class RankBasedMetricResults(MetricResults):
    """Results from computing metrics."""

    arithmetic_mean_rank: Dict[str, Dict[str, float]] = field(
        metadata=dict(
            name="Mean Rank (MR)",
            increasing=False,
            range="[1, inf)",
            doc="The arithmetic mean over all ranks.",
            link="https://pykeen.readthedocs.io/en/stable/tutorial/understanding_evaluation.html#mean-rank",
        )
    )

    geometric_mean_rank: Dict[str, Dict[str, float]] = field(
        metadata=dict(
            name="Geometric Mean Rank (GMR)",
            increasing=False,
            range="[1, inf)",
            doc="The geometric mean over all ranks.",
            link="https://cthoyt.com/2021/04/19/pythagorean-mean-ranks.html",
        )
    )

    median_rank: Dict[str, Dict[str, float]] = field(
        metadata=dict(
            name="Median Rank",
            increasing=False,
            range="[1, inf)",
            doc="The median over all ranks.",
            link="https://cthoyt.com/2021/04/19/pythagorean-mean-ranks.html",
        )
    )

    harmonic_mean_rank: Dict[str, Dict[str, float]] = field(
        metadata=dict(
            name="Harmonic Mean Rank (HMR)",
            increasing=False,
            range="[1, inf)",
            doc="The harmonic mean over all ranks.",
            link="https://cthoyt.com/2021/04/19/pythagorean-mean-ranks.html",
        )
    )

    inverse_arithmetic_mean_rank: Dict[str, Dict[str, float]] = field(
        metadata=dict(
            name="Inverse Arithmetic Mean Rank (IAMR)",
            increasing=True,
            range="(0, 1]",
            doc="The inverse of the arithmetic mean over all ranks.",
            link="https://cthoyt.com/2021/04/19/pythagorean-mean-ranks.html",
        )
    )

    inverse_geometric_mean_rank: Dict[str, Dict[str, float]] = field(
        metadata=dict(
            name="Inverse Geometric Mean Rank (IGMR)",
            increasing=True,
            range="(0, 1]",
            doc="The inverse of the geometric mean over all ranks.",
            link="https://cthoyt.com/2021/04/19/pythagorean-mean-ranks.html",
        )
    )

    inverse_harmonic_mean_rank: Dict[str, Dict[str, float]] = field(
        metadata=dict(
            name="Mean Reciprocal Rank (MRR)",
            increasing=True,
            range="(0, 1]",
            doc="The inverse of the harmonic mean over all ranks.",
            link="https://en.wikipedia.org/wiki/Mean_reciprocal_rank",
        )
    )

    inverse_median_rank: Dict[str, Dict[str, float]] = field(
        metadata=dict(
            name="Inverse Median Rank",
            increasing=True,
            range="(0, 1]",
            doc="The inverse of the median over all ranks.",
            link="https://cthoyt.com/2021/04/19/pythagorean-mean-ranks.html",
        )
    )

    rank_count: Dict[str, Dict[str, int]] = field(
        metadata=dict(
            name="Rank Count",
            doc="The number of considered ranks, a non-negative number. Low numbers may indicate unreliable results.",
        )
    )

    rank_std: Dict[str, Dict[str, float]] = field(
        metadata=dict(
            name="Rank Standard Deviation",
            range="[0, inf)",
            increasing=False,
            doc="The standard deviation over all ranks.",
        )
    )

    rank_var: Dict[str, Dict[str, float]] = field(
        metadata=dict(
            name="Rank Variance",
            range="[0, inf)",
            increasing=False,
            doc="The variance over all ranks.",
        )
    )

    rank_mad: Dict[str, Dict[str, float]] = field(
        metadata=dict(
            name="Rank Median Absolute Deviation",
            range="[0, inf)",
            doc="The median absolute deviation over all ranks.",
        )
    )

    hits_at_k: Dict[str, Dict[str, Dict[Union[int, float], float]]] = field(
        metadata=dict(
            name="Hits @ K",
            range="[0, 1]",
            increasing=True,
            doc="The relative frequency of ranks not larger than a given k.",
            link="https://pykeen.readthedocs.io/en/stable/tutorial/understanding_evaluation.html#hits-k",
        )
    )

    adjusted_arithmetic_mean_rank: Dict[str, Dict[str, float]] = field(
        metadata=dict(
            name="Adjusted Arithmetic Mean Rank (AAMR)",
            increasing=False,
            range="(0, 2)",
            doc="The mean over all chance-adjusted ranks.",
            link="https://arxiv.org/abs/2002.06914",
        )
    )

    adjusted_arithmetic_mean_rank_index: Dict[str, Dict[str, float]] = field(
        metadata=dict(
            name="Adjusted Arithmetic Mean Rank Index (AAMRI)",
            increasing=True,
            range="[-1, 1]",
            doc="The re-indexed adjusted mean rank (AAMR)",
            link="https://arxiv.org/abs/2002.06914",
        )
    )

    def get_metric(self, name: str) -> float:
        """Get the rank-based metric.

        :param name: The name of the metric, created by concatenating three parts:

            1. The side (one of "head", "tail", or "both"). Most publications exclusively report "both".
            2. The type (one of "optimistic", "pessimistic", "realistic")
            3. The metric name ("adjusted_mean_rank_index", "adjusted_mean_rank", "mean_rank, "mean_reciprocal_rank",
               "inverse_geometric_mean_rank",
               or "hits@k" where k defaults to 10 but can be substituted for an integer. By default, 1, 3, 5, and 10
               are available. Other K's can be calculated by setting the appropriate variable in the
               ``evaluation_kwargs`` in the :func:`pykeen.pipeline.pipeline` or setting ``ks`` in the
               :class:`pykeen.evaluation.RankBasedEvaluator`.

            In general, all metrics are available for all combinations of sides/types except AMR and AMRI, which
            are only calculated for the average type. This is because the calculation of the expected MR in the
            optimistic and pessimistic case scenarios is still an active area of research and therefore has no
            implementation yet.
        :return: The value for the metric
        :raises ValueError: if an invalid name is given.

        Get the average MR

        >>> metric_results.get('both.realistic.mean_rank')

        If you only give a metric name, it assumes that it's for "both" sides and "realistic" type.

        >>> metric_results.get('adjusted_mean_rank_index')

        This function will do its best to infer what's going on if you only specify one part.

        >>> metric_results.get('left.mean_rank')
        >>> metric_results.get('optimistic.mean_rank')

        Get the default Hits @ K (where $k=10$)

        >>> metric_results.get('hits@k')

        Get a given Hits @ K

        >>> metric_results.get('hits@5')
        """
        return self._get_metric(MetricKey.lookup(name))

    def _get_metric(self, metric_key: MetricKey) -> float:
        if not metric_key.name.startswith("hits"):
            return getattr(self, metric_key.name)[metric_key.side][metric_key.rank_type]
        assert metric_key.k is not None
        return self.hits_at_k[metric_key.side][metric_key.rank_type][metric_key.k]

    def to_flat_dict(self):  # noqa: D102
        return {f"{side}.{rank_type}.{metric_name}": value for side, rank_type, metric_name, value in self._iter_rows()}

    def to_df(self) -> pd.DataFrame:
        """Output the metrics as a pandas dataframe."""
        return pd.DataFrame(list(self._iter_rows()), columns=["Side", "Type", "Metric", "Value"])

    def _iter_rows(self) -> Iterable[Tuple[ExtendedTarget, RankType, str, Union[float, int]]]:
        for side, rank_type in itt.product(SIDES, RANK_TYPES):
            for k, v in self.hits_at_k[side][rank_type].items():
                yield side, rank_type, f"hits_at_{k}", v
            for f in fields(self):
                if f.name == "hits_at_k":
                    continue
                side_data = getattr(self, f.name)[side]
                if rank_type in side_data:
                    yield side, rank_type, f.name, side_data[rank_type]


class RankBasedEvaluator(Evaluator):
    r"""A rank-based evaluator for KGE models.

    Calculates the following metrics:

    - Mean Rank (MR) with range $[1, \infty)$ where closer to 0 is better
    - Adjusted Mean Rank (AMR; [berrendorf2020]_) with range $(0, 2)$ where closer to 0 is better
    - Adjusted Mean Rank Index (AMRI; [berrendorf2020]_) with range $[-1, 1]$ where closer to 1 is better
    - Mean Reciprocal Rank (MRR) with range $(0, 1]$ where closer to 1 is better
    - Hits @ K with range $[0, 1]$ where closer to 1 is better.

    .. [berrendorf2020] Berrendorf, *et al.* (2020) `Interpretable and Fair
        Comparison of Link Prediction or Entity Alignment Methods with Adjusted Mean Rank
        <https://arxiv.org/abs/2002.06914>`_.
    """

    ks: Sequence[Union[int, float]]
    num_entities: Optional[int]
    ranks: Dict[Tuple[Target, ExtendedRankType], List[float]]

    def __init__(
        self,
        ks: Optional[Iterable[Union[int, float]]] = None,
        filtered: bool = True,
        **kwargs,
    ):
        """Initialize rank-based evaluator.

        :param ks:
            The values for which to calculate hits@k. Defaults to {1,3,5,10}.
        :param filtered:
            Whether to use the filtered evaluation protocol. If enabled, ranking another true triple higher than the
            currently considered one will not decrease the score.
        :param kwargs: Additional keyword arguments that are passed to the base class.
        """
        super().__init__(
            filtered=filtered,
            requires_positive_mask=False,
            **kwargs,
        )
        self.ks = tuple(ks) if ks is not None else (1, 3, 5, 10)
        for k in self.ks:
            if isinstance(k, float) and not (0 < k < 1):
                raise ValueError(
                    "If k is a float, it should represent a relative rank, i.e. a value between 0 and 1 (excl.)",
                )
<<<<<<< HEAD
        self.ranks: Dict[Tuple[Target, str], List[float]] = defaultdict(list)
=======
        self.ranks = defaultdict(list)
>>>>>>> f8585b83
        self.num_entities = None

    def _update_ranks_(
        self,
        true_scores: torch.FloatTensor,
        all_scores: torch.FloatTensor,
        side: Target,
        hrt_batch: MappedTriples,
    ) -> None:
        """Shared code for updating the stored ranks for head/relation/tail scores.

        :param true_scores: shape: (batch_size,)
        :param all_scores: shape: (batch_size, num_entities)
        """
        batch_ranks = Ranks.from_scores(
            true_score=true_scores,
            all_scores=all_scores,
        )
        self.num_entities = all_scores.shape[1]
        for rank_type, v in batch_ranks.items():
            self.ranks[side, rank_type].extend(v.detach().cpu().tolist())

    def process_tail_scores_(
        self,
        hrt_batch: MappedTriples,
        true_scores: torch.FloatTensor,
        scores: torch.FloatTensor,
        dense_positive_mask: Optional[torch.FloatTensor] = None,
    ) -> None:  # noqa: D102
        self._update_ranks_(true_scores=true_scores, all_scores=scores, side=LABEL_TAIL, hrt_batch=hrt_batch)

    def process_relation_scores_(
        self,
        hrt_batch: MappedTriples,
        true_scores: torch.FloatTensor,
        scores: torch.FloatTensor,
        dense_positive_mask: Optional[torch.FloatTensor] = None,
    ) -> None:  # noqa: D102
        self._update_ranks_(true_scores=true_scores, all_scores=scores, side=LABEL_RELATION, hrt_batch=hrt_batch)

    def process_head_scores_(
        self,
        hrt_batch: MappedTriples,
        true_scores: torch.FloatTensor,
        scores: torch.FloatTensor,
        dense_positive_mask: Optional[torch.FloatTensor] = None,
    ) -> None:  # noqa: D102
        self._update_ranks_(true_scores=true_scores, all_scores=scores, side=LABEL_HEAD, hrt_batch=hrt_batch)

<<<<<<< HEAD
    def _get_ranks(self, side: Union[Target, SideAllType], rank_type: str) -> np.ndarray:
=======
    def _get_ranks(self, side: ExtendedTarget, rank_type: ExtendedRankType) -> np.ndarray:
>>>>>>> f8585b83
        if side == SIDE_BOTH:
            values: List[float] = sum((self.ranks.get((_side, rank_type), []) for _side in TARGETS), [])
        else:
            values = self.ranks.get((cast(Target, side), rank_type), [])
        return np.asarray(values, dtype=np.float64)

    def finalize(self) -> RankBasedMetricResults:  # noqa: D102
        if self.num_entities is None:
            raise ValueError

        hits_at_k: DefaultDict[str, Dict[str, Dict[Union[int, float], float]]] = defaultdict(dict)
        asr: DefaultDict[str, DefaultDict[str, Dict[str, float]]] = defaultdict(lambda: defaultdict(dict))

        for side, rank_type in itt.product(SIDES, RANK_TYPES):
            ranks = self._get_ranks(side=side, rank_type=rank_type)
            if len(ranks) < 1:
                continue
            hits_at_k[side][rank_type] = {
                k: np.mean(ranks <= (k if isinstance(k, int) else int(self.num_entities * k))).item() for k in self.ks
            }
            for metric_name, metric_func in all_type_funcs.items():
                asr[metric_name][side][rank_type] = metric_func(ranks).item()

            expected_rank_type = EXPECTED_RANKS.get(rank_type)
            if expected_rank_type is not None:
                expected_ranks = self._get_ranks(side=side, rank_type=expected_rank_type)
                if 0 < len(expected_ranks):
                    # Adjusted mean rank calculation
                    expected_mean_rank = float(np.mean(expected_ranks))
                    asr[ADJUSTED_ARITHMETIC_MEAN_RANK][side][rank_type] = (
                        asr[ARITHMETIC_MEAN_RANK][side][rank_type] / expected_mean_rank
                    )
                    asr[ADJUSTED_ARITHMETIC_MEAN_RANK_INDEX][side][rank_type] = 1.0 - (
                        asr[ARITHMETIC_MEAN_RANK][side][rank_type] - 1
                    ) / (expected_mean_rank - 1)

        # Clear buffers
        self.ranks.clear()

        # for typing
        rank_count: Dict[str, Dict[str, int]] = dict(asr[RANK_COUNT])  # type: ignore

        return RankBasedMetricResults(
            arithmetic_mean_rank=dict(asr[ARITHMETIC_MEAN_RANK]),
            geometric_mean_rank=dict(asr[GEOMETRIC_MEAN_RANK]),
            harmonic_mean_rank=dict(asr[HARMONIC_MEAN_RANK]),
            median_rank=dict(asr[MEDIAN_RANK]),
            inverse_arithmetic_mean_rank=dict(asr[INVERSE_ARITHMETIC_MEAN_RANK]),
            inverse_geometric_mean_rank=dict(asr[INVERSE_GEOMETRIC_MEAN_RANK]),
            inverse_harmonic_mean_rank=dict(asr[INVERSE_HARMONIC_MEAN_RANK]),
            inverse_median_rank=dict(asr[INVERSE_MEDIAN_RANK]),
            rank_count=rank_count,
            rank_std=dict(asr[RANK_STD]),
            rank_mad=dict(asr[RANK_MAD]),
            rank_var=dict(asr[RANK_VARIANCE]),
            adjusted_arithmetic_mean_rank=dict(asr[ADJUSTED_ARITHMETIC_MEAN_RANK]),
            adjusted_arithmetic_mean_rank_index=dict(asr[ADJUSTED_ARITHMETIC_MEAN_RANK_INDEX]),
            hits_at_k=dict(hits_at_k),
        )


def sample_negatives(
    evaluation_triples: MappedTriples,
    additional_filter_triples: Union[None, MappedTriples, List[MappedTriples]] = None,
    num_samples: int = 50,
    num_entities: Optional[int] = None,
) -> Mapping[Target, torch.FloatTensor]:
    """
    Sample true negatives for sampled evaluation.

    :param evaluation_triples: shape: (n, 3)
        the evaluation triples
    :param additional_filter_triples:
        additional true triples which are to be filtered
    :param num_samples: >0
        the number of samples
    :param num_entities:
        the number of entities

    :return:
        A mapping of sides to negative samples
    """
    additional_filter_triples = prepare_filter_triples(
        mapped_triples=evaluation_triples,
        additional_filter_triples=additional_filter_triples,
    )
    num_entities = num_entities or (additional_filter_triples[:, [0, 2]].max().item() + 1)
    columns = [LABEL_HEAD, LABEL_RELATION, LABEL_TAIL]
    num_triples = evaluation_triples.shape[0]
    df = pd.DataFrame(data=evaluation_triples.numpy(), columns=columns)
    all_df = pd.DataFrame(data=additional_filter_triples.numpy(), columns=columns)
    id_df = df.reset_index()
    all_ids = set(range(num_entities))
    negatives = {}
    for side in [LABEL_HEAD, LABEL_TAIL]:
        this_negatives = cast(torch.FloatTensor, torch.empty(size=(num_triples, num_samples), dtype=torch.long))
        other = [c for c in columns if c != side]
        for _, group in pd.merge(id_df, all_df, on=other, suffixes=["_eval", "_all"]).groupby(
            by=other,
        ):
            pool = list(all_ids.difference(group[f"{side}_all"].unique().tolist()))
            if len(pool) < num_samples:
                logger.warning(
                    f"There are less than num_samples={num_samples} candidates for side={side}, triples={group}.",
                )
                # repeat
                pool = int(math.ceil(num_samples / len(pool))) * pool
            for i in group["index"].unique():
                this_negatives[i, :] = torch.as_tensor(
                    data=random.sample(population=pool, k=num_samples),
                    dtype=torch.long,
                )
        negatives[side] = this_negatives
    return negatives


class SampledRankBasedEvaluator(RankBasedEvaluator):
    """
    A rank-based evaluator using sampled negatives instead of all negatives, cf. [teru2020]_.

    Notice that this evaluator yields optimistic estimations of the metrics evaluated on all entities,
    cf. https://arxiv.org/abs/2106.06935.
    """

    def __init__(
        self,
        evaluation_factory: CoreTriplesFactory,
        *,
        additional_filter_triples: Union[None, MappedTriples, List[MappedTriples]] = None,
        num_negatives: Optional[int] = None,
        head_negatives: Optional[torch.LongTensor] = None,
        tail_negatives: Optional[torch.LongTensor] = None,
        **kwargs,
    ):
        """
        Initialize the evaluator.

        :param evaluation_factory:
            the factory with evaluation triples
        :param head_negatives: shape: (num_triples, num_negatives)
            the entity IDs of negative samples for head prediction for each evaluation triple
        :param tail_negatives: shape: (num_triples, num_negatives)
            the entity IDs of negative samples for tail prediction for each evaluation triple
        :param kwargs:
            additional keyword-based arguments passed to RankBasedEvaluator.__init__
        """
        super().__init__(**kwargs)
        if head_negatives is None and tail_negatives is None:
            # default for inductive LP by [teru2020]
            num_negatives = num_negatives or 50
            logger.info(
                f"Sampling {num_negatives} negatives for each of the "
                f"{evaluation_factory.num_triples} evaluation triples.",
            )
            if num_negatives > evaluation_factory.num_entities:
                raise ValueError("Cannot use more negative samples than there are entities.")
            negatives = sample_negatives(
                evaluation_triples=evaluation_factory.mapped_triples,
                additional_filter_triples=additional_filter_triples,
                num_entities=evaluation_factory.num_entities,
                num_samples=num_negatives,
            )
        elif head_negatives is None or tail_negatives is None:
            raise ValueError("Either both, head and tail negatives must be provided, or none.")
        else:
            negatives = {
                LABEL_HEAD: head_negatives,
                LABEL_TAIL: tail_negatives,
            }

        # verify input
        for side, side_negatives in negatives.items():
            if side_negatives.shape[0] != evaluation_factory.num_triples:
                raise ValueError(f"Negatives for {side} are in wrong shape: {side_negatives.shape}")
        self.triple_to_index = {(h, r, t): i for i, (h, r, t) in enumerate(evaluation_factory.mapped_triples.tolist())}
        self.negative_samples = negatives
        self.num_entities = evaluation_factory.num_entities

    def _update_ranks_(
        self,
        true_scores: torch.FloatTensor,
        all_scores: torch.FloatTensor,
        side: Target,
        hrt_batch: MappedTriples,
    ) -> None:  # noqa: D102
        # TODO: do not require to compute all scores beforehand
        triple_indices = [self.triple_to_index[h, r, t] for h, r, t in hrt_batch.cpu().tolist()]
        negative_entity_ids = self.negative_samples[side][triple_indices]
        negative_scores = all_scores[
            torch.arange(hrt_batch.shape[0], device=hrt_batch.device).unsqueeze(dim=-1),
            negative_entity_ids,
        ]
        # super.evaluation assumes that the true scores are part of all_scores
        scores = torch.cat([true_scores, negative_scores], dim=-1)
        super()._update_ranks_(true_scores=true_scores, all_scores=scores, side=side, hrt_batch=hrt_batch)
        # write back correct num_entities
        # TODO: should we give num_entities in the constructor instead of inferring it every time ranks are processed?
        self.num_entities = all_scores.shape[1]


def numeric_expected_value(
    metric: str,
    num_candidates: Union[Sequence[int], np.ndarray],
    num_samples: int,
) -> float:
    """
    Compute expected metric value by summation.

    Depending on the metric, the estimate may not be very accurate and converage slowly, cf.
    https://docs.scipy.org/doc/scipy/reference/generated/scipy.stats.rv_discrete.expect.html
    """
    metric_func = all_type_funcs[metric]
    num_candidates = np.asarray(num_candidates)
    generator = np.random.default_rng()
    expectation = 0
    for _ in range(num_samples):
        ranks = generator.integers(low=0, high=num_candidates)
        expectation += metric_func(ranks)
    return expectation / num_samples


# TODO: closed-forms for other metrics?


def expected_mean_rank(
    num_candidates: Union[Sequence[int], np.ndarray],
) -> float:
    r"""
    Calculate the expected mean rank under random ordering.

    .. math ::

        E[MR] = \frac{1}{n} \sum \limits_{i=1}^{n} \frac{1 + CSS[i]}{2}
              = \frac{1}{2}(1 + \frac{1}{n} \sum \limits_{i=1}^{n} CSS[i])

    :param num_candidates:
        the number of candidates for each individual rank computation

    :return:
        the expected mean rank
    """
    return 0.5 * (1 + np.mean(np.asanyarray(num_candidates)))


def expected_hits_at_k(
    num_candidates: Union[Sequence[int], np.ndarray],
    k: int,
) -> float:
    r"""
    Calculate the expected Hits@k under random ordering.

    .. math ::

        E[Hits@k] = \frac{1}{n} \sum \limits_{i=1}^{n} min(\frac{k}{CSS[i]}, 1.0)

    :param num_candidates:
        the number of candidates for each individual rank computation

    :return:
        the expected Hits@k value
    """
    return k * np.mean(np.reciprocal(np.asanyarray(num_candidates, dtype=float)).clip(min=None, max=1 / k))<|MERGE_RESOLUTION|>--- conflicted
+++ resolved
@@ -8,11 +8,7 @@
 import random
 from collections import defaultdict
 from dataclasses import dataclass, field, fields
-<<<<<<< HEAD
-from typing import DefaultDict, Dict, Iterable, List, Literal, Mapping, NamedTuple, Optional, Sequence, Tuple, Union
-=======
 from typing import DefaultDict, Dict, Iterable, List, Mapping, Optional, Sequence, Tuple, Union, cast
->>>>>>> f8585b83
 
 import numpy as np
 import pandas as pd
@@ -36,9 +32,6 @@
 )
 from .ranks import Ranks
 from ..triples.triples_factory import CoreTriplesFactory
-<<<<<<< HEAD
-from ..typing import LABEL_HEAD, LABEL_RELATION, LABEL_TAIL, TARGETS, MappedTriples, Target
-=======
 from ..typing import (
     EXPECTED_RANKS,
     LABEL_HEAD,
@@ -47,13 +40,13 @@
     RANK_TYPES,
     SIDE_BOTH,
     SIDES,
+    TARGETS,
     ExtendedRankType,
     ExtendedTarget,
     MappedTriples,
     RankType,
     Target,
 )
->>>>>>> f8585b83
 from ..utils import fix_dataclass_init_docs
 
 __all__ = [
@@ -63,35 +56,6 @@
 
 logger = logging.getLogger(__name__)
 
-<<<<<<< HEAD
-SideAllType = Literal["both"]
-SIDE_BOTH: SideAllType = "both"
-SIDES = {LABEL_HEAD, LABEL_TAIL, SIDE_BOTH}
-SIDE_BOTH_VALUES = (LABEL_HEAD, LABEL_TAIL)
-
-RANK_OPTIMISTIC = "optimistic"
-RANK_PESSIMISTIC = "pessimistic"
-RANK_REALISTIC = "realistic"
-RANK_TYPES = {RANK_OPTIMISTIC, RANK_PESSIMISTIC, RANK_REALISTIC}
-
-RANK_EXPECTED_REALISTIC = "expected_realistic"
-EXPECTED_RANKS = {
-    RANK_REALISTIC: RANK_EXPECTED_REALISTIC,
-    RANK_OPTIMISTIC: None,  # TODO - research problem
-    RANK_PESSIMISTIC: None,  # TODO - research problem
-}
-
-ARITHMETIC_MEAN_RANK = "arithmetic_mean_rank"  # also known as mean rank (MR)
-GEOMETRIC_MEAN_RANK = "geometric_mean_rank"
-HARMONIC_MEAN_RANK = "harmonic_mean_rank"
-MEDIAN_RANK = "median_rank"
-INVERSE_ARITHMETIC_MEAN_RANK = "inverse_arithmetic_mean_rank"
-INVERSE_GEOMETRIC_MEAN_RANK = "inverse_geometric_mean_rank"
-INVERSE_HARMONIC_MEAN_RANK = "inverse_harmonic_mean_rank"  # also known as mean reciprocal rank (MRR)
-INVERSE_MEDIAN_RANK = "inverse_median_rank"
-
-=======
->>>>>>> f8585b83
 RANK_STD = "rank_std"
 RANK_VARIANCE = "rank_var"
 RANK_MAD = "rank_mad"
@@ -378,11 +342,7 @@
                 raise ValueError(
                     "If k is a float, it should represent a relative rank, i.e. a value between 0 and 1 (excl.)",
                 )
-<<<<<<< HEAD
-        self.ranks: Dict[Tuple[Target, str], List[float]] = defaultdict(list)
-=======
         self.ranks = defaultdict(list)
->>>>>>> f8585b83
         self.num_entities = None
 
     def _update_ranks_(
@@ -432,11 +392,7 @@
     ) -> None:  # noqa: D102
         self._update_ranks_(true_scores=true_scores, all_scores=scores, side=LABEL_HEAD, hrt_batch=hrt_batch)
 
-<<<<<<< HEAD
-    def _get_ranks(self, side: Union[Target, SideAllType], rank_type: str) -> np.ndarray:
-=======
     def _get_ranks(self, side: ExtendedTarget, rank_type: ExtendedRankType) -> np.ndarray:
->>>>>>> f8585b83
         if side == SIDE_BOTH:
             values: List[float] = sum((self.ranks.get((_side, rank_type), []) for _side in TARGETS), [])
         else:

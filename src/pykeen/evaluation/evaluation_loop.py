--- conflicted
+++ resolved
@@ -5,11 +5,7 @@
 from abc import abstractmethod
 from collections import defaultdict
 from collections.abc import Collection, Iterable, Mapping
-<<<<<<< HEAD
 from typing import Any, Generic, TypeAlias, TypeVar, cast
-=======
-from typing import Any, Generic, TypeAlias, TypeVar
->>>>>>> cee045f9
 
 import numpy
 import pandas
@@ -299,11 +295,7 @@
     def __len__(self) -> int:  # noqa: D105
         return self.num_triples * self.num_targets
 
-<<<<<<< HEAD
-    def __getitem__(self, index: int) -> tuple[Target, MappedTriples, torch.LongTensor | None]:  # noqa: D105
-=======
     def __getitem__(self, index: int) -> tuple[Target, MappedTriples, LongTensor | None]:  # noqa: D105
->>>>>>> cee045f9
         # sorted by target -> most of the batches only have a single target
         target_id, index = divmod(index, self.num_triples)
         target = self.targets[target_id]
@@ -313,11 +305,7 @@
 
     @staticmethod
     def collate(
-<<<<<<< HEAD
-        batch: Iterable[tuple[Target, MappedTriples, torch.LongTensor | None]],
-=======
         batch: Iterable[tuple[Target, MappedTriples, LongTensor | None]],
->>>>>>> cee045f9
     ) -> Mapping[Target, tuple[MappedTriples, torch.Tensor | None]]:
         """Collate batches by grouping by target."""
         # group by target

--- conflicted
+++ resolved
@@ -13,11 +13,7 @@
 from ..metrics import RankBasedMetric
 from ..metrics.ranking import HitsAtK, InverseHarmonicMeanRank
 from ..models import Model
-<<<<<<< HEAD
-from ..typing import RANK_REALISTIC, SIDE_BOTH, ExtendedTarget, MappedTriples, Target
-=======
-from ..typing import LABEL_HEAD, LABEL_TAIL, RANK_REALISTIC, SIDE_BOTH, ExtendedTarget, MappedTriples, RankType, Target
->>>>>>> 40f5b6c4
+from ..typing import LABEL_HEAD, LABEL_TAIL, RANK_REALISTIC, SIDE_BOTH, ExtendedTarget, MappedTriples, Target
 
 __all__ = [
     "OGBEvaluator",
@@ -212,11 +208,7 @@
             key = RankBasedMetricResults.key_from_string(key.replace("_list", "")).metric
             # OGB does not aggregate values across triples
             value = value.mean().item()
-<<<<<<< HEAD
             result[RankBasedMetricKey(side=ext_target, rank_type=rank_type, metric=key)] = value
-    return RankBasedMetricResults(data=result)
-=======
-            result[key, ext_target, rank_type] = value
     return RankBasedMetricResults(data=result)
 
 
@@ -261,5 +253,4 @@
         y_pred_neg_side[offset:stop] = scores[:, 1:]
         offset = stop
         progress_bar.update(hrt_batch.shape[0])
-    return y_pred_pos_side, y_pred_neg_side
->>>>>>> 40f5b6c4
+    return y_pred_pos_side, y_pred_neg_side
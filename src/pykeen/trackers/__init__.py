--- conflicted
+++ resolved
@@ -4,11 +4,7 @@
 
 from class_resolver import Resolver
 
-<<<<<<< HEAD
-from .base import ConsoleResultTracker, PythonResultTracker, ResultTracker
-=======
-from .base import ConsoleResultTracker, MultiResultTracker, ResultTracker, TrackerHint
->>>>>>> a3b13edd
+from .base import ConsoleResultTracker, MultiResultTracker, PythonResultTracker, ResultTracker, TrackerHint
 from .file import CSVResultTracker, FileResultTracker, JSONResultTracker
 from .mlflow import MLFlowResultTracker
 from .neptune import NeptuneResultTracker
@@ -37,9 +33,5 @@
 tracker_resolver = Resolver.from_subclasses(
     base=ResultTracker,
     default=ResultTracker,
-<<<<<<< HEAD
-    skip={FileResultTracker},
-=======
     skip={FileResultTracker, MultiResultTracker},
->>>>>>> a3b13edd
 )
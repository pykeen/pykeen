"""Utilities and base classes for PyKEEN tracker adapters."""

import logging
import re
from collections import defaultdict
from collections.abc import Iterable, Mapping, MutableMapping
from re import Pattern
<<<<<<< HEAD
from typing import Any, Union
=======
from typing import Any
>>>>>>> cee045f9

from tqdm.auto import tqdm

from ..utils import flatten_dictionary

__all__ = [
    "ResultTracker",
    "ConsoleResultTracker",
    "MultiResultTracker",
    "PythonResultTracker",
]


class ResultTracker:
    """A class that tracks the results from a pipeline run."""

    def start_run(self, run_name: str | None = None) -> None:
        """Start a run with an optional name."""

    def log_params(self, params: Mapping[str, Any], prefix: str | None = None) -> None:
        """Log parameters to result store."""

    def log_metrics(
        self,
        metrics: Mapping[str, float],
        step: int | None = None,
        prefix: str | None = None,
    ) -> None:
        """Log metrics to result store.

        :param metrics: The metrics to log.
        :param step: An optional step to attach the metrics to (e.g. the epoch).
        :param prefix: An optional prefix to prepend to every key in metrics.
        """

    def end_run(self, success: bool = True) -> None:
        """End a run.

        HAS to be called after the experiment is finished.

        :param success: Can be used to signal failed runs. May be ignored.
        """


class PythonResultTracker(ResultTracker):
    """A tracker which stores everything in Python dictionaries.

    Example Usage: get default configuration

    .. code-block:: python

        from pykeen.pipeline import pipeline
        from pykeen.trackers import PythonResultTracker

        tracker = PythonResultTracker()
        result = pipeline(
            dataset="nations",
            model="PairRE",
            result_tracker=tracker,
        )
        print("Default configuration:")
        for k, v in tracker.configuration.items():
            print(f"{k:20} = {v}")
    """

    #: The name of the run
    run_name: str | None

    #: The configuration dictionary, a mapping from name -> value
    configuration: MutableMapping[str, Any]

    #: Should metrics be stored when running ``log_metrics()``?
    store_metrics: bool

    #: The metrics, a mapping from step -> (name -> value)
    metrics: MutableMapping[int | None, MutableMapping[str, float]]

    def __init__(self, store_metrics: bool = True) -> None:
        """Initialize the tracker."""
        super().__init__()
        self.store_metrics = store_metrics
        self.configuration = dict()
        self.metrics = defaultdict(dict)
        self.run_name = None

    # docstr-coverage: inherited
    def start_run(self, run_name: str | None = None) -> None:  # noqa: D102
        self.run_name = run_name

    # docstr-coverage: inherited
    def log_params(self, params: Mapping[str, Any], prefix: str | None = None) -> None:  # noqa: D102
        if prefix is not None:
            params = {f"{prefix}.{key}": value for key, value in params.items()}
        self.configuration.update(params)

    # docstr-coverage: inherited
    def log_metrics(
        self,
        metrics: Mapping[str, float],
        step: int | None = None,
        prefix: str | None = None,
    ) -> None:  # noqa: D102
        if not self.store_metrics:
            return

        if prefix is not None:
            metrics = {f"{prefix}.{key}": value for key, value in metrics.items()}
        self.metrics[step].update(metrics)


class ConsoleResultTracker(ResultTracker):
    """A class that directly prints to console."""

    def __init__(
        self,
        *,
        track_parameters: bool = True,
        parameter_filter: None | str | Pattern[str] = None,
        track_metrics: bool = True,
        metric_filter: None | str | Pattern[str] = None,
        start_end_run: bool = False,
        writer: str = "tqdm",
    ):
        """Initialize the tracker.

        :param track_parameters: Whether to print parameters.
        :param parameter_filter: A regular expression to filter parameters. If None, print all parameters.
        :param track_metrics: Whether to print metrics.
        :param metric_filter: A regular expression to filter metrics. If None, print all parameters.
        :param start_end_run: Whether to print start/end run messages.
        :param writer: The writer to use - one of "tqdm", "builtin", or "logger".
        """
        self.start_end_run = start_end_run

        self.track_parameters = track_parameters
        if isinstance(parameter_filter, str):
            parameter_filter = re.compile(parameter_filter)
        self.parameter_filter = parameter_filter

        self.track_metrics = track_metrics
        if isinstance(metric_filter, str):
            metric_filter = re.compile(metric_filter)
        self.metric_filter = metric_filter

        if writer == "tqdm":
            self.write = tqdm.write
        elif writer == "builtin":
            self.write = print  # noqa:T202
        elif writer == "logging":
            self.write = logging.getLogger("pykeen").info

    # docstr-coverage: inherited
    def start_run(self, run_name: str | None = None) -> None:  # noqa: D102
        if run_name is not None and self.start_end_run:
            self.write(f"Starting run: {run_name}")

    # docstr-coverage: inherited
    def log_params(self, params: Mapping[str, Any], prefix: str | None = None) -> None:  # noqa: D102
        if not self.track_parameters:
            return

        for key, value in flatten_dictionary(dictionary=params).items():
            if not self.parameter_filter or self.parameter_filter.match(key):
                self.write(f"Parameter: {key} = {value}")

    # docstr-coverage: inherited
    def log_metrics(
        self,
        metrics: Mapping[str, float],
        step: int | None = None,
        prefix: str | None = None,
    ) -> None:  # noqa: D102
        if not self.track_metrics:
            return

        self.write(f"Step: {step}")
        for key, value in flatten_dictionary(dictionary=metrics, prefix=prefix).items():
            if not self.metric_filter or self.metric_filter.match(key):
                self.write(f"Metric: {key} = {value}")

    # docstr-coverage: inherited
    def end_run(self, success: bool = True) -> None:  # noqa: D102
        if not success:
            self.write("Run failed.")
        if self.start_end_run:
            self.write("Finished run.")


#: A hint for constructing a :class:`MultiResultTracker`
TrackerHint = None | ResultTracker | Iterable[ResultTracker]


class MultiResultTracker(ResultTracker):
    """A result tracker which delegates to multiple different result trackers."""

    trackers: list[ResultTracker]

    def __init__(self, trackers: TrackerHint = None) -> None:
        """Initialize the tracker.

        :param trackers: the base tracker(s).
        """
        if trackers is None:
            self.trackers = []
        elif isinstance(trackers, ResultTracker):
            self.trackers = [trackers]
        else:
            self.trackers = list(trackers)

    # docstr-coverage: inherited
    def start_run(self, run_name: str | None = None) -> None:  # noqa: D102
        for tracker in self.trackers:
            tracker.start_run(run_name=run_name)

    # docstr-coverage: inherited
    def log_params(self, params: Mapping[str, Any], prefix: str | None = None) -> None:  # noqa: D102
        for tracker in self.trackers:
            tracker.log_params(params=params, prefix=prefix)

    # docstr-coverage: inherited
    def log_metrics(
        self,
        metrics: Mapping[str, float],
        step: int | None = None,
        prefix: str | None = None,
    ) -> None:  # noqa: D102
        for tracker in self.trackers:
            tracker.log_metrics(metrics=metrics, step=step, prefix=prefix)

    # docstr-coverage: inherited
    def end_run(self, success: bool = True) -> None:  # noqa: D102
        for tracker in self.trackers:
            tracker.end_run(success=success)

    def get_configuration(self):
        """Get the configuration from a Python result tracker."""
        tracker = next(_tracker for _tracker in self.trackers if isinstance(_tracker, PythonResultTracker))
        return tracker.configuration<|MERGE_RESOLUTION|>--- conflicted
+++ resolved
@@ -5,11 +5,7 @@
 from collections import defaultdict
 from collections.abc import Iterable, Mapping, MutableMapping
 from re import Pattern
-<<<<<<< HEAD
-from typing import Any, Union
-=======
 from typing import Any
->>>>>>> cee045f9
 
 from tqdm.auto import tqdm
 

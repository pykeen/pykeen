--- conflicted
+++ resolved
@@ -17,11 +17,8 @@
     "stable_product",
     "weighted_mean_expectation",
     "weighted_mean_variance",
-<<<<<<< HEAD
-=======
     "weighted_harmonic_mean",
     "weighted_median",
->>>>>>> 6ac40cd5
 ]
 
 
@@ -237,9 +234,6 @@
     else:
         sign = np.prod(np.copysign(np.ones_like(a), a))
         a = np.log(np.abs(a))
-<<<<<<< HEAD
-    return sign * np.exp(np.sum(a))
-=======
     return sign * np.exp(np.sum(a))
 
 
@@ -284,5 +278,4 @@
     # special case for exactly 0.5
     if cdf[idx] == 0.5:
         return s_ranks[idx : idx + 2].mean()
-    return s_ranks[idx]
->>>>>>> 6ac40cd5
+    return s_ranks[idx]
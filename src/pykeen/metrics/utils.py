"""Utilities for metrics."""

from collections.abc import Collection
from dataclasses import dataclass
from typing import ClassVar

import numpy as np
from docdata import get_docdata
from scipy import stats

from ..utils import ExtraReprMixin, camel_to_snake

__all__ = [
    "Metric",
    "ValueRange",
    "weighted_mean_expectation",
    "weighted_mean_variance",
    "weighted_harmonic_mean",
    "weighted_median",
    "compute_log_expected_power",
    "compute_median_survival_function",
]


@dataclass
class ValueRange:
    """A value range description."""

    #: the lower bound
    lower: float | None = None

    #: whether the lower bound is inclusive
    lower_inclusive: bool = False

    #: the upper bound
    upper: float | None = None

    #: whether the upper bound is inclusive
    upper_inclusive: bool = False

    def __contains__(self, x: float) -> bool:
        """Test whether a value is contained in the value range."""
        if self.lower is not None:
            if x < self.lower:
                return False
            if not self.lower_inclusive and x == self.lower:
                return False
        if self.upper is not None:
            if x > self.upper:
                return False
            if not self.upper_inclusive and x == self.upper:
                return False
        return True

    def approximate(self, epsilon: float) -> "ValueRange":
        """Create a slightly enlarged value range for approximate checks."""
        return ValueRange(
            lower=self.lower if self.lower is None else self.lower - epsilon,
            lower_inclusive=self.lower_inclusive,
            upper=self.upper if self.upper is None else self.upper + epsilon,
            upper_inclusive=self.upper_inclusive,
        )

    def notate(self) -> str:
        """Get the math notation for the range of this metric."""
        left = "(" if self.lower is None or not self.lower_inclusive else "["
        right = ")" if self.upper is None or not self.upper_inclusive else "]"
        return f"{left}{self._coerce(self.lower, low=True)}, {self._coerce(self.upper, low=False)}{right}"

    @staticmethod
    def _coerce(n: float | None, low: bool) -> str:
        if n is None:
            return "-inf" if low else "inf"  # ∞
        if isinstance(n, int):
            return str(n)
        if n.is_integer():
            return str(int(n))
        return str(n)


class Metric(ExtraReprMixin):
    """A base class for metrics."""

    #: The name of the metric
    name: ClassVar[str]

    #: a link to further information
    link: ClassVar[str]

    #: whether the metric needs binarized scores
    binarize: ClassVar[bool | None] = None

    #: whether it is increasing, i.e., larger values are better
    increasing: ClassVar[bool]

    #: the value range
    value_range: ClassVar[ValueRange]

    #: synonyms for this metric
    synonyms: ClassVar[Collection[str]] = ()

    #: whether the metric supports weights
    supports_weights: ClassVar[bool] = False

    #: whether there is a closed-form solution of the expectation
    closed_expectation: ClassVar[bool] = False

    #: whether there is a closed-form solution of the variance
    closed_variance: ClassVar[bool] = False

    @classmethod
    def get_description(cls) -> str:
        """Get the description."""
        docdata = get_docdata(cls)
        if docdata is not None and "description" in docdata:
            return docdata["description"]
        assert cls.__doc__ is not None
        return cls.__doc__.splitlines()[0]

    @classmethod
    def get_link(cls) -> str:
        """Get the link from the docdata."""
        docdata = get_docdata(cls)
        if docdata is None:
            raise TypeError
        return docdata["link"]

    @property
    def key(self) -> str:
        """Return the key for use in metric result dictionaries."""
        return camel_to_snake(self.__class__.__name__)

    @classmethod
    def get_range(cls) -> str:
        """Get the math notation for the range of this metric."""
        docdata = get_docdata(cls) or {}
        left_bracket = "(" if cls.value_range.lower is None or not cls.value_range.lower_inclusive else "["
        left = docdata.get("tight_lower", cls.value_range._coerce(cls.value_range.lower, low=True))
        right_bracket = ")" if cls.value_range.upper is None or not cls.value_range.upper_inclusive else "]"
        right = docdata.get("tight_upper", cls.value_range._coerce(cls.value_range.upper, low=False))
        return f"{left_bracket}{left}, {right}{right_bracket}".replace("inf", "∞")


def weighted_mean_expectation(individual: np.ndarray, weights: np.ndarray | None) -> float:
    r"""Calculate the expectation of a weighted mean of variables with given individual expected values.

<<<<<<< HEAD
    For random variables $x_1, \ldots, x_n$ with individual expectations $\mathbb{E}[x_i]$ and scalar weights
    $w_1, \ldots, w_n$, the expectation of the weighted mean is:
=======
    For random variables $x_1, \ldots, x_n$ with individual expectations
    $\mathbb{E}[x_i]$ and scalar weights $w_1, \ldots, w_n$, the expectation of the
    weighted mean is:
>>>>>>> 05c7bbb2

    .. math::

        \mathbb{E}\left[\frac{\sum \limits_{i=1}^{n} w_i x_i}{\sum \limits_{j=1}^{n} w_j}\right]
            = \frac{\sum \limits_{i=1}^{n} w_i \mathbb{E}\left[x_i\right]}{\sum \limits_{j=1}^{n} w_j}

<<<<<<< HEAD
    When $w_i = \frac{1}{n}$ (uniform weights, used if no explicit weights are given), the weights are normalized
    such that $\sum w_i = 1$.

    .. note::
        Unlike variance, the expected value formula is identical for both scaling factor and repeat count
        interpretations of weights.
=======
    When $w_i = \frac{1}{n}$ (uniform weights, used if no explicit weights are given),
    the weights are normalized such that $\sum w_i = 1$.

    .. note::

        Unlike variance, the expected value formula is identical for both scaling factor
        and repeat count interpretations of weights.
>>>>>>> 05c7bbb2

    :param individual: the individual variables' expectations, $\mathbb{E}[x_i]$
    :param weights: the individual variables' scalar weights

    :returns: the expectation of the weighted mean
    """
    return np.average(individual, weights=weights).item()


def weighted_mean_variance(individual: np.ndarray, weights: np.ndarray | None) -> float:
    r"""Calculate the variance of a weighted mean of variables with given individual variances.

<<<<<<< HEAD
    For independent random variables $x_1, \ldots, x_n$ with individual variances $\mathbb{V}[x_i]$ and arbitrary
    scalar weights $w_1, \ldots, w_n$, the variance of the weighted mean is:
=======
    For independent random variables $x_1, \ldots, x_n$ with individual variances
    $\mathbb{V}[x_i]$ and arbitrary scalar weights $w_1, \ldots, w_n$, the variance of
    the weighted mean is:
>>>>>>> 05c7bbb2

    .. math::

        \mathbb{V}\left[\frac{\sum \limits_{i=1}^{n} w_i x_i}{\sum \limits_{j=1}^{n} w_j}\right]
            = \frac{\sum \limits_{i=1}^{n} w_i^2 \mathbb{V}\left[x_i\right]}{\left(\sum \limits_{j=1}^{n} w_j\right)^2}

<<<<<<< HEAD
    The $w_i^2$ term arises from the variance scaling property: $\mathbb{V}[c \cdot X] = c^2 \cdot \mathbb{V}[X]$.

    When $w_i = \frac{1}{n}$ (uniform weights, used if no explicit weights are given), the weights are normalized
    such that $\sum w_i = 1$.

    .. note::
        This implements **scaling factor semantics**: each variable is sampled once and scaled by its weight.
        This differs from **repeat count semantics** where weights would represent the number of independent
        samples, which would yield a linear (not quadratic) dependence on weights.
=======
    The $w_i^2$ term arises from the variance scaling property: $\mathbb{V}[c \cdot X] =
    c^2 \cdot \mathbb{V}[X]$.

    When $w_i = \frac{1}{n}$ (uniform weights, used if no explicit weights are given),
    the weights are normalized such that $\sum w_i = 1$.

    .. note::

        This implements **scaling factor semantics**: each variable is sampled once and
        scaled by its weight. This differs from **repeat count semantics** where weights
        would represent the number of independent samples, which would yield a linear
        (not quadratic) dependence on weights.
>>>>>>> 05c7bbb2

    :param individual: the individual variables' variances, $\mathbb{V}[x_i]$
    :param weights: the individual variables' scalar weights (not repeat counts)

    :returns: the variance of the weighted mean
    """
    n = individual.size
    if weights is None:
        return individual.mean() / n
    total_weight = weights.sum()
    return (individual * weights**2).sum().item() / (total_weight**2)


def weighted_harmonic_mean(a: np.ndarray, weights: np.ndarray | None = None) -> np.ndarray:
    """Calculate weighted harmonic mean.

    :param a: the array
    :param weights: the weight for individual array members

    :returns: the weighted harmonic mean over the array

    .. seealso::

        https://en.wikipedia.org/wiki/Harmonic_mean#Weighted_harmonic_mean
    """
    if weights is None:
        return stats.hmean(a)

    # normalize weights
    weights = weights.astype(float)
    weights = weights / weights.sum()
    # calculate weighted harmonic mean
    return np.reciprocal(np.average(np.reciprocal(a.astype(float)), weights=weights))


def weighted_median(a: np.ndarray, weights: np.ndarray | None = None) -> np.ndarray:
    """Calculate weighted median."""
    if weights is None:
        return np.median(a)

    # calculate cdf
    indices = np.argsort(a)
    s_ranks = a[indices]
    s_weights = weights[indices]
    cdf = np.cumsum(s_weights)
    # to avoid loss of precision, we do not normalize, but keep the original data type
    # but, we have to adjust the 0.5 search value accordingly
    # cdf = cdf / cdf[-1]
    # idx = np.searchsorted(cdf, v=0.5)
    v = 0.5 * cdf[-1]
    idx = np.searchsorted(cdf, v=v)
    # special case for exactly 0.5
    if cdf[idx] == v:
        return s_ranks[idx : idx + 2].mean()
    return s_ranks[idx]


def compute_log_expected_power(k_values: np.ndarray, powers: np.ndarray, memory_limit_elements: int = 10**7) -> float:
    """
    Compute $sum( ln( E[X_i^p_i] ) )$.

    Does so efficiently by using sorted batching and vectorization.

    :param k_values: shape: (n,)
        Upper bounds.
    :param powers: shape: (n,)
        Exponents.
    :param memory_limit_elements:
        Max number of float elements in the temporary matrix buffer.
        10^7 elements ~ 80MB RAM.

    :return:
        The scalar log-value.
    """
    # 1. Sort inputs by k.
    # This minimizes the 'masking waste' when we batch variables together.
    # Small k's are processed with small k's; large with large.
    sort_idx = np.argsort(k_values)
    k_sorted = np.asarray(k_values)[sort_idx]
    p_sorted = np.asarray(powers)[sort_idx]

    n = len(k_sorted)
    total_log_moment = 0.0

    start_idx = 0
    while start_idx < n:
        # 2. Determine Batch Size dynamically based on Memory Limit.
        # We want to find 'end_idx' such that:
        # (rows in batch) * (max_k in batch) <= memory_limit
        # Since k is sorted ascending, max_k_in_batch is simply k_sorted[end_idx-1].

        end_idx = start_idx + 1

        # We peek ahead to see how many rows we can fit.
        # This is a heuristic: we check if adding the next block of rows
        # would explode the matrix size required.
        while end_idx < n:
            current_max_k = k_sorted[end_idx]  # This would be the new width
            current_rows = end_idx - start_idx + 1

            # Check budget
            if current_rows * current_max_k > memory_limit_elements:
                break
            end_idx += 1

        # 3. Process the Batch
        k_batch = k_sorted[start_idx:end_idx]
        p_batch = p_sorted[start_idx:end_idx]

        # Max k in this specific batch (determines matrix columns)
        max_k_batch = int(k_batch[-1])

        # TODO: check if we are 0- or 1-based
        # Create base grid [1, 2, ..., max_k_batch]
        # Shape: (1, max_k)
        j_grid = np.arange(1, max_k_batch + 1, dtype=np.float64).reshape(1, -1)

        # Reshape powers for broadcasting
        # Shape: (batch_rows, 1)
        p_col = p_batch.reshape(-1, 1)

        # 4. Compute Powers (Broadcasting)
        # Matrix Result: (batch_rows, max_k)
        # value[i, j] = (j+1) ^ p_i
        values = j_grid**p_col

        # 5. Masking
        # Since k is sorted, we have a "lower triangular" style validity mask
        # (roughly), but strictly we just need to zero out j > k_i.
        # Shape: (batch_rows, 1) compared to (1, max_k)
        mask = j_grid <= k_batch.reshape(-1, 1)

        # Apply mask (zero out values strictly greater than k_i)
        # We use 'where' or multiplication. Multiplication is faster for floats usually.
        values *= mask

        # 6. Summation
        # Sum along columns to get sum(j^p) for each variable
        row_sums = np.sum(values, axis=1)

        # Compute log terms: log(sum) - log(k)
        # We use np.log with a safety for the 0 sums (though sums of j^p >= 1 are never 0)
        batch_log_moments = np.log(row_sums) - np.log(k_batch)

        total_log_moment += np.sum(batch_log_moments)

        # Move to next batch
        start_idx = end_idx

    return total_log_moment


def compute_median_survival_function(num_candidates: np.ndarray) -> np.ndarray:
    """Compute $P(Median > x)$ for x in range $[0, max(k)]$.

    This function uses dynamic programming to calculate the cumulative distribution
    of the count of variables <= x, thereby deriving the median's distribution.

    Memory complexity: O(K * n), where K is the maximum value of k.

    :param num_candidates: shape: (n,)
        The number of candidates.

    :return: shape: (K,)
        The survival function. $K$ denotes the maximum number of candidates.
    """
    ks = np.array(num_candidates, dtype=int)
    n = len(ks)
    k_max = ks.max()

    # We target the index n // 2.
    # For n=3 (odd), index 1 (2nd smallest).
    # For n=4 (even), index 2 (3rd smallest, i.e., the 'upper' median).
    target_threshold = n // 2

    # Grid of values x = 0, 1, ..., k_max
    # We compute probabilities up to k_max.
    x_grid = np.arange(k_max + 1)

    # Matrix of individual probabilities: P(X_i <= x)
    # Shape: (k_max + 1, n)
    # P(X_i <= x) = min(1, x / k_i)
    p_matrix = np.minimum(1.0, x_grid[:, None] / ks[None, :])

    # DP State: dp[v, c] = Probability that exactly 'c' variables are <= v
    # Initialize: 0 variables <= v has probability 1 initially
    dp = np.zeros((len(x_grid), n + 1))
    dp[:, 0] = 1.0

    # Vectorized Poisson-Binomial recurrence
    for i in range(n):
        p = p_matrix[:, i : i + 1]  # Column vector for broadcasting

        # New DP state based on convolution with Bernoulli(p)
        # dp[c] = dp[c]*(1-p) + dp[c-1]*p
        term_fail = dp * (1 - p)

        term_success = np.zeros_like(dp)
        term_success[:, 1:] = dp[:, :-1] * p

        dp = term_fail + term_success

    # The median is <= x if the count of variables (<= x) is > target_threshold.
    # CDF(x) = P(Median <= x) = Sum_{c=target+1}^{n} P(Count == c)
    cdf_median = dp[:, target_threshold + 1 :].sum(axis=1)

    # Survival Function: P(Median > x) = 1 - CDF(x)
    return 1.0 - cdf_median<|MERGE_RESOLUTION|>--- conflicted
+++ resolved
@@ -144,28 +144,15 @@
 def weighted_mean_expectation(individual: np.ndarray, weights: np.ndarray | None) -> float:
     r"""Calculate the expectation of a weighted mean of variables with given individual expected values.
 
-<<<<<<< HEAD
-    For random variables $x_1, \ldots, x_n$ with individual expectations $\mathbb{E}[x_i]$ and scalar weights
-    $w_1, \ldots, w_n$, the expectation of the weighted mean is:
-=======
     For random variables $x_1, \ldots, x_n$ with individual expectations
     $\mathbb{E}[x_i]$ and scalar weights $w_1, \ldots, w_n$, the expectation of the
     weighted mean is:
->>>>>>> 05c7bbb2
 
     .. math::
 
         \mathbb{E}\left[\frac{\sum \limits_{i=1}^{n} w_i x_i}{\sum \limits_{j=1}^{n} w_j}\right]
             = \frac{\sum \limits_{i=1}^{n} w_i \mathbb{E}\left[x_i\right]}{\sum \limits_{j=1}^{n} w_j}
 
-<<<<<<< HEAD
-    When $w_i = \frac{1}{n}$ (uniform weights, used if no explicit weights are given), the weights are normalized
-    such that $\sum w_i = 1$.
-
-    .. note::
-        Unlike variance, the expected value formula is identical for both scaling factor and repeat count
-        interpretations of weights.
-=======
     When $w_i = \frac{1}{n}$ (uniform weights, used if no explicit weights are given),
     the weights are normalized such that $\sum w_i = 1$.
 
@@ -173,7 +160,6 @@
 
         Unlike variance, the expected value formula is identical for both scaling factor
         and repeat count interpretations of weights.
->>>>>>> 05c7bbb2
 
     :param individual: the individual variables' expectations, $\mathbb{E}[x_i]$
     :param weights: the individual variables' scalar weights
@@ -186,31 +172,15 @@
 def weighted_mean_variance(individual: np.ndarray, weights: np.ndarray | None) -> float:
     r"""Calculate the variance of a weighted mean of variables with given individual variances.
 
-<<<<<<< HEAD
-    For independent random variables $x_1, \ldots, x_n$ with individual variances $\mathbb{V}[x_i]$ and arbitrary
-    scalar weights $w_1, \ldots, w_n$, the variance of the weighted mean is:
-=======
     For independent random variables $x_1, \ldots, x_n$ with individual variances
     $\mathbb{V}[x_i]$ and arbitrary scalar weights $w_1, \ldots, w_n$, the variance of
     the weighted mean is:
->>>>>>> 05c7bbb2
 
     .. math::
 
         \mathbb{V}\left[\frac{\sum \limits_{i=1}^{n} w_i x_i}{\sum \limits_{j=1}^{n} w_j}\right]
             = \frac{\sum \limits_{i=1}^{n} w_i^2 \mathbb{V}\left[x_i\right]}{\left(\sum \limits_{j=1}^{n} w_j\right)^2}
 
-<<<<<<< HEAD
-    The $w_i^2$ term arises from the variance scaling property: $\mathbb{V}[c \cdot X] = c^2 \cdot \mathbb{V}[X]$.
-
-    When $w_i = \frac{1}{n}$ (uniform weights, used if no explicit weights are given), the weights are normalized
-    such that $\sum w_i = 1$.
-
-    .. note::
-        This implements **scaling factor semantics**: each variable is sampled once and scaled by its weight.
-        This differs from **repeat count semantics** where weights would represent the number of independent
-        samples, which would yield a linear (not quadratic) dependence on weights.
-=======
     The $w_i^2$ term arises from the variance scaling property: $\mathbb{V}[c \cdot X] =
     c^2 \cdot \mathbb{V}[X]$.
 
@@ -223,7 +193,6 @@
         scaled by its weight. This differs from **repeat count semantics** where weights
         would represent the number of independent samples, which would yield a linear
         (not quadratic) dependence on weights.
->>>>>>> 05c7bbb2
 
     :param individual: the individual variables' variances, $\mathbb{V}[x_i]$
     :param weights: the individual variables' scalar weights (not repeat counts)

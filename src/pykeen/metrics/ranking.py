"""
Ranking metrics.

This module comprises various rank-based metrics, which get an array of individual ranks as input, as summarize them
into a single-figure metric measuring different aspects of ranking performance.

We can generally distinguish:

Base Metrics
------------
These metrics directly operate on the ranks:

The following metrics measures summarize the central tendency of ranks

- :class:`pykeen.metrics.ranking.ArithmeticMeanRank`
- :class:`pykeen.metrics.ranking.GeometricMeanRank`
- :class:`pykeen.metrics.ranking.HarmonicMeanRank`
- :class:`pykeen.metrics.ranking.MedianRank`

The Hits at K metric is closely related to information retrieval and measures the fraction of times when the correct
result is in the top-$k$ ranked entries, i.e., the rank is at most $k$

- :class:`pykeen.metrics.ranking.HitsAtK`

The next metrics summarize the dispersion of ranks

- :class:`pykeen.metrics.ranking.MedianAbsoluteDeviation`
- :class:`pykeen.metrics.ranking.Variance`
- :class:`pykeen.metrics.ranking.StandardDeviation`

and finally there is a simple metric to store the number of ranks which where aggregated

- :class:`pykeen.metrics.ranking.Count`

Inverse Metrics
---------------
The inverse metrics are reciprocals of the central tendency measures. They offer the advantage of having a fixed value
range of $(0, 1]$, with a known optimal value of $1$:

- :class:`pykeen.metrics.ranking.InverseArithmeticMeanRank`
- :class:`pykeen.metrics.ranking.InverseGeometricMeanRank`
- :class:`pykeen.metrics.ranking.InverseHarmonicMeanRank`
- :class:`pykeen.metrics.ranking.InverseMedianRank`

Adjusted Metrics
----------------
Adjusted metrics build upon base metrics, but adjust them for chance, cf. [berrendorf2020]_ and [hoyt2022]_. All
adjusted metrics derive from :class:`pykeen.metrics.ranking.DerivedRankBasedMetric` and, for a given evaluation set,
are affine transformations of the base metric with dataset-dependent, but fixed transformation constants. Thus, they
can also be computed when the model predictions are not available anymore, but the evaluation set is known.

Expectation-Normalized Metrics
~~~~~~~~~~~~~~~~~~~~~~~~~~~~~~
These metrics divide the metric by its expected value under random ordering. Thus, their expected value is always 1
irrespective of the evaluation set. They derive from :class:`pykeen.metrics.ranking.ExpectationNormalizedMetric`, and
there is currently only a single implementation:

- :class:`pykeen.metrics.ranking.AdjustedArithmeticMeanRank`

Re-indexed Metrics
~~~~~~~~~~~~~~~~~~
Re-indexed metrics subtract the expected value, and then normalize the optimal value to be 1. Thus, their expected value
under random ordering is 0, their optimal value is 1, and larger values indicate better results. The classes derive from
:class:`pykeen.metrics.ranking.ReindexedMetric`, and the following implementations are available:

- :class:`pykeen.metrics.ranking.AdjustedHitsAtK`
- :class:`pykeen.metrics.ranking.AdjustedArithmeticMeanRankIndex`
- :class:`pykeen.metrics.ranking.AdjustedGeometricMeanRankIndex`
- :class:`pykeen.metrics.ranking.AdjustedInverseHarmonicMeanRank`

z-Adjusted Metrics
~~~~~~~~~~~~~~~~~~
The final type of adjusted metrics uses the expected value as well as the variance of the metric under random ordering
to normalize the metrics similar to `z-score normalization <https://en.wikipedia.org/wiki/Standard_score>`_.
The z-score normalized metrics have an expected value of 0, and a variance of 1, and positive values indicate better
results. While their value range is unbound, it can be interpreted through the lens of the inverse cumulative
density function of the standard Gaussian distribution to retrieve a *p*-value. The classes derive from
:class:`pykeen.metrics.ranking.ZMetric`, and the following implementations are available:

- :class:`pykeen.metrics.ranking.ZArithmeticMeanRank`
- :class:`pykeen.metrics.ranking.ZGeometricMeanRank`
- :class:`pykeen.metrics.ranking.ZHitsAtK`
- :class:`pykeen.metrics.ranking.ZInverseHarmonicMeanRank`
"""

import math
from abc import ABC, abstractmethod
from collections.abc import Callable, Collection, Iterable
from typing import ClassVar, NamedTuple

import numpy as np
from class_resolver import ClassResolver, HintOrType
from docdata import parse_docdata
from scipy import stats
from scipy.special import expm1

from .utils import (
    Metric,
    ValueRange,
<<<<<<< HEAD
=======
    compute_log_expected_power,
    compute_median_survival_function,
>>>>>>> 05c7bbb2
    weighted_harmonic_mean,
    weighted_mean_expectation,
    weighted_mean_variance,
    weighted_median,
)
from ..typing import RANK_REALISTIC, RANK_TYPES, RankType

__all__ = [
    "rank_based_metric_resolver",
    # Base classes
    "RankBasedMetric",
    "DerivedRankBasedMetric",
    "ExpectationNormalizedMetric",
    "ReindexedMetric",
    "ZMetric",
    # Concrete classes
    "ArithmeticMeanRank",
    "AdjustedArithmeticMeanRank",
    "AdjustedArithmeticMeanRankIndex",
    "ZArithmeticMeanRank",
    "InverseArithmeticMeanRank",
    #
    "GeometricMeanRank",
    "AdjustedGeometricMeanRankIndex",
    "ZGeometricMeanRank",
    "InverseGeometricMeanRank",
    #
    "HarmonicMeanRank",
    "InverseHarmonicMeanRank",
    "AdjustedInverseHarmonicMeanRank",
    "ZInverseHarmonicMeanRank",
    #
    "MedianRank",
    "InverseMedianRank",
    #
    "HitsAtK",
    "AdjustedHitsAtK",
    "ZHitsAtK",
    #
    "StandardDeviation",
    "Variance",
    "Count",
    # Misc
    "NoClosedFormError",
    "generate_ranks",
    "generate_num_candidates_and_ranks",
    "generalized_harmonic_numbers",
    "AffineTransformationParameters",
    "harmonic_variances",
    #
    "HITS_METRICS",
    "WEIGHTED_MEDIAN_SCALE",
    "EPSILON",
    "NoWeightSupportError",
]

#: A small value to help avoid dividing by zero
EPSILON = 1.0e-12

#: The consistency constant for MAD with scale="normal": the 0.75 quantile of the
#: standard normal distribution (Φ^(-1)(0.75))
WEIGHTED_MEDIAN_SCALE = 0.67449


def generate_ranks(
    num_candidates: np.ndarray,
    prefix_shape: tuple[int, ...] = (),
    seed: None | int | np.random.Generator = None,
    dtype: type[np.number] | None = None,
) -> np.ndarray:
    """
    Generate random ranks from a given array of the number of candidates for each ranking task.

    :param num_candidates: shape: s
        the number of candidates
    :param prefix_shape:
        additional dimensions for broadcasted sampling
    :param seed:
        the random seed
    :param dtype:
        the data type

    :return: shape: dims + s
        an array of sampled rank values
    """
    if dtype is None:
        dtype = np.int_
    generator = np.random.default_rng(seed=seed)
    return generator.integers(low=1, high=num_candidates + 1, size=prefix_shape + num_candidates.shape, dtype=dtype)


def generate_num_candidates_and_ranks(
    num_ranks: int,
    max_num_candidates: int,
    seed: int | None = None,
) -> tuple[np.ndarray, np.ndarray]:
    """
    Generate random number of candidates, and coherent ranks.

    :param num_ranks:
        the number of ranks to generate
    :param max_num_candidates:
        the maximum number of candidates (e.g., the number of entities)
    :param seed:
        the random seed.

    :return: shape: (num_ranks,)
        a pair of integer arrays, ranks and num_candidates for each individual ranking task
    """
    generator = np.random.default_rng(seed=seed)
    num_candidates = generator.integers(low=1, high=max_num_candidates, size=(num_ranks,))
    ranks = generate_ranks(num_candidates=num_candidates, seed=generator)
    return ranks, num_candidates


class NoClosedFormError(ValueError):
    """The metric does not provide a closed-form implementation for the requested operation."""


class RankBasedMetric(Metric):
    r"""A base class for rank-based metrics.

    .. note::
<<<<<<< HEAD
        **Weight Interpretation**: When metrics support weights (``supports_weights=True``), PyKEEN interprets
        weights as **scaling factors** (arbitrary positive scalar weights), not as repeat counts (number of
        independent observations). This matches the semantics of :func:`numpy.average`.

        Specifically, for a metric value $M$ computed from weighted ranks:

        - The expected value $\\mathbb{E}[M]$ is identical for both interpretations
        - The variance $\\mathbb{V}[M]$ differs: scaling factors use $\\sum w_i^2 \\mathbb{V}[x_i]$ (quadratic),
          while repeat counts would use $\\sum w_i \\mathbb{V}[x_i]$ (linear)

        Consequently, ``metric(ranks, weights=w)`` may differ from ``metric(np.repeat(ranks, w))`` for
        variance-normalized derived metrics (e.g., Z-metrics), even though the base metric values are identical.
=======

        **Weight Interpretation**: When metrics support weights (i.e., when
        :data:`supports_weights` is annotated on the metric class as true),
        PyKEEN interprets weights as **scaling factors**
        (arbitrary positive scalar weights), not as repeat counts (number of independent
        observations). This matches the semantics of :func:`numpy.average`.

        Weights $\{w_i\}_{i=1}^n$ are **normalized** internally, with $W = \sum_{i=1}^n w_i$
        used as the normalization factor. When no weights are provided, uniform weights
        $w_i = 1/n$ are used (implying $W = 1$).

        Specifically, for a metric value $M$ computed from weighted ranks:

        - The expected value $\mathbb{E}[M]$ is identical for both interpretations
        - The variance $\mathbb{V}[M]$ differs: scaling factors use $\frac{1}{W^2} \sum w_i^2
          \mathbb{V}[x_i]$ (quadratic), while repeat counts would use $\frac{1}{W^2} \sum w_i
          \mathbb{V}[x_i]$ (linear)

        Consequently, ``metric(ranks, weights=w)`` may differ from
        ``metric(np.repeat(ranks, w))`` for variance-normalized derived metrics (e.g.,
        Z-metrics), even though the base metric values are identical.
>>>>>>> 05c7bbb2
    """

    # rank based metrics do not need binarized scores
    binarize: ClassVar[bool] = False

    #: the supported rank types. Most of the time equal to all rank types
    supported_rank_types: ClassVar[Collection[RankType]] = RANK_TYPES

    #: whether the metric requires the number of candidates for each ranking task
    needs_candidates: ClassVar[bool] = False

    @abstractmethod
    def __call__(
        self, ranks: np.ndarray, num_candidates: np.ndarray | None = None, weights: np.ndarray | None = None
    ) -> float:
        """
        Evaluate the metric.

        :param ranks: shape: s
            the individual ranks
        :param num_candidates: shape: s
            the number of candidates for each individual ranking task
        :param weights: shape: s
            the weights for the individual ranks
        """
        raise NotImplementedError

    def get_sampled_values(
        self,
        num_candidates: np.ndarray,
        num_samples: int,
        weights: np.ndarray | None = None,
        generator: np.random.Generator | None = None,
        memory_intense: bool = True,
    ) -> np.ndarray:
        """
        Calculate the metric on sampled rank arrays.

        :param num_candidates: shape: s
            the number of candidates for each ranking task
        :param num_samples:
            the number of samples
        :param weights: shape: s
            the weights for the individual ranking tasks
        :param generator:
            a random state for reproducibility
        :param memory_intense:
            whether to use a more memory-intense, but more time-efficient variant

        :return: shape: (num_samples,)
            the metric evaluated on `num_samples` sampled rank arrays
        """
        num_candidates = np.asarray(num_candidates)
        if generator is None:
            generator = np.random.default_rng()
        if memory_intense:
            return np.apply_along_axis(
                self,
                axis=1,
                arr=generate_ranks(prefix_shape=(num_samples,), num_candidates=num_candidates, seed=generator),
                num_candidates=num_candidates,
                weights=weights,
            )
        return np.asanyarray(
            a=[
                self(
                    ranks=generate_ranks(num_candidates=num_candidates, seed=generator),
                    num_candidates=num_candidates,
                    weights=weights,
                )
                for _ in range(num_samples)
            ]
        )

    def _bootstrap(
        self,
        func: Callable[[np.ndarray], np.ndarray],
        num_candidates: np.ndarray,
        num_samples: int,
        confidence_level: float = 95.0,
        n_boot: int = 1_000,
        generator: np.random.Generator | None = None,
        **kwargs,
    ) -> np.ndarray:
        """Bootstrap a metric's confidence intervals."""
        # normalize confidence level
        if not (50 < confidence_level < 100):
            raise ValueError(f"Invalid confidence_level={confidence_level}. Should be in (50, 100).")
        p = 50 - confidence_level / 2, 50, 50 + confidence_level / 2

        # sample metric values
        generator = np.random.default_rng(generator)
        xs = self.get_sampled_values(
            num_candidates=num_candidates, num_samples=num_samples, generator=generator, **kwargs
        )

        # bootstrap estimator (i.e., compute on sample with replacement)
        n = xs.shape[0]
        vs = np.asanyarray([func(xs[generator.integers(n, size=(n,))]) for _ in range(n_boot)])
        return np.percentile(vs, p)

    def numeric_expected_value(self, **kwargs) -> float:
        r"""
        Compute expected metric value by summation.

        The expectation is computed under the assumption that each individual rank follows a discrete uniform
        distribution $\mathcal{U}\left(1, C_i\right)$, where $C_i$ denotes the number of candidates for
        ranking task $r_i$.

        :param kwargs:
            keyword-based parameters passed to :func:`get_sampled_values`

        :return:
            The estimated expected value of this metric

        .. warning ::

            Depending on the metric, the estimate may not be very accurate and converge slowly, cf.
            https://docs.scipy.org/doc/scipy/reference/generated/scipy.stats.rv_discrete.expect.html
        """
        return self.get_sampled_values(**kwargs).mean().item()

    def numeric_expected_value_with_ci(self, **kwargs) -> np.ndarray:
        """Estimate expected value with confidence intervals."""
        return self._bootstrap(func=np.mean, **kwargs)

    def expected_value(
        self,
        num_candidates: np.ndarray,
        num_samples: int | None = None,
        weights: np.ndarray | None = None,
        **kwargs,
    ) -> float:
        r"""Compute expected metric value.

        The expectation is computed under the assumption that each individual rank follows a
        discrete uniform distribution $\mathcal{U}\left(1, C_i\right)$, where $C_i$ denotes
        the number of candidates for ranking task $r_i$.

        :param num_candidates:
            the number of candidates for each individual rank computation
        :param num_samples:
            the number of samples to use for simulation, if no closed form
            expected value is implemented
        :param weights: shape: s
            the weights for the individual ranking tasks
        :param kwargs:
            additional keyword-based parameters passed to :func:`get_sampled_values`,
            if no closed form solution is available

        :return:
            the expected value of this metric

        :raises NoClosedFormError:
            raised if a closed form expectation has not been implemented and no number of samples are given

        .. note::
            Prefers analytical solution, if available, but falls back to numeric
            estimation via summation, cf. :func:`RankBasedMetric.numeric_expected_value`.
        """
        if num_samples is None:
            raise NoClosedFormError("Numeric estimation requires to specify a number of samples.")
        return self.numeric_expected_value(
            num_candidates=num_candidates, num_samples=num_samples, weights=weights, **kwargs
        )

    def numeric_variance(self, **kwargs) -> float:
        r"""Compute variance by summation.

        The variance is computed under the assumption that each individual rank follows a discrete uniform
        distribution $\mathcal{U}\left(1, C_i\right)$, where $C_i$ denotes the number of candidates for
        ranking task $r_i$.

        :param kwargs:
            keyword-based parameters passed to :func:`get_sampled_values`

        :return:
            The estimated variance of this metric

        .. warning ::

            Depending on the metric, the estimate may not be very accurate and converge slowly, cf.
            https://docs.scipy.org/doc/scipy/reference/generated/scipy.stats.rv_discrete.expect.html
        """
        return self.get_sampled_values(**kwargs).var(ddof=1).item()

    def numeric_variance_with_ci(self, **kwargs) -> np.ndarray:
        """Estimate variance with confidence intervals."""
        return self._bootstrap(func=np.var, **kwargs)

    def variance(
        self,
        num_candidates: np.ndarray,
        num_samples: int | None = None,
        weights: np.ndarray | None = None,
        **kwargs,
    ) -> float:
        r"""Compute variance.

        The variance is computed under the assumption that each individual rank follows a discrete uniform
        distribution $\mathcal{U}\left(1, C_i\right)$, where $C_i$ denotes the number of candidates for
        ranking task $r_i$.

        :param num_candidates:
            the number of candidates for each individual rank computation
        :param num_samples:
            the number of samples to use for simulation, if no closed form
            expected value is implemented
        :param weights: shape: s
            the weights for the individual ranking tasks
        :param kwargs:
            additional keyword-based parameters passed to :func:`get_sampled_values`,
            if no closed form solution is available

        :return:
            The variance of this metric

        :raises NoClosedFormError:
            Raised if a closed form variance has not been implemented and no
            number of samples are given

        .. note::
            Prefers analytical solution, if available, but falls back to numeric
            estimation via summation, cf. :func:`RankBasedMetric.numeric_variance`.
        """
        if num_samples is None:
            raise NoClosedFormError("Numeric estimation requires to specify a number of samples.")
        return self.numeric_variance(num_candidates=num_candidates, num_samples=num_samples, weights=weights, **kwargs)

    def std(
        self,
        num_candidates: np.ndarray,
        num_samples: int | None = None,
        weights: np.ndarray | None = None,
        **kwargs,
    ) -> float:
        """
        Compute the standard deviation.

        :param num_candidates:
            the number of candidates for each individual rank computation
        :param num_samples:
            the number of samples to use for simulation, if no closed form
            expected value is implemented
        :param weights: shape: s
            the weights for the individual ranking tasks
        :param kwargs:
            additional keyword-based parameters passed to :func:`variance`,

        :return:
            The standard deviation (i.e. the square root of the variance) of this metric

        For a detailed explanation, cf. :func:`RankBasedMetric.variance`.
        """
        return math.sqrt(
            self.variance(num_candidates=num_candidates, num_samples=num_samples, weights=weights, **kwargs)
        )


def _safe_divide(x: float, y: float) -> float:
    """Divide x by y making sure that abs(y) > epsilon."""
    # cf. https://stackoverflow.com/questions/1986152/why-doesnt-python-have-a-sign-function
    y_sign = math.copysign(1.0, y)
    y_abs = abs(y)
    y_abs = max(y_abs, EPSILON)
    y = y_abs * y_sign
    return x / y


class AffineTransformationParameters(NamedTuple):
    """The parameters of an affine transformation."""

    scale: float = 1.0
    offset: float = 0.0


class DerivedRankBasedMetric(RankBasedMetric, ABC):
    r"""
    A derived rank-based metric.

    The derivation is based on an affine transformation of the metric, where scale and bias may depend on the number
    of candidates. Since the transformation only depends on the number of candidates, but not the ranks of the
    predictions, this method can also be used to adjust published results without access to the trained models.
    Moreover, we can obtain closed form solutions for expected value and variance.

    Let $\alpha, \beta$ denote the scale and offset of the affine transformation, i.e.,

    .. math ::

        M^* = \alpha \cdot M + \beta

    Then we have for the expectation

    .. math ::

        \mathbb{E}[M^*] = \mathbb{E}[\alpha \cdot M + \beta]
                        = \alpha \cdot \mathbb{E}[M] + \beta

    and for the variance

    .. math ::

        \mathbb{V}[M^*] = \mathbb{V}[\alpha \cdot M + \beta]
                        = \alpha^2 \cdot \mathbb{V}[M]
    """

    base: RankBasedMetric
    needs_candidates: ClassVar[bool] = True

    #: The rank-based metric class that this derived metric extends
    base_cls: ClassVar[type[RankBasedMetric] | None] = None

    def __init__(
        self,
        base_cls: HintOrType[RankBasedMetric] = None,
        **kwargs,
    ):
        """
        Initialize the derived metric.

        :param base_cls:
            the base class, or a hint thereof. If None, use the class-attribute
        :param kwargs:
            additional keyword-based parameters used to instantiate the base metric
        """
        self.base = rank_based_metric_resolver.make(base_cls or self.base_cls, pos_kwargs=kwargs)

    # docstr-coverage: inherited
    def __call__(
        self, ranks: np.ndarray, num_candidates: np.ndarray | None = None, weights: np.ndarray | None = None
    ) -> float:  # noqa: D102
        if num_candidates is None:
            raise ValueError(f"{self.__class__.__name__} requires number of candidates.")
        return self.adjust(
            base_metric_result=self.base(ranks=ranks, num_candidates=num_candidates, weights=weights),
            num_candidates=num_candidates,
            weights=weights,
        )

    def adjust(self, base_metric_result: float, num_candidates: np.ndarray, weights: np.ndarray | None = None) -> float:
        """
        Adjust base metric results based on the number of candidates.

        :param base_metric_result:
            the result of the base metric
        :param num_candidates:
            the number of candidates
        :param weights: shape: s
            the weights for the individual ranking tasks

        :return:
            the adjusted metric

        .. note ::

            since the adjustment only depends on the number of candidates, but not the ranks of the predictions, this
            method can also be used to adjust published results without access to the trained models.
        """
        parameters = self.get_coefficients(num_candidates=num_candidates, weights=weights)
        return parameters.scale * base_metric_result + parameters.offset

    # docstr-coverage: inherited
    def expected_value(
        self,
        num_candidates: np.ndarray,
        num_samples: int | None = None,
        weights: np.ndarray | None = None,
        **kwargs,
    ) -> float:  # noqa: D102
        # since scale and offset are constant for a given number of candidates, we have
        # E[scale * M + offset] = scale * E[M] + offset
        return self.adjust(
            base_metric_result=self.base.expected_value(
                num_candidates=num_candidates, num_samples=num_samples, weights=weights, **kwargs
            ),
            num_candidates=num_candidates,
            weights=weights,
        )

    # docstr-coverage: inherited
    def variance(
        self,
        num_candidates: np.ndarray,
        num_samples: int | None = None,
        weights: np.ndarray | None = None,
        **kwargs,
    ) -> float:  # noqa: D102
        # since scale and offset are constant for a given number of candidates, we have
        # V[scale * M + offset] = scale^2 * V[M]
        parameters = self.get_coefficients(num_candidates=num_candidates, weights=weights)
        return parameters.scale**2.0 * self.base.variance(
            num_candidates=num_candidates, num_samples=num_samples, weights=weights, **kwargs
        )

    @abstractmethod
    def get_coefficients(
        self, num_candidates: np.ndarray, weights: np.ndarray | None = None
    ) -> AffineTransformationParameters:
        """
        Compute the scaling coefficients.

        :param num_candidates:
            the number of candidates
        :param weights:
            the weights for the individual ranking tasks


        :return:
            a tuple (scale, offset)
        """
        raise NotImplementedError


class ZMetric(DerivedRankBasedMetric):
    r"""
    A z-score adjusted metrics.

    .. math::

        \mathbb{M}^* = \frac{\mathbb{M} - \mathbb{E}[\mathbb{M}]}{\sqrt{\mathbb{V}[\mathbb{M}]}}

    In terms of the affine transformation from DerivedRankBasedMetric, we obtain the
    following coefficients:

    .. math::

        \alpha &= \frac{1}{\sqrt{\mathbb{V}[\mathbb{M}]}} \\
        \beta  &= -\alpha \cdot \mathbb{E}[\mathbb{M}]

    .. note::

        For non-increasing metrics, i.e., where larger values correspond to better
        results, we additionally change the sign of the result such that a larger
        z-value always corresponds to a better result irrespective of the base metric's
        direction.

    .. warning::
<<<<<<< HEAD
        This requires a closed-form solution to the expected value and the variance.

    .. warning::
        **Weights and Coherence**: When weights are used, the coherence property does not hold. That is,
        ``metric(ranks, weights=w)`` will **not** equal ``metric(np.repeat(ranks, w), weights=None)`` even though
        the base metric values are identical. This is because variance calculations differ between these scenarios:

        - **Repeated ranks**: Treats each repeated entry as an independent sample, yielding
          $\mathbb{V}[M] \propto \sum w_i \mathbb{V}[x_i]$ (linear in weights)
        - **Weighted ranks**: Treats weights as scaling factors for a single sample, yielding
          $\mathbb{V}[M] \propto \sum w_i^2 \mathbb{V}[x_i]$ (quadratic in weights)

        Since z-scores depend on the variance via $Z = (M - \mathbb{E}[M]) / \sqrt{\mathbb{V}[M]}$, the different
        variance formulas result in different z-scores.
=======

        This requires a closed-form solution to the expected value and the variance.

    .. warning::

        **Weights and Coherence**: When weights are used, the coherence property does
        not hold. That is, ``metric(ranks, weights=w)`` will **not** equal
        ``metric(np.repeat(ranks, w), weights=None)`` even though the base metric values
        are identical. This is because variance calculations differ between these
        scenarios:

        - **Repeated ranks**: Treats each repeated entry as an independent sample,
          yielding $\mathbb{V}[M] \propto \sum w_i \mathbb{V}[x_i]$ (linear in weights)
        - **Weighted ranks**: Treats weights as scaling factors for a single sample,
          yielding $\mathbb{V}[M] \propto \sum w_i^2 \mathbb{V}[x_i]$ (quadratic in
          weights)

        Since z-scores depend on the variance via $Z = \frac{M - \mathbb{E}[M]}{
        \sqrt{\mathbb{V}[M]}}$, the different variance formulas result in different
        z-scores.
>>>>>>> 05c7bbb2
    """

    # TODO:
    #   Is the interpretation of the z-metric what we want?
    #   Or would sampling weights be more appropriate?

    #: Z-adjusted metrics are formulated to be increasing
    increasing = True
    #: Z-adjusted metrics can only be applied to realistic ranks
    supported_rank_types = (RANK_REALISTIC,)
    value_range = ValueRange(lower=None, upper=None)
    closed_expectation: ClassVar[bool] = True
    closed_variance: ClassVar[bool] = True

    # docstr-coverage: inherited
    def get_coefficients(
        self, num_candidates: np.ndarray, weights: np.ndarray | None = None
    ) -> AffineTransformationParameters:  # noqa: D102
        mean = self.base.expected_value(num_candidates=num_candidates, weights=weights)
        std = self.base.std(num_candidates=num_candidates, weights=weights)
        scale = _safe_divide(1.0, std)
        if not self.base.increasing:
            scale = -scale
        offset = -scale * mean
        return AffineTransformationParameters(scale=scale, offset=offset)

    # docstr-coverage: inherited
    def expected_value(
        self,
        num_candidates: np.ndarray,
        num_samples: int | None = None,
        weights: np.ndarray | None = None,
        **kwargs,
    ) -> float:  # noqa: D102
        # should be exactly 0.0
        return 0.0  # centered

    # docstr-coverage: inherited
    def variance(
        self,
        num_candidates: np.ndarray,
        num_samples: int | None = None,
        weights: np.ndarray | None = None,
        **kwargs,
    ) -> float:  # noqa: D102
        # should be exactly 1.0
        return 1.0  # re-scaled


class ExpectationNormalizedMetric(DerivedRankBasedMetric):
    r"""An adjustment to create an expectation-normalized metric.

    .. math ::

        M^* = \frac{M}{\mathbb{E}[M]}

    In terms of the affine transformation from :class:`DerivedRankBasedMetric`, we obtain the following coefficients:

    .. math ::

        \alpha &= \frac{1}{\mathbb{E}[M]} \\
        \beta  &= 0

    .. warning:: This requires a closed-form solution to the expected value
    """

    closed_expectation: ClassVar[bool] = True

    # docstr-coverage: inherited
    def get_coefficients(
        self, num_candidates: np.ndarray, weights: np.ndarray | None = None
    ) -> AffineTransformationParameters:  # noqa: D102
        return AffineTransformationParameters(
            scale=_safe_divide(1, self.base.expected_value(num_candidates=num_candidates, weights=weights))
        )

    # docstr-coverage: inherited
    def expected_value(
        self,
        num_candidates: np.ndarray,
        num_samples: int | None = None,
        weights: np.ndarray | None = None,
        **kwargs,
    ) -> float:  # noqa: D102
        return 1.0  # centered


class ReindexedMetric(DerivedRankBasedMetric):
    r"""A mixin to create an expectation normalized metric with max of 1 and expectation of 0.

    .. math::

        \mathbb{M}^{*} = \frac{\mathbb{M} - \mathbb{E}[\mathbb{M}]}{1 - \mathbb{E}[\mathbb{M}]}

    In terms of the affine transformation from DerivedRankBasedMetric, we obtain the following coefficients:

    .. math ::

        \alpha &= \frac{1}{1 - \mathbb{E}[\mathbb{M}]} \\
        \beta  &= -\alpha \cdot \mathbb{E}[\mathbb{M}]

    .. warning:: This requires a closed-form solution to the expected value
    """

    #: Expectation/maximum reindexed metrics are formulated to be increasing
    increasing = True
    #: Expectation/maximum reindexed metrics can only be applied to realistic ranks
    supported_rank_types = (RANK_REALISTIC,)
    closed_expectation: ClassVar[bool] = True

    # docstr-coverage: inherited
    def get_coefficients(
        self, num_candidates: np.ndarray, weights: np.ndarray | None = None
    ) -> AffineTransformationParameters:  # noqa: D102
        mean = self.base.expected_value(num_candidates=num_candidates, weights=weights)
        scale = _safe_divide(1.0, 1.0 - mean)
        offset = -scale * mean
        return AffineTransformationParameters(scale=scale, offset=offset)

    # docstr-coverage: inherited
    def expected_value(
        self,
        num_candidates: np.ndarray,
        num_samples: int | None = None,
        weights: np.ndarray | None = None,
        **kwargs,
    ) -> float:  # noqa: D102
        # should be exactly 0.0
        return 0.0


@parse_docdata
class ArithmeticMeanRank(RankBasedMetric):
    r"""The (arithmetic) mean rank.

    The mean rank (MR) computes the (weighted) arithmetic mean over individual ranks
    $\{r_i\}_{i=1}^n$, with weights $\{w_i\}_{i=1}^n$ (defaulting to $w_i = 1/n$ when
    not explicitly provided). Letting $W = \sum_{i=1}^n w_i$ denote the sum of weights,
    it is given as:

    .. math::

        MR = \frac{1}{W} \sum_{i=1}^{n} w_i r_i

    When weights are uniform ($w_i = 1/n$), this reduces to the standard arithmetic mean
    $\frac{1}{n} \sum_{i=1}^n r_i$.

    It has the advantage over hits @ k that it is sensitive to any model performance
    changes, not only what occurs under a certain cutoff and therefore reflects average
    performance. With PyKEEN's standard 1-based indexing, the mean rank lies on the
    interval $[1, \infty)$ where lower is better.

    .. warning::

        While the arithmetic mean rank is interpretable, the mean rank is dependent on
        the number of candidates. A mean rank of 10 might indicate strong performance
        for a candidate set size of 1,000,000, but incredibly poor performance for a
        candidate set size of 20.

    For the expected value, assuming each individual rank $r_i$ follows a discrete uniform
    distribution $\mathcal{U}(1, C_i)$, where $C_i$ denotes the number of candidates for
    ranking task $i$, we have $\mathbb{E}[r_i] = \frac{C_i + 1}{2}$ and thus by the
    linearity of the expectation (see :func:`pykeen.metrics.utils.weighted_mean_expectation`):

    .. math::

        \mathbb{E}[MR] &= \mathbb{E}\left[\frac{1}{W} \sum_{i=1}^{n} w_i r_i\right] \\
                       &= \frac{1}{W} \sum_{i=1}^{n} w_i \mathbb{E}[r_i] \\
                       &= \frac{1}{W} \sum_{i=1}^{n} w_i \frac{C_i + 1}{2}

    For the variance, assuming independent ranks with individual variances
    $\mathbb{V}[r_i] = \frac{C_i^2 - 1}{12}$, we use the quadratic weight scaling
    (from $\mathbb{V}[c \cdot X] = c^2 \cdot \mathbb{V}[X]$) as implemented in
    :func:`pykeen.metrics.utils.weighted_mean_variance`:

    .. math::

        \mathbb{V}[MR] &= \mathbb{V}\left[\frac{1}{W} \sum_{i=1}^{n} w_i r_i\right] \\
                       &= \frac{1}{W^2} \sum_{i=1}^{n} w_i^2 \mathbb{V}[r_i] \\
                       &= \frac{1}{W^2} \sum_{i=1}^{n} w_i^2 \frac{C_i^2 - 1}{12}

    In the unweighted case ($w_i = 1/n$ and thus $W = 1$), this simplifies to:

    .. math::

        \mathbb{V}[MR] = \frac{1}{n^2} \sum_{i=1}^{n} \frac{C_i^2 - 1}{12}
                       = \frac{1}{12 n^2} \cdot \left(-n + \sum_{i=1}^{n} C_i^2\right)

    In the simplest case with uniform weights and all ranking tasks having the same number
    of candidates ($w_i = 1/n$ and $C_i = C$ for all $i$), we obtain:

    .. math::

        \mathbb{E}[MR] &= \frac{C + 1}{2} \\
        \mathbb{V}[MR] &= \frac{C^2 - 1}{12n}

    **Weighted Case**

    When weights $w_1, \ldots, w_n$ are provided, the weighted mean rank and its moments are:

    .. math::

        \text{Weighted MR} = \frac{\sum_{i=1}^{n} w_i r_i}{\sum_{j=1}^{n} w_j}

    The expected value is:

    .. math::

        \mathbb{E}[\text{Weighted MR}] = \frac{\sum_{i=1}^{n} w_i \mathbb{E}[r_i]}{\sum_{j=1}^{n} w_j}
            = \frac{\sum_{i=1}^{n} w_i \frac{N_i + 1}{2}}{\sum_{j=1}^{n} w_j}

    The variance uses the quadratic weight scaling (from $\mathbb{V}[c \cdot X] = c^2 \cdot \mathbb{V}[X]$):

    .. math::

        \mathbb{V}[\text{Weighted MR}] = \frac{\sum_{i=1}^{n} w_i^2 \mathbb{V}[r_i]}{\left(\sum_{j=1}^{n} w_j\right)^2}
            = \frac{\sum_{i=1}^{n} w_i^2 \frac{N_i^2 - 1}{12}}{\left(\sum_{j=1}^{n} w_j\right)^2}

    ---
    link: https://pykeen.readthedocs.io/en/stable/tutorial/understanding_evaluation.html#mean-rank
    description: The arithmetic mean over all ranks.
    """

    name = "Mean Rank (MR)"
    value_range = ValueRange(lower=1, lower_inclusive=True, upper=math.inf)
    increasing: ClassVar[bool] = False
    synonyms: ClassVar[Collection[str]] = ("mean_rank", "mr")
    supports_weights: ClassVar[bool] = True
    closed_expectation: ClassVar[bool] = True
    closed_variance: ClassVar[bool] = True

    # docstr-coverage: inherited
    def __call__(
        self, ranks: np.ndarray, num_candidates: np.ndarray | None = None, weights: np.ndarray | None = None
    ) -> float:  # noqa: D102
        return np.average(np.asanyarray(ranks), weights=weights).item()

    # docstr-coverage: inherited
    def expected_value(
        self,
        num_candidates: np.ndarray,
        num_samples: int | None = None,
        weights: np.ndarray | None = None,
        **kwargs,
    ) -> float:  # noqa: D102
        num_candidates = np.asanyarray(num_candidates)
        individual_expectation = 0.5 * (num_candidates + 1)
        return weighted_mean_expectation(individual=individual_expectation, weights=weights)

    # docstr-coverage: inherited
    def variance(
        self,
        num_candidates: np.ndarray,
        num_samples: int | None = None,
        weights: np.ndarray | None = None,
        **kwargs,
    ) -> float:  # noqa: D102
        num_candidates = np.asanyarray(num_candidates)
        individual_variance = (num_candidates**2 - 1) / 12.0
        return weighted_mean_variance(individual=individual_variance, weights=weights)


@parse_docdata
class ZArithmeticMeanRank(ZMetric):
    """The z-scored arithmetic mean rank.

    ---
    link: https://arxiv.org/abs/2203.07544
    description: The z-scored mean rank
    """

    name = "z-Mean Rank (zMR)"
    synonyms: ClassVar[Collection[str]] = ("zamr", "zmr")
    base_cls = ArithmeticMeanRank
    supports_weights: ClassVar[bool] = ArithmeticMeanRank.supports_weights


@parse_docdata
class InverseArithmeticMeanRank(RankBasedMetric):
    """The inverse arithmetic mean rank.

    ---
    link: https://arxiv.org/abs/2203.07544
    description: The inverse of the arithmetic mean over all ranks.
    """

    name = "Inverse Arithmetic Mean Rank (IAMR)"
    value_range = ValueRange(lower=0, lower_inclusive=False, upper=1, upper_inclusive=True)
    increasing = True
    synonyms: ClassVar[Collection[str]] = ("iamr",)
    supports_weights = True

    # docstr-coverage: inherited
    def __call__(
        self, ranks: np.ndarray, num_candidates: np.ndarray | None = None, weights: np.ndarray | None = None
    ) -> float:  # noqa: D102
        return np.reciprocal(np.average(np.asanyarray(ranks), weights=weights)).item()


def _compute_log_expected_power(k_values: np.ndarray, powers: np.ndarray, memory_limit_elements: int = 10**7) -> float:
    """
    Compute $sum( ln( E[X_i^p_i] ) )$.

    Does so efficiently by using sorted batching and vectorization.

    :param k_values: shape: (n,)
        Upper bounds.
    :param powers: shape: (n,)
        Exponents.
    :param memory_limit_elements:
        Max number of float elements in the temporary matrix buffer.
        10^7 elements ~ 80MB RAM.

    :return:
        The scalar log-value.
    """
    # 1. Sort inputs by k.
    # This minimizes the 'masking waste' when we batch variables together.
    # Small k's are processed with small k's; large with large.
    sort_idx = np.argsort(k_values)
    k_sorted = np.asarray(k_values)[sort_idx]
    p_sorted = np.asarray(powers)[sort_idx]

    n = len(k_sorted)
    total_log_moment = 0.0

    start_idx = 0
    while start_idx < n:
        # 2. Determine Batch Size dynamically based on Memory Limit.
        # We want to find 'end_idx' such that:
        # (rows in batch) * (max_k in batch) <= memory_limit
        # Since k is sorted ascending, max_k_in_batch is simply k_sorted[end_idx-1].

        end_idx = start_idx + 1

        # We peek ahead to see how many rows we can fit.
        # This is a heuristic: we check if adding the next block of rows
        # would explode the matrix size required.
        while end_idx < n:
            current_max_k = k_sorted[end_idx]  # This would be the new width
            current_rows = end_idx - start_idx + 1

            # Check budget
            if current_rows * current_max_k > memory_limit_elements:
                break
            end_idx += 1

        # 3. Process the Batch
        k_batch = k_sorted[start_idx:end_idx]
        p_batch = p_sorted[start_idx:end_idx]

        # Max k in this specific batch (determines matrix columns)
        max_k_batch = int(k_batch[-1])

        # TODO: check if we are 0- or 1-based
        # Create base grid [1, 2, ..., max_k_batch]
        # Shape: (1, max_k)
        j_grid = np.arange(1, max_k_batch + 1, dtype=np.float64).reshape(1, -1)

        # Reshape powers for broadcasting
        # Shape: (batch_rows, 1)
        p_col = p_batch.reshape(-1, 1)

        # 4. Compute Powers (Broadcasting)
        # Matrix Result: (batch_rows, max_k)
        # value[i, j] = (j+1) ^ p_i
        values = j_grid**p_col

        # 5. Masking
        # Since k is sorted, we have a "lower triangular" style validity mask
        # (roughly), but strictly we just need to zero out j > k_i.
        # Shape: (batch_rows, 1) compared to (1, max_k)
        mask = j_grid <= k_batch.reshape(-1, 1)

        # Apply mask (zero out values strictly greater than k_i)
        # We use 'where' or multiplication. Multiplication is faster for floats usually.
        values *= mask

        # 6. Summation
        # Sum along columns to get sum(j^p) for each variable
        row_sums = np.sum(values, axis=1)

        # Compute log terms: log(sum) - log(k)
        # We use np.log with a safety for the 0 sums (though sums of j^p >= 1 are never 0)
        batch_log_moments = np.log(row_sums) - np.log(k_batch)

        total_log_moment += np.sum(batch_log_moments)

        # Move to next batch
        start_idx = end_idx

    return total_log_moment


@parse_docdata
class GeometricMeanRank(RankBasedMetric):
    r"""The (weighted) geometric mean rank.

    It is given by

    .. math::

        M = \left(\prod \limits_{i=1}^{n} r_i^{w_i}\right)^{1/W}

    with $W = \sum \limits_{i=1}^{n} w_i$. The unweighted GMR is obtained by setting $w_i = 1$.

    For computing the expected value, we first observe that

    .. math::

        \mathbb{E}[M] &= \mathbb{E}\left[\sqrt[W]{\prod \limits_{i=1}^{n} r_i^{w_i}}\right] \\
                      &= \prod \limits_{i=1}^{n} \mathbb{E}[r_i^{w_i/W}] \\
                      &= \exp \sum \limits_{i=1}^{n} \log \mathbb{E}[r_i^{w_i/W}]

    where the last steps permits a numerically more stable computation. Moreover, we have

    .. math::

        \log \mathbb{E}[r_i^{w_i/W}]
            &= \log \frac{1}{C_i} \sum \limits_{j=1}^{C_i} j^{w_i/W} \\
            &= -\log \frac{1}{C_i} + \log \sum \limits_{j=1}^{C_i} j^{w_i/W} \\
            &= -\log \frac{1}{C_i} + \log \sum \limits_{j=1}^{C_i} \exp \log j^{w_i/W} \\
            &= -\log \frac{1}{C_i} + \log \sum \limits_{j=1}^{C_i} \exp ( \frac{w_i}{W} \cdot \log j )

    For the second summand in the last line, we observe a log-sum-exp term, with known numerically stable
    implementation.

    Alternatively, we can write

    .. math::
        \log \mathbb{E}[r_i^{w_i/W}]
            &= \log \frac{1}{C_i} \sum \limits_{j=1}^{C_i} j^{w_i/W} \\
            &= \log \frac{H_{-w_i/W}(C_i)}{C_i} \\
            &= \log H_{-w_i/W}(C_i) - \log C_i

    .. math::
        \mathbb{E}[M]
            &= \exp \sum \limits_{i=1}^{n} \log \mathbb{E}[r_i^{w_i/W}] \\
            &= \exp \sum \limits_{i=1}^{n} (\log H_{-w_i/W}(C_i) - \log C_i) \\
            &= \exp \sum \limits_{i=1}^{n} \log H_{-w_i/W}(C_i) - \exp \sum \limits_{i=1}^{n} \log C_i

    where $C_i$ denotes the number of candidates for ranking task $i$, and $H_p(c)$ denotes
    the generalized harmonic number, cf. :func:`generalized_harmonic_numbers`.
    ---
    link: https://arxiv.org/abs/2203.07544
    description: The geometric mean over all ranks.
    """

    name = "Geometric Mean Rank (GMR)"
    value_range = ValueRange(lower=1, lower_inclusive=True, upper=math.inf)
    increasing = False
    synonyms: ClassVar[Collection[str]] = ("gmr",)
    supports_weights = True
    closed_expectation: ClassVar[bool] = True
    closed_variance: ClassVar[bool] = True

    # docstr-coverage: inherited
    def __call__(
        self, ranks: np.ndarray, num_candidates: np.ndarray | None = None, weights: np.ndarray | None = None
    ) -> float:  # noqa: D102
        return stats.gmean(ranks, weights=weights).item()

    @staticmethod
    def _normalize_weights(weights: np.ndarray | None, n: int) -> np.ndarray:
        if weights is None:
            return np.full(shape=n, fill_value=1 / n)
        total = np.sum(weights)
        safe_total = np.clip(total, a_min=np.finfo(weights.dtype).eps, a_max=None)
        return weights / safe_total

    # docstr-coverage: inherited
    def expected_value(
        self,
        num_candidates: np.ndarray,
        num_samples: int | None = None,
        weights: np.ndarray | None = None,
        **kwargs,
    ) -> float:  # noqa: D102
        alpha = self._normalize_weights(weights, n=len(num_candidates))

        # E[G] = Product( E[ X_i^alpha_i ] )
        # We calculate this in log space
<<<<<<< HEAD
        log_expectation = _compute_log_expected_power(num_candidates, powers=alpha)
=======
        log_expectation = compute_log_expected_power(num_candidates, powers=alpha)
>>>>>>> 05c7bbb2

        return np.exp(log_expectation)

    # docstr-coverage: inherited
    def variance(
        self,
        num_candidates: np.ndarray,
        num_samples: int | None = None,
        weights: np.ndarray | None = None,
        **kwargs,
    ) -> float:  # noqa: D102
        alpha = self._normalize_weights(weights, n=len(num_candidates))

        # 1. Calculate Log of First Moment E[G]
        # Power p = alpha
<<<<<<< HEAD
        log_expectation = _compute_log_expected_power(num_candidates, alpha)

        # 2. Calculate Log of Second Moment E[G^2]
        # Power p = 2 * alpha
        log_squared_expectation = _compute_log_expected_power(num_candidates, 2 * alpha)
=======
        log_expectation = compute_log_expected_power(num_candidates, alpha)

        # 2. Calculate Log of Second Moment E[G^2]
        # Power p = 2 * alpha
        log_squared_expectation = compute_log_expected_power(num_candidates, 2 * alpha)
>>>>>>> 05c7bbb2

        # 3. Calculate Variance using Expm1 for stability
        # Var = E[G^2] - (E[G])^2
        #     = exp(log_E_G2) - exp(2 * log_E_G)
        #     = exp(2 * log_E_G) * [ exp(log_E_G2 - 2*log_E_G) - 1 ]

        log_diff = log_squared_expectation - (2 * log_expectation)

        # Clamp negative zero errors (floating point noise)
        if log_diff < 0:
            log_diff = 0.0

        return np.exp(2 * log_expectation) * expm1(log_diff)


@parse_docdata
class InverseGeometricMeanRank(RankBasedMetric):
    r"""The inverse geometric mean rank.

    The mean rank corresponds to the arithmetic mean, and tends to be more affected by high rank values.
    The mean reciprocal rank corresponds to the harmonic mean, and tends to be more affected by low rank values.
    The remaining Pythagorean mean, the geometric mean, lies in the center and therefore could better balance these
    biases. Therefore, the inverse geometric mean rank (IGMR) is defined as the reciprocal of the geometric mean
    over individual ranks $\{r_i\}_{i=1}^n$:

    .. math::

        M = \prod \limits_{i=1}^{n} r_i^{-w_i/W}

    with $W = \sum \limits_{i=1}^{n} w_i$.

    .. note:: This metric is novel as of its implementation in PyKEEN and was proposed by Max Berrendorf

    ---
    link: https://arxiv.org/abs/2203.07544
    description: The inverse of the geometric mean over all ranks.
    """

    name = "Inverse Geometric Mean Rank (IGMR)"
    value_range = ValueRange(lower=0, lower_inclusive=False, upper=1, upper_inclusive=True)
    increasing = True
    synonyms: ClassVar[Collection[str]] = ("igmr",)
    supports_weights = True

    # docstr-coverage: inherited
    def __call__(
        self, ranks: np.ndarray, num_candidates: np.ndarray | None = None, weights: np.ndarray | None = None
    ) -> float:  # noqa: D102
        return np.reciprocal(stats.gmean(ranks, weights=weights)).item()


@parse_docdata
class HarmonicMeanRank(RankBasedMetric):
    r"""The harmonic mean rank.

    The harmonic mean rank (HMR) computes the weighted harmonic mean over individual ranks
    $\{r_i\}_{i=1}^n$, with weights $\{w_i\}_{i=1}^n$ (defaulting to $w_i = 1/n$ when
    not explicitly provided). Letting $W = \sum_{i=1}^n w_i$ denote the sum of weights,
    it is given as the reciprocal of the weighted arithmetic mean of reciprocals:

    .. math::

        HMR = \frac{W}{\sum_{i=1}^{n} \frac{w_i}{r_i}} = \frac{1}{\frac{1}{W} \sum_{i=1}^{n} \frac{w_i}{r_i}}

    When weights are uniform ($w_i = 1/n$), this reduces to the standard harmonic mean
    $\frac{n}{\sum_{i=1}^n r_i^{-1}}$.

    The harmonic mean is particularly sensitive to small values (good ranks), making it
    more robust to outliers with large ranks compared to the arithmetic mean. With PyKEEN's
    standard 1-based indexing, the harmonic mean rank lies on the interval $[1, \infty)$
    where lower is better.

    .. note::

        The harmonic mean is always less than or equal to the geometric mean, which is
        always less than or equal to the arithmetic mean, assuming positive values. This
        inequality holds for both weighted and unweighted cases, provided the same weights
        are used for all three means.

    .. warning::

        The expected value and variance of the harmonic mean rank do not have a simple
        closed-form solution.

    ---
    link: https://arxiv.org/abs/2203.07544
    description: The harmonic mean over all ranks.
    """

    name = "Harmonic Mean Rank (HMR)"
    value_range = ValueRange(lower=1, lower_inclusive=True, upper=math.inf)
    increasing = False
    synonyms: ClassVar[Collection[str]] = ("hmr",)
    supports_weights = True

    # docstr-coverage: inherited
    def __call__(
        self, ranks: np.ndarray, num_candidates: np.ndarray | None = None, weights: np.ndarray | None = None
    ) -> float:  # noqa: D102
        return weighted_harmonic_mean(a=ranks, weights=weights).item()


def generalized_harmonic_numbers(n: int, p: float = -1.0) -> np.ndarray:
    r"""
    Calculate the generalized harmonic numbers from 1 to n (both inclusive).

    .. math::

        H_p(n) = \sum \limits_{i=1}^{n} i^{-p}

    :param n:
        the maximum number for which the generalized harmonic numbers are calculated
    :param p:
        the power, typically negative

    :return: shape: (n,)
        the first $n$ generalized harmonic numbers

    .. seealso::
        https://en.wikipedia.org/wiki/Harmonic_number#Generalizations
    """
    return np.cumsum(np.power(np.arange(1, n + 1, dtype=float), p))


def harmonic_variances(n: int) -> np.ndarray:
    r"""
    Pre-calculate variances of inverse rank distributions.

    With

    .. math::

        H_p(n) = \sum \limits_{i=1}^{n} i^{-p}

    denoting the generalized harmonic numbers, and abbreviating $H(n) := H_1(n)$, we have

    .. math::

        \textit{V}[n]
            &= \frac{1}{n} \sum \limits_{i=1}^n \left( i^{-1} - \frac{H(n)}{n} \right)^2 \\
            &= \frac{n \cdot H_2(n) - H(n)^2}{n^2}

    :param n:
        the maximum rank number

    :return: shape: (n+1,)
        the variances for the discrete uniform distribution over $\{\frac{1}{1}, \dots, \frac{1}{k}\}$`
    """
    h = generalized_harmonic_numbers(n)
    h2 = generalized_harmonic_numbers(n, p=-2)
    n_range = np.arange(1, n + 1, dtype=float)
    v = (n_range * h2 - h**2) / n_range**2
    # ensure non-negativity, mathematically not necessary, but just to be safe from the numeric perspective
    # cf. https://en.wikipedia.org/wiki/Loss_of_significance#Subtraction
    return np.maximum(v, 0.0)


@parse_docdata
class InverseHarmonicMeanRank(RankBasedMetric):
    r"""The inverse harmonic mean rank.

    The mean reciprocal rank (MRR) is the arithmetic mean of reciprocal ranks, and thus the inverse of the harmonic mean
    of the ranks. For individual ranks $\{r_i\}_{i=1}^n$, it is defined as:

    .. math::

        IHMR = MRR = \frac{1}{n} \sum_{i=1}^{n} r_i^{-1}

    .. warning::

        It has been argued that the mean reciprocal rank has theoretical flaws by [fuhr2018]_. However, this opinion
        is not undisputed, cf. [sakai2021]_.

    Despite its flaws, MRR is still often used during early stopping due to its behavior related to low rank values.
    While the hits @ k ignores changes among high rank values completely and the mean rank changes uniformly
    across the full value range, the mean reciprocal rank is more affected by changes of low rank values than high ones
    (without disregarding them completely like hits @ k does for low rank values)
    Therefore, it can be considered as soft a version of hits @ k that is less sensitive to outliers.
    It is bound on $(0, 1]$ where closer to 1 is better.

    Let

    .. math::

        H_m(c) = \sum \limits_{j=1}^{c} j^{-m}

    denote the generalized harmonic number, with $H(c) := H_{1}(c)$ for brevity, and let
    $C_i$ denote the number of candidates for ranking task $i$.
    Thus, we have

    .. math::

        \mathbb{E}\left[r_i^{-1}\right] = \frac{H(C_i)}{C_i}

    and hence

    .. math::

        \mathbb{E}\left[\textrm{MRR}\right]
            &= \mathbb{E}\left[\frac{1}{n} \sum \limits_{i=1}^n r_i^{-1}\right] \\
            &= \frac{1}{n} \sum \limits_{i=1}^n \mathbb{E}\left[r_i^{-1}\right] \\
            &= \frac{1}{n} \sum \limits_{i=1}^n \frac{H(C_i)}{C_i}

    For the variance, we have for the individual ranks

    .. math::

        \mathbb{V}\left[r_i^{-1}\right]
            &= \frac{1}{C_i} \sum \limits_{j=1}^{C_i} \left(\frac{H(C_i)}{C_i} - \frac{1}{j}\right)^2 \\
            &= \frac{C_i \cdot H_2(C_i) - H(C_i)^2}{C_i^2}

    and thus overall

    .. math::

        \mathbb{V}\left[\textrm{MRR}\right]
            &= \mathbb{V}\left[\frac{1}{n} \sum \limits_{i=1}^n r_i^{-1}\right] \\
            &= \frac{1}{n^2} \sum \limits_{i=1}^n \mathbb{V}\left[r_i^{-1}\right] \\
            &= \frac{1}{n^2} \sum \limits_{i=1}^n \frac{C_i \cdot H_2(C_i) - H(C_i)^2}{C_i^2}

    .. seealso::
        https://en.wikipedia.org/wiki/Inverse_distribution#Inverse_uniform_distribution

    ---
    link: https://en.wikipedia.org/wiki/Mean_reciprocal_rank
    description: The inverse of the harmonic mean over all ranks.
    """

    name = "Mean Reciprocal Rank (MRR)"
    value_range = ValueRange(lower=0, lower_inclusive=False, upper=1, upper_inclusive=True)
    synonyms: ClassVar[Collection[str]] = ("mean_reciprocal_rank", "mrr")
    increasing = True
    supports_weights = True
    closed_expectation: ClassVar[bool] = True
    closed_variance: ClassVar[bool] = True

    # docstr-coverage: inherited
    def __call__(
        self, ranks: np.ndarray, num_candidates: np.ndarray | None = None, weights: np.ndarray | None = None
    ) -> float:  # noqa: D102
        return np.reciprocal(weighted_harmonic_mean(a=ranks, weights=weights)).item()

    # docstr-coverage: inherited
    def expected_value(
        self,
        num_candidates: np.ndarray,
        num_samples: int | None = None,
        weights: np.ndarray | None = None,
        **kwargs,
    ) -> float:  # noqa: D102
        num_candidates = np.asanyarray(num_candidates)
        n = num_candidates.max().item()
        expectation = generalized_harmonic_numbers(n, p=-1.0) / np.arange(1, n + 1)
        individual = expectation[num_candidates - 1]
        return weighted_mean_expectation(individual, weights)

    # docstr-coverage: inherited
    def variance(
        self,
        num_candidates: np.ndarray,
        num_samples: int | None = None,
        weights: np.ndarray | None = None,
        **kwargs,
    ) -> float:  # noqa: D102
        num_candidates = np.asanyarray(num_candidates)
        n = num_candidates.max().item()
        individual = harmonic_variances(n)[num_candidates - 1]
        return weighted_mean_variance(individual, weights)


@parse_docdata
class AdjustedInverseHarmonicMeanRank(ReindexedMetric):
    r"""The adjusted MRR index.

    .. note ::
        the actual lower bound is $\frac{-\mathbb{E}[\text{MRR}]}{1-\mathbb{E}[\text{MRR}]}$,
        and thus data dependent.

    ---
    link: https://arxiv.org/abs/2203.07544
    description: The re-indexed adjusted MRR
    tight_lower: \frac{-E[f]}{1-E[f]}
    """

    name = "Adjusted Inverse Harmonic Mean Rank"
    synonyms: ClassVar[Collection[str]] = ("amrr", "aihmr", "adjusted_mrr", "adjusted_mean_reciprocal_rank")
    value_range = ValueRange(lower=None, lower_inclusive=False, upper=1, upper_inclusive=True)
    base_cls = InverseHarmonicMeanRank
    supports_weights: ClassVar[bool] = InverseHarmonicMeanRank.supports_weights


@parse_docdata
class ZInverseHarmonicMeanRank(ZMetric):
    """The z-inverse harmonic mean rank (ZIHMR).

    ---
    link: https://arxiv.org/abs/2203.07544
    description: The z-scored mean reciprocal rank
    """

    name = "z-Mean Reciprocal Rank (zMRR)"
    synonyms: ClassVar[Collection[str]] = ("zmrr", "zihmr")
    base_cls = InverseHarmonicMeanRank
    supports_weights: ClassVar[bool] = InverseHarmonicMeanRank.supports_weights


@parse_docdata
class ZGeometricMeanRank(ZMetric):
    """The z geometric mean rank (zGMR).

    ---
    link: https://arxiv.org/abs/2203.07544
    description: The z-scored geometric mean rank
    """

    name = "z-Geometric Mean Rank (zGMR)"
    synonyms: ClassVar[Collection[str]] = ("zgmr",)
    base_cls = GeometricMeanRank
    supports_weights: ClassVar[bool] = GeometricMeanRank.supports_weights


def _compute_median_survival_function(num_candidates: np.ndarray) -> np.ndarray:
    """
    Compute P(Median > x) for x in range [0, max(k)].

    This function uses dynamic programming to calculate the cumulative distribution
    of the count of variables <= x, thereby deriving the median's distribution.

    Memory complexity: O(K * n), where K is the maximum value of k.

    :param num_candidates: shape: (n,)
        The number of candidates.

    :return: shape: (K,)
        The survival function. $K$ denotes the maximum number of candidates.
    """
    ks = np.array(num_candidates, dtype=int)
    n = len(ks)
    k_max = ks.max()

    # We target the index n // 2.
    # For n=3 (odd), index 1 (2nd smallest).
    # For n=4 (even), index 2 (3rd smallest, i.e., the 'upper' median).
    target_threshold = n // 2

    # Grid of values x = 0, 1, ..., k_max
    # We compute probabilities up to k_max.
    x_grid = np.arange(k_max + 1)

    # Matrix of individual probabilities: P(X_i <= x)
    # Shape: (k_max + 1, n)
    # P(X_i <= x) = min(1, x / k_i)
    p_matrix = np.minimum(1.0, x_grid[:, None] / ks[None, :])

    # DP State: dp[v, c] = Probability that exactly 'c' variables are <= v
    # Initialize: 0 variables <= v has probability 1 initially
    dp = np.zeros((len(x_grid), n + 1))
    dp[:, 0] = 1.0

    # Vectorized Poisson-Binomial recurrence
    for i in range(n):
        p = p_matrix[:, i : i + 1]  # Column vector for broadcasting

        # New DP state based on convolution with Bernoulli(p)
        # dp[c] = dp[c]*(1-p) + dp[c-1]*p
        term_fail = dp * (1 - p)

        term_success = np.zeros_like(dp)
        term_success[:, 1:] = dp[:, :-1] * p

        dp = term_fail + term_success

    # The median is <= x if the count of variables (<= x) is > target_threshold.
    # CDF(x) = P(Median <= x) = Sum_{c=target+1}^{n} P(Count == c)
    cdf_median = dp[:, target_threshold + 1 :].sum(axis=1)

    # Survival Function: P(Median > x) = 1 - CDF(x)
    return 1.0 - cdf_median


@parse_docdata
class MedianRank(RankBasedMetric):
    r"""The median rank.

    The median rank is a robust measure of central tendency that is less sensitive to outliers than the arithmetic
    mean. For a set of ranks $\mathcal{I}$, the median is the middle value when ranks are sorted.

    .. warning::

        Like other rank-based metrics, the median rank is dependent on the number of candidates. A median rank of 10
        has different interpretations for a candidate set size of 100 versus 1,000,000.

    **Weighted Median**

    When weights $w_1, \ldots, w_n$ are provided, the weighted median is computed as the value $m$ such that the
    cumulative weight of all ranks less than or equal to $m$ is at least half of the total weight, and the cumulative
    weight of all ranks greater than or equal to $m$ is also at least half of the total weight. Formally, the weighted
    median $m$ satisfies:

    .. math::

        \sum_{r_i \leq m} w_i \geq \frac{1}{2} \sum_j w_j \quad
            \text{and} \quad \sum_{r_i \geq m} w_i \geq \frac{1}{2} \sum_j w_j

    The weighted median generalizes the standard median: when all weights are equal, it reduces to the unweighted
    median. The implementation uses PyKEEN's :func:`weighted_median` utility function.

    **Expected Value (Unweighted Case)**

    For the unweighted case, the expected value $\mathbb{E}[\text{Median}]$ can be computed exactly using dynamic
    programming. The computation uses the survival function $P(\text{Median} > x)$ and the identity:

    .. math::

        \mathbb{E}[\text{Median}] = \sum_{x=0}^{\infty} P(\text{Median} > x)

    The survival function is derived by modeling the median as the order statistic of discrete uniform random
    variables $r_i \sim \mathcal{U}(1, N_i)$ and computing the distribution via dynamic programming with
    complexity $O(K \cdot n)$, where $K = \max_i N_i$ and $n$ is the number of ranks.

    **Variance (Unweighted Case)**

    The variance $\mathbb{V}[\text{Median}]$ is similarly computed using:

    .. math::

        \mathbb{V}[\text{Median}] = \mathbb{E}[\text{Median}^2] - \mathbb{E}[\text{Median}]^2

    where $\mathbb{E}[\text{Median}^2]$ is obtained from:

    .. math::

        \mathbb{E}[X^2] = \sum_{x=0}^{\infty} (2x + 1) \cdot P(X > x)

    **Weighted Case**

    .. warning::

        Computing the expected value and variance for the weighted median is computationally intractable, as it
        reduces to a variant of the `Subset Sum Problem <https://en.wikipedia.org/wiki/Subset_sum_problem>`_
        (NP-complete). Therefore, when weights are provided, the metric falls back to **numeric estimation via
        sampling**, which may be slow and less accurate.

    ---
    link: https://arxiv.org/abs/2203.07544
    description: The median over all ranks.
    """

    name = "Median Rank"
    value_range = ValueRange(lower=1, lower_inclusive=True, upper=math.inf)
    increasing = False
    supports_weights = True
    closed_expectation: ClassVar[bool] = True
    closed_variance: ClassVar[bool] = True

    # docstr-coverage: inherited
    def __call__(
        self, ranks: np.ndarray, num_candidates: np.ndarray | None = None, weights: np.ndarray | None = None
    ) -> float:  # noqa: D102
        if weights is None:
            return np.median(ranks).item()

        return weighted_median(a=ranks, weights=weights).item()

    # docstr-coverage: inherited
    def expected_value(
        self,
        num_candidates: np.ndarray,
        num_samples: int | None = None,
        weights: np.ndarray | None = None,
        **kwargs,
    ) -> float:  # noqa: D102
        # weighted case is equivalent to Subset Sum Problem (~NP complete)
        if weights is not None:
            return super().expected_value(
                num_candidates=num_candidates, num_samples=num_samples, weights=weights, **kwargs
            )

        # Get P(M > x) for x = 0, ..., k_max
<<<<<<< HEAD
        sf = _compute_median_survival_function(num_candidates)
=======
        sf = compute_median_survival_function(num_candidates)
>>>>>>> 05c7bbb2

        # For non-negative integer variables: E[X] = Sum_{x=0}^{inf} P(X > x)
        # We slice [:-1] because the array goes up to x=k_max, and P(M > k_max) is 0.
        return np.sum(sf[:-1])

    # docstr-coverage: inherited
    def variance(
        self, num_candidates: np.ndarray, num_samples: int | None = None, weights: np.ndarray | None = None, **kwargs
    ) -> float:  # noqa: D102
        # weighted case is equivalent to Subset Sum Problem (~NP complete)
        if weights is not None:
            return super().variance(num_candidates=num_candidates, num_samples=num_samples, weights=weights, **kwargs)

        # Get P(M > x)
<<<<<<< HEAD
        sf = _compute_median_survival_function(num_candidates)
=======
        sf = compute_median_survival_function(num_candidates)
>>>>>>> 05c7bbb2

        # Calculate E[M]
        # Sum P(M > x)
        exp_val = np.sum(sf[:-1])

        # Calculate E[M^2]
        # Formula: E[X^2] = Sum_{x=0}^{inf} (2x + 1) * P(X > x)
        x_indices = np.arange(len(sf) - 1)
        exp_sq = np.sum((2 * x_indices + 1) * sf[:-1])

        # Var(M) = E[M^2] - (E[M])^2
        return exp_sq - exp_val**2


@parse_docdata
class InverseMedianRank(RankBasedMetric):
    """The inverse median rank.

    ---
    link: https://arxiv.org/abs/2203.07544
    description: The inverse of the median over all ranks.
    """

    name = "Inverse Median Rank"
    value_range = ValueRange(lower=0, lower_inclusive=False, upper=1, upper_inclusive=True)
    increasing = True
    supports_weights = True

    # docstr-coverage: inherited
    def __call__(
        self, ranks: np.ndarray, num_candidates: np.ndarray | None = None, weights: np.ndarray | None = None
    ) -> float:  # noqa: D102
        return np.reciprocal(weighted_median(a=ranks, weights=weights), dtype=float).item()


@parse_docdata
class StandardDeviation(RankBasedMetric):
    r"""The ranks' standard deviation.

<<<<<<< HEAD
    For weighted standard deviation, the calculation uses:

    .. math::

        \sigma = \sqrt{\frac{\sum_{i=1}^{n} w_i (r_i - \bar{r})^2}{\sum_{j=1}^{n} w_j}}

    where $\bar{r} = \frac{\sum_{i=1}^{n} w_i r_i}{\sum_{j=1}^{n} w_j}$ is the weighted mean.
=======
    For individual ranks $\{r_i\}_{i=1}^n$ with weights $\{w_i\}_{i=1}^n$ (defaulting to
    $w_i = 1/n$ when not explicitly provided), and letting $W = \sum_{i=1}^n w_i$ denote
    the sum of weights, the weighted standard deviation is:

    .. math::

        \sigma = \sqrt{\frac{1}{W} \sum_{i=1}^{n} w_i (r_i - \bar{r})^2}

    where $\bar{r} = \frac{1}{W} \sum_{i=1}^{n} w_i r_i$ is the weighted mean.
>>>>>>> 05c7bbb2

    ---
    link: https://pykeen.readthedocs.io/en/stable/tutorial/understanding_evaluation.html
    """

    name = "Standard Deviation (std)"
    value_range = ValueRange(lower=0, lower_inclusive=True, upper=math.inf)
    increasing = False
    synonyms: ClassVar[Collection[str]] = ("rank_std", "std")
    supports_weights: ClassVar[bool] = True

    # docstr-coverage: inherited
    def __call__(
        self, ranks: np.ndarray, num_candidates: np.ndarray | None = None, weights: np.ndarray | None = None
    ) -> float:  # noqa: D102
        ranks = np.asanyarray(ranks)
        if weights is None:
            return ranks.std().item()
        # Weighted standard deviation: sqrt(E[(X - E[X])^2])
        mean = np.average(ranks, weights=weights)
        variance = np.average((ranks - mean) ** 2, weights=weights)
        return math.sqrt(variance)


@parse_docdata
class Variance(RankBasedMetric):
    r"""The ranks' variance.

<<<<<<< HEAD
    For weighted variance, the calculation uses:

    .. math::

        \sigma^2 = \frac{\sum_{i=1}^{n} w_i (r_i - \bar{r})^2}{\sum_{j=1}^{n} w_j}

    where $\bar{r} = \frac{\sum_{i=1}^{n} w_i r_i}{\sum_{j=1}^{n} w_j}$ is the weighted mean.

    .. note::
=======
    For individual ranks $\{r_i\}_{i=1}^n$ with weights $\{w_i\}_{i=1}^n$ (defaulting to
    $w_i = 1/n$ when not explicitly provided), and letting $W = \sum_{i=1}^n w_i$ denote
    the sum of weights, the weighted variance is:

    .. math::

        \sigma^2 = \frac{1}{W} \sum_{i=1}^{n} w_i (r_i - \bar{r})^2

    where $\bar{r} = \frac{1}{W} \sum_{i=1}^{n} w_i r_i$ is the weighted mean.

    .. note::

>>>>>>> 05c7bbb2
        This computes the variance of the **observed weighted sample**, not the variance of the weighted mean
        (which is computed by :func:`weighted_mean_variance` and used in metric expected value/variance calculations).

    ---
    link: https://pykeen.readthedocs.io/en/stable/tutorial/understanding_evaluation.html
    """

    name = "Variance"
    value_range = ValueRange(lower=0, lower_inclusive=True, upper=math.inf)
    increasing = False
    synonyms: ClassVar[Collection[str]] = ("rank_var", "var")
    supports_weights: ClassVar[bool] = True

    # docstr-coverage: inherited
    def __call__(
        self, ranks: np.ndarray, num_candidates: np.ndarray | None = None, weights: np.ndarray | None = None
    ) -> float:  # noqa: D102
        ranks = np.asanyarray(ranks)
        if weights is None:
            return ranks.var().item()
        # Weighted variance: E[(X - E[X])^2]
        mean = np.average(ranks, weights=weights)
        return np.average((ranks - mean) ** 2, weights=weights).item()


@parse_docdata
class MedianAbsoluteDeviation(RankBasedMetric):
    r"""The ranks' median absolute deviation (MAD).

    For individual ranks $\{r_i\}_{i=1}^n$ with optional weights $\{w_i\}_{i=1}^n$, the
    median absolute deviation is defined as:

    .. math::

        MAD = \frac{\text{median}_w(|r_i - \text{median}_w(r)|)}{c}

    where $\text{median}_w$ denotes the weighted median and $c \approx 0.67449$ is a
    consistency constant equal to the 0.75 quantile of the standard normal distribution
    (i.e., $\Phi^{-1}(0.75)$), ensuring that MAD estimates the standard deviation for
    normally distributed data.

    When weights are not provided, this reduces to the standard (unweighted) median
    absolute deviation computed via :func:`scipy.stats.median_abs_deviation` with
    ``scale='normal'``.

    ---
    link: https://pykeen.readthedocs.io/en/stable/tutorial/understanding_evaluation.html
    """

    name = "Median Absolute Deviation (MAD)"
    value_range = ValueRange(lower=0, lower_inclusive=True, upper=math.inf)
    increasing = False
    synonyms: ClassVar[Collection[str]] = ("rank_mad", "mad")
    supports_weights = True

    # docstr-coverage: inherited
    def __call__(
        self, ranks: np.ndarray, num_candidates: np.ndarray | None = None, weights: np.ndarray | None = None
    ) -> float:  # noqa: D102
        if weights is None:
            return stats.median_abs_deviation(ranks, scale="normal").item()

        median = weighted_median(a=ranks, weights=weights)
        abs_diff_from_median = np.abs(ranks - median)
<<<<<<< HEAD
        # note: scale="normal", means that we divide by inverse of the standard normal
        # quantile function at 0.75, which is approximately 0.67449.
        scale = 0.67449
        return weighted_median(a=abs_diff_from_median, weights=weights).item() / scale
=======

        return weighted_median(a=abs_diff_from_median, weights=weights).item() / WEIGHTED_MEDIAN_SCALE


class NoWeightSupportError(ValueError):
    """The metric does not support weights."""
>>>>>>> 05c7bbb2


@parse_docdata
class Count(RankBasedMetric):
    """The ranks' count.

    Lower numbers may indicate unreliable results.

    .. note::
<<<<<<< HEAD
=======

>>>>>>> 05c7bbb2
        This metric does not support weights. The count is defined as the number of rank observations,
        not a weighted sum. If you need to track weighted sample sizes, consider using the sum of weights
        separately.

    ---
    link: https://pykeen.readthedocs.io/en/stable/reference/evaluation.html
    """

    name = "Count"
    value_range = ValueRange(lower=0, lower_inclusive=True, upper=math.inf)
    increasing = True
    synonyms: ClassVar[Collection[str]] = ("rank_count",)
    supports_weights: ClassVar[bool] = False

    # docstr-coverage: inherited
    def __call__(
        self, ranks: np.ndarray, num_candidates: np.ndarray | None = None, weights: np.ndarray | None = None
    ) -> float:  # noqa: D102
        # TODO: should we return the sum of weights?
        if weights is not None:
<<<<<<< HEAD
            raise ValueError(
=======
            raise NoWeightSupportError(
>>>>>>> 05c7bbb2
                f"{self.__class__.__name__} does not support weights. Count is the number of observations."
            )
        return float(np.asanyarray(ranks).size)


@parse_docdata
class HitsAtK(RankBasedMetric):
    r"""The Hits @ k.

    The hits @ k describes the fraction of true entities that appear in the first $k$ entities of the sorted rank list.
    For individual ranks $\{r_i\}_{i=1}^n$, it is given as:

    .. math::

        H_k = \frac{1}{n} \sum \limits_{i=1}^{n} \mathbb{I}[r_i \leq k]

    For example, if Google shows 20 results on the first page, then the percentage of results that are relevant is the
    hits @ 20. The hits @ k, regardless of $k$, lies on the $[0, 1]$ where closer to 1 is better.

    .. warning::

        This metric does not differentiate between cases when the rank is larger than $k$.
        This means that a miss with rank $k+1$ and $k+d$ where $d \gg 1$ have the same
        effect on the final score. Therefore, it is less suitable for the comparison of different
        models.

    For the expected values, we first note that

    .. math::

        \mathbb{I}[r_i \leq k] \sim \textit{Bernoulli}(p_i)

    with $p_i = \min\{\frac{k}{C_i}, 1\}$, where $C_i$ denotes the number of candidates for
    ranking task $i$. Thus, we have

    .. math::

        \mathbb{E}[\mathbb{I}[r_i \leq k]] = p_i

    and

    .. math::

        \mathbb{V}[\mathbb{I}[r_i \leq k]] = p_i \cdot (1 - p_i)

    Hence, we obtain

    .. math::

        \mathbb{E}[Hits@k] &= \mathbb{E}\left[\frac{1}{n} \sum \limits_{i=1}^{n} \mathbb{I}[r_i \leq k]\right] \\
                           &= \frac{1}{n} \sum \limits_{i=1}^{n} \mathbb{E}[\mathbb{I}[r_i \leq k]] \\
                           &= \frac{1}{n} \sum \limits_{i=1}^{n} p_i

    For the variance, we have

    .. math::

        \mathbb{V}[Hits@k] &= \mathbb{V}\left[\frac{1}{n} \sum \limits_{i=1}^{n} \mathbb{I}[r_i \leq k]\right] \\
                           &= \frac{1}{n^2} \sum \limits_{i=1}^{n} \mathbb{V}\left[\mathbb{I}[r_i \leq k]\right] \\
                           &= \frac{1}{n^2} \sum \limits_{i=1}^{n} p_i(1 - p_i)

    ---
    description: The relative frequency of ranks not larger than a given k.
    link: https://pykeen.readthedocs.io/en/stable/tutorial/understanding_evaluation.html#hits-k
    """

    name = "Hits @ K"
    value_range = ValueRange(lower=0, lower_inclusive=True, upper=1, upper_inclusive=True)
    synonyms: ClassVar[Collection[str]] = ("h@k", "hits@k", "h@", "hits@", "hits_at_", "h_at_")
    increasing = True
    supports_weights = True
    closed_expectation: ClassVar[bool] = True
    closed_variance: ClassVar[bool] = True

    def __init__(self, k: int = 10) -> None:
        """
        Initialize the metric.

        :param k:
            the parameter $k$ of number of top entries to consider
        """
        super().__init__()
        self.k = k

    # docstr-coverage: inherited
    def iter_extra_repr(self) -> Iterable[str]:  # noqa: D102
        yield from super().iter_extra_repr()
        yield f"k={self.k}"

    # docstr-coverage: inherited
    def __call__(
        self, ranks: np.ndarray, num_candidates: np.ndarray | None = None, weights: np.ndarray | None = None
    ) -> float:  # noqa: D102
        return np.average(np.less_equal(ranks, self.k), weights=weights).item()

    # docstr-coverage: inherited
    @property
    def key(self) -> str:  # noqa: D102
        return super().key[:-1] + str(self.k)

    # docstr-coverage: inherited
    def expected_value(
        self,
        num_candidates: np.ndarray,
        num_samples: int | None = None,
        weights: np.ndarray | None = None,
        **kwargs,
    ) -> float:  # noqa: D102
        num_candidates = np.asanyarray(num_candidates, dtype=float)
        # for each individual ranking task, we have I[r_i <= k] ~ Bernoulli(k/C_i)
        individual = np.minimum(self.k / num_candidates, 1.0)
        return weighted_mean_expectation(individual=individual, weights=weights)

    # docstr-coverage: inherited
    def variance(
        self,
        num_candidates: np.ndarray,
        num_samples: int | None = None,
        weights: np.ndarray | None = None,
        **kwargs,
    ) -> float:  # noqa: D102
        # for each individual ranking task, we have I[r_i <= k] ~ Bernoulli(k/C_i)
        num_candidates = np.asanyarray(num_candidates, dtype=float)
        p = np.minimum(self.k / num_candidates, 1.0)
        individual_variance = p * (1 - p)
        return weighted_mean_variance(individual=individual_variance, weights=weights)


@parse_docdata
class AdjustedHitsAtK(ReindexedMetric):
    r"""The adjusted Hits at K ($AH_k$).

    .. note ::
        the actual lower bound is $\frac{-\mathbb{E}[H_k]}{1 - \mathbb{E}[H_k]}$, and thus data dependent.

    ---
    link: https://arxiv.org/abs/2203.07544
    description: The re-indexed adjusted hits at K
    tight_lower: \frac{-E[f]}{1-E[f]}
    """

    name = "Adjusted Hits at K"
    synonyms: ClassVar[Collection[str]] = (
        "ahk",
        "ah@k",
        "ahits@k",
        "ah@",
        "ahits@",
        "ahits_at_",
        "ah_at_",
        "adjusted_hits_at_",
    )
    value_range = ValueRange(lower=None, lower_inclusive=False, upper=1, upper_inclusive=True)
    base_cls = HitsAtK
    supports_weights: ClassVar[bool] = HitsAtK.supports_weights


@parse_docdata
class ZHitsAtK(ZMetric):
    """The z-scored hits at k ($ZAH_k$).

    ---
    link: https://arxiv.org/abs/2203.07544
    description: The z-scored hits at K
    """

    name = "z-Hits at K"
    synonyms: ClassVar[Collection[str]] = ("z_hits_at_", "zahk")
    increasing = True
    supported_rank_types = (RANK_REALISTIC,)
    needs_candidates = True
    base_cls = HitsAtK
    supports_weights: ClassVar[bool] = HitsAtK.supports_weights


@parse_docdata
class AdjustedArithmeticMeanRank(ExpectationNormalizedMetric):
    """The adjusted arithmetic mean rank (AMR).

    The adjusted (arithmetic) mean rank (AMR) was introduced by [berrendorf2020]. It is defined as the ratio of the
    mean rank to the expected mean rank. It lies on the open interval $(0, 2)$ where lower is better.

    ---
    description: The mean over all ranks divided by its expected value.
    link: https://arxiv.org/abs/2002.06914
    """

    name = "Adjusted Arithmetic Mean Rank (AAMR)"
    value_range = ValueRange(lower=0, lower_inclusive=True, upper=2, upper_inclusive=False)
    synonyms: ClassVar[Collection[str]] = ("adjusted_mean_rank", "amr", "aamr")
    supported_rank_types = (RANK_REALISTIC,)
    needs_candidates = True
    increasing = False
    base_cls = ArithmeticMeanRank
    supports_weights: ClassVar[bool] = ArithmeticMeanRank.supports_weights


@parse_docdata
class AdjustedArithmeticMeanRankIndex(ReindexedMetric):
    """The adjusted arithmetic mean rank index (AMRI).

    The adjusted (arithmetic) mean rank index (AMRI) was introduced by [berrendorf2020] to make the AMR more intuitive.
    The AMRI has a bounded value range of $[-1, 1]$ where closer to 1 is better.

    ---
    link: https://arxiv.org/abs/2002.06914
    description: The re-indexed adjusted mean rank (AAMR)
    """

    name = "Adjusted Arithmetic Mean Rank Index (AAMRI)"
    value_range = ValueRange(lower=-1, lower_inclusive=True, upper=1, upper_inclusive=True)
    synonyms: ClassVar[Collection[str]] = ("adjusted_mean_rank_index", "amri", "aamri")
    base_cls = ArithmeticMeanRank
    supports_weights: ClassVar[bool] = ArithmeticMeanRank.supports_weights


@parse_docdata
class AdjustedGeometricMeanRankIndex(ReindexedMetric):
    r"""The adjusted geometric mean rank index (AGMRI).

    ---
    link: https://arxiv.org/abs/2002.06914
    description: The re-indexed adjusted geometric mean rank (AGMRI)
    tight_lower: \frac{-E[f]}{1-E[f]}
    """

    name = "Adjusted Geometric Mean Rank Index (AGMRI)"
    value_range = ValueRange(lower=None, lower_inclusive=False, upper=1, upper_inclusive=True)
    synonyms: ClassVar[Collection[str]] = ("gmri", "agmri")
    base_cls = GeometricMeanRank
    supports_weights: ClassVar[bool] = GeometricMeanRank.supports_weights


rank_based_metric_resolver: ClassResolver[RankBasedMetric] = ClassResolver.from_subclasses(
    base=RankBasedMetric,
    default=InverseHarmonicMeanRank,  # mrr
    skip={ExpectationNormalizedMetric, ReindexedMetric, ZMetric, DerivedRankBasedMetric},
)
"""The rank-based metric resolver allows for the lookup and instantiation of classes
deriving from :class:`RankBasedMetric` via the :mod:`class_resolver`.
"""

HITS_METRICS: tuple[type[RankBasedMetric], ...] = (HitsAtK, ZHitsAtK, AdjustedHitsAtK)<|MERGE_RESOLUTION|>--- conflicted
+++ resolved
@@ -97,11 +97,8 @@
 from .utils import (
     Metric,
     ValueRange,
-<<<<<<< HEAD
-=======
     compute_log_expected_power,
     compute_median_survival_function,
->>>>>>> 05c7bbb2
     weighted_harmonic_mean,
     weighted_mean_expectation,
     weighted_mean_variance,
@@ -225,20 +222,6 @@
     r"""A base class for rank-based metrics.
 
     .. note::
-<<<<<<< HEAD
-        **Weight Interpretation**: When metrics support weights (``supports_weights=True``), PyKEEN interprets
-        weights as **scaling factors** (arbitrary positive scalar weights), not as repeat counts (number of
-        independent observations). This matches the semantics of :func:`numpy.average`.
-
-        Specifically, for a metric value $M$ computed from weighted ranks:
-
-        - The expected value $\\mathbb{E}[M]$ is identical for both interpretations
-        - The variance $\\mathbb{V}[M]$ differs: scaling factors use $\\sum w_i^2 \\mathbb{V}[x_i]$ (quadratic),
-          while repeat counts would use $\\sum w_i \\mathbb{V}[x_i]$ (linear)
-
-        Consequently, ``metric(ranks, weights=w)`` may differ from ``metric(np.repeat(ranks, w))`` for
-        variance-normalized derived metrics (e.g., Z-metrics), even though the base metric values are identical.
-=======
 
         **Weight Interpretation**: When metrics support weights (i.e., when
         :data:`supports_weights` is annotated on the metric class as true),
@@ -260,7 +243,6 @@
         Consequently, ``metric(ranks, weights=w)`` may differ from
         ``metric(np.repeat(ranks, w))`` for variance-normalized derived metrics (e.g.,
         Z-metrics), even though the base metric values are identical.
->>>>>>> 05c7bbb2
     """
 
     # rank based metrics do not need binarized scores
@@ -698,22 +680,6 @@
         direction.
 
     .. warning::
-<<<<<<< HEAD
-        This requires a closed-form solution to the expected value and the variance.
-
-    .. warning::
-        **Weights and Coherence**: When weights are used, the coherence property does not hold. That is,
-        ``metric(ranks, weights=w)`` will **not** equal ``metric(np.repeat(ranks, w), weights=None)`` even though
-        the base metric values are identical. This is because variance calculations differ between these scenarios:
-
-        - **Repeated ranks**: Treats each repeated entry as an independent sample, yielding
-          $\mathbb{V}[M] \propto \sum w_i \mathbb{V}[x_i]$ (linear in weights)
-        - **Weighted ranks**: Treats weights as scaling factors for a single sample, yielding
-          $\mathbb{V}[M] \propto \sum w_i^2 \mathbb{V}[x_i]$ (quadratic in weights)
-
-        Since z-scores depend on the variance via $Z = (M - \mathbb{E}[M]) / \sqrt{\mathbb{V}[M]}$, the different
-        variance formulas result in different z-scores.
-=======
 
         This requires a closed-form solution to the expected value and the variance.
 
@@ -734,12 +700,7 @@
         Since z-scores depend on the variance via $Z = \frac{M - \mathbb{E}[M]}{
         \sqrt{\mathbb{V}[M]}}$, the different variance formulas result in different
         z-scores.
->>>>>>> 05c7bbb2
-    """
-
-    # TODO:
-    #   Is the interpretation of the z-metric what we want?
-    #   Or would sampling weights be more appropriate?
+    """
 
     #: Z-adjusted metrics are formulated to be increasing
     increasing = True
@@ -931,28 +892,6 @@
         \mathbb{E}[MR] &= \frac{C + 1}{2} \\
         \mathbb{V}[MR] &= \frac{C^2 - 1}{12n}
 
-    **Weighted Case**
-
-    When weights $w_1, \ldots, w_n$ are provided, the weighted mean rank and its moments are:
-
-    .. math::
-
-        \text{Weighted MR} = \frac{\sum_{i=1}^{n} w_i r_i}{\sum_{j=1}^{n} w_j}
-
-    The expected value is:
-
-    .. math::
-
-        \mathbb{E}[\text{Weighted MR}] = \frac{\sum_{i=1}^{n} w_i \mathbb{E}[r_i]}{\sum_{j=1}^{n} w_j}
-            = \frac{\sum_{i=1}^{n} w_i \frac{N_i + 1}{2}}{\sum_{j=1}^{n} w_j}
-
-    The variance uses the quadratic weight scaling (from $\mathbb{V}[c \cdot X] = c^2 \cdot \mathbb{V}[X]$):
-
-    .. math::
-
-        \mathbb{V}[\text{Weighted MR}] = \frac{\sum_{i=1}^{n} w_i^2 \mathbb{V}[r_i]}{\left(\sum_{j=1}^{n} w_j\right)^2}
-            = \frac{\sum_{i=1}^{n} w_i^2 \frac{N_i^2 - 1}{12}}{\left(\sum_{j=1}^{n} w_j\right)^2}
-
     ---
     link: https://pykeen.readthedocs.io/en/stable/tutorial/understanding_evaluation.html#mean-rank
     description: The arithmetic mean over all ranks.
@@ -1217,11 +1156,7 @@
 
         # E[G] = Product( E[ X_i^alpha_i ] )
         # We calculate this in log space
-<<<<<<< HEAD
-        log_expectation = _compute_log_expected_power(num_candidates, powers=alpha)
-=======
         log_expectation = compute_log_expected_power(num_candidates, powers=alpha)
->>>>>>> 05c7bbb2
 
         return np.exp(log_expectation)
 
@@ -1237,19 +1172,11 @@
 
         # 1. Calculate Log of First Moment E[G]
         # Power p = alpha
-<<<<<<< HEAD
-        log_expectation = _compute_log_expected_power(num_candidates, alpha)
-
-        # 2. Calculate Log of Second Moment E[G^2]
-        # Power p = 2 * alpha
-        log_squared_expectation = _compute_log_expected_power(num_candidates, 2 * alpha)
-=======
         log_expectation = compute_log_expected_power(num_candidates, alpha)
 
         # 2. Calculate Log of Second Moment E[G^2]
         # Power p = 2 * alpha
         log_squared_expectation = compute_log_expected_power(num_candidates, 2 * alpha)
->>>>>>> 05c7bbb2
 
         # 3. Calculate Variance using Expm1 for stability
         # Var = E[G^2] - (E[G])^2
@@ -1729,11 +1656,7 @@
             )
 
         # Get P(M > x) for x = 0, ..., k_max
-<<<<<<< HEAD
-        sf = _compute_median_survival_function(num_candidates)
-=======
         sf = compute_median_survival_function(num_candidates)
->>>>>>> 05c7bbb2
 
         # For non-negative integer variables: E[X] = Sum_{x=0}^{inf} P(X > x)
         # We slice [:-1] because the array goes up to x=k_max, and P(M > k_max) is 0.
@@ -1748,11 +1671,7 @@
             return super().variance(num_candidates=num_candidates, num_samples=num_samples, weights=weights, **kwargs)
 
         # Get P(M > x)
-<<<<<<< HEAD
-        sf = _compute_median_survival_function(num_candidates)
-=======
         sf = compute_median_survival_function(num_candidates)
->>>>>>> 05c7bbb2
 
         # Calculate E[M]
         # Sum P(M > x)
@@ -1792,15 +1711,6 @@
 class StandardDeviation(RankBasedMetric):
     r"""The ranks' standard deviation.
 
-<<<<<<< HEAD
-    For weighted standard deviation, the calculation uses:
-
-    .. math::
-
-        \sigma = \sqrt{\frac{\sum_{i=1}^{n} w_i (r_i - \bar{r})^2}{\sum_{j=1}^{n} w_j}}
-
-    where $\bar{r} = \frac{\sum_{i=1}^{n} w_i r_i}{\sum_{j=1}^{n} w_j}$ is the weighted mean.
-=======
     For individual ranks $\{r_i\}_{i=1}^n$ with weights $\{w_i\}_{i=1}^n$ (defaulting to
     $w_i = 1/n$ when not explicitly provided), and letting $W = \sum_{i=1}^n w_i$ denote
     the sum of weights, the weighted standard deviation is:
@@ -1810,7 +1720,6 @@
         \sigma = \sqrt{\frac{1}{W} \sum_{i=1}^{n} w_i (r_i - \bar{r})^2}
 
     where $\bar{r} = \frac{1}{W} \sum_{i=1}^{n} w_i r_i$ is the weighted mean.
->>>>>>> 05c7bbb2
 
     ---
     link: https://pykeen.readthedocs.io/en/stable/tutorial/understanding_evaluation.html
@@ -1839,17 +1748,6 @@
 class Variance(RankBasedMetric):
     r"""The ranks' variance.
 
-<<<<<<< HEAD
-    For weighted variance, the calculation uses:
-
-    .. math::
-
-        \sigma^2 = \frac{\sum_{i=1}^{n} w_i (r_i - \bar{r})^2}{\sum_{j=1}^{n} w_j}
-
-    where $\bar{r} = \frac{\sum_{i=1}^{n} w_i r_i}{\sum_{j=1}^{n} w_j}$ is the weighted mean.
-
-    .. note::
-=======
     For individual ranks $\{r_i\}_{i=1}^n$ with weights $\{w_i\}_{i=1}^n$ (defaulting to
     $w_i = 1/n$ when not explicitly provided), and letting $W = \sum_{i=1}^n w_i$ denote
     the sum of weights, the weighted variance is:
@@ -1862,7 +1760,6 @@
 
     .. note::
 
->>>>>>> 05c7bbb2
         This computes the variance of the **observed weighted sample**, not the variance of the weighted mean
         (which is computed by :func:`weighted_mean_variance` and used in metric expected value/variance calculations).
 
@@ -1927,19 +1824,12 @@
 
         median = weighted_median(a=ranks, weights=weights)
         abs_diff_from_median = np.abs(ranks - median)
-<<<<<<< HEAD
-        # note: scale="normal", means that we divide by inverse of the standard normal
-        # quantile function at 0.75, which is approximately 0.67449.
-        scale = 0.67449
-        return weighted_median(a=abs_diff_from_median, weights=weights).item() / scale
-=======
 
         return weighted_median(a=abs_diff_from_median, weights=weights).item() / WEIGHTED_MEDIAN_SCALE
 
 
 class NoWeightSupportError(ValueError):
     """The metric does not support weights."""
->>>>>>> 05c7bbb2
 
 
 @parse_docdata
@@ -1949,10 +1839,7 @@
     Lower numbers may indicate unreliable results.
 
     .. note::
-<<<<<<< HEAD
-=======
-
->>>>>>> 05c7bbb2
+
         This metric does not support weights. The count is defined as the number of rank observations,
         not a weighted sum. If you need to track weighted sample sizes, consider using the sum of weights
         separately.
@@ -1973,11 +1860,7 @@
     ) -> float:  # noqa: D102
         # TODO: should we return the sum of weights?
         if weights is not None:
-<<<<<<< HEAD
-            raise ValueError(
-=======
             raise NoWeightSupportError(
->>>>>>> 05c7bbb2
                 f"{self.__class__.__name__} does not support weights. Count is the number of observations."
             )
         return float(np.asanyarray(ranks).size)

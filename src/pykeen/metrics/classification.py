--- conflicted
+++ resolved
@@ -110,13 +110,7 @@
         if weights is None:
             return self.forward(y_true=y_true, y_score=y_score)
         if not self.supports_weights:
-<<<<<<< HEAD
-            raise ValueError(
-                f"{self.__call__.__qualname__} does not support sample weights but receivedweights={weights}.",
-            )
-=======
             raise ValueError(f"{self.__call__.__qualname__} does not support sample weights but received {weights=}.")
->>>>>>> cee045f9
         return self.forward(y_true=y_true, y_score=y_score, sample_weight=weights)
 
     @abc.abstractmethod

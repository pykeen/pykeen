# -*- coding: utf-8 -*-

"""Implementation of basic instance factory which creates just instances based on standard KG triples."""

import dataclasses
import itertools
import logging
import os
import re
<<<<<<< HEAD
from collections import defaultdict
from typing import Callable, Collection, Dict, List, Mapping, Optional, Sequence, Set, TextIO, Tuple, Union
=======
from collections import Counter
from typing import Collection, Iterable, List, Mapping, Optional, Sequence, Set, TextIO, Tuple, Union
>>>>>>> 21dd4cb8

import numpy as np
import pandas as pd
import torch

from .instances import Instances, LCWAInstances, SLCWAInstances
from .utils import load_triples
from ..typing import EntityMapping, LabeledTriples, MappedTriples, RelationMapping, TorchRandomHint
from ..utils import compact_mapping, ensure_torch_random_state, invert_mapping, slice_triples, torch_is_in_1d

__all__ = [
    'TriplesFactory',
    'create_entity_mapping',
    'create_relation_mapping',
    'INVERSE_SUFFIX',
]

logger = logging.getLogger(__name__)

INVERSE_SUFFIX = '_inverse'
TRIPLES_DF_COLUMNS = ('head_id', 'head_label', 'relation_id', 'relation_label', 'tail_id', 'tail_label')


def get_unique_entity_ids_from_triples_tensor(mapped_triples: MappedTriples) -> torch.LongTensor:
    """Return the unique entity IDs used in a tensor of triples."""
    return mapped_triples[:, [0, 2]].unique()


<<<<<<< HEAD
def _create_multi_label_tails_instance(
    mapped_triples: MappedTriples,
    use_tqdm: Optional[bool] = None,
) -> Dict[Tuple[int, int], List[int]]:
    """Create for each (h,r) pair the multi tail label."""
    # TODO: Replace by usage of torch.unique(return_inverses=True)?
    logger.debug('Creating multi label tails instance')

    '''
    The mapped triples matrix has to be a numpy array to ensure correct pair hashing, as explained in
    https://github.com/pykeen/pykeen/commit/1bc71fe4eb2f24190425b0a4d0b9d6c7b9c4653a
    '''
    mapped_triples = mapped_triples.cpu().detach().numpy()

    s_p_to_multi_tails_new = _create_multi_label_instances(
        mapped_triples,
        element_1_index=0,
        element_2_index=1,
        label_index=2,
        use_tqdm=use_tqdm,
    )

    logger.debug('Created multi label tails instance')

    return s_p_to_multi_tails_new


def _create_multi_label_instances(
    mapped_triples: MappedTriples,
    element_1_index: int,
    element_2_index: int,
    label_index: int,
    use_tqdm: Optional[bool] = None,
) -> Dict[Tuple[int, int], List[int]]:
    """Create for each (element_1, element_2) pair the multi-label."""
    instance_to_multi_label = defaultdict(set)

    if use_tqdm is None:
        use_tqdm = True

    it = mapped_triples
    if use_tqdm:
        it = tqdm(mapped_triples, unit='triple', unit_scale=True, desc='Grouping triples')
    for row in it:
        instance_to_multi_label[row[element_1_index], row[element_2_index]].add(row[label_index])

    # Create lists out of sets for proper numpy indexing when loading the labels
    # TODO is there a need to have a canonical sort order here?
    instance_to_multi_label_new = {
        key: list(value)
        for key, value in instance_to_multi_label.items()
    }

    return instance_to_multi_label_new


=======
>>>>>>> 21dd4cb8
def create_entity_mapping(triples: LabeledTriples) -> EntityMapping:
    """Create mapping from entity labels to IDs.

    :param triples: shape: (n, 3), dtype: str
    """
    # Split triples
    heads, tails = triples[:, 0], triples[:, 2]
    # Sorting ensures consistent results when the triples are permuted
    entity_labels = sorted(set(heads).union(tails))
    # Create mapping
    return {
        str(label): i
        for (i, label) in enumerate(entity_labels)
    }


def create_relation_mapping(relations: set) -> RelationMapping:
    """Create mapping from relation labels to IDs.

    :param relations: set
    """
    # Sorting ensures consistent results when the triples are permuted
    relation_labels = sorted(
        set(relations),
        key=lambda x: (re.sub(f'{INVERSE_SUFFIX}$', '', x), x.endswith(f'{INVERSE_SUFFIX}')),
    )
    # Create mapping
    return {
        str(label): i
        for (i, label) in enumerate(relation_labels)
    }


def _map_triples_elements_to_ids(
    triples: LabeledTriples,
    entity_to_id: EntityMapping,
    relation_to_id: RelationMapping,
) -> MappedTriples:
    """Map entities and relations to pre-defined ids."""
    if triples.size == 0:
        logger.warning('Provided empty triples to map.')
        return torch.empty(0, 3, dtype=torch.long)

    heads, relations, tails = slice_triples(triples)

    # When triples that don't exist are trying to be mapped, they get the id "-1"
    entity_getter = np.vectorize(entity_to_id.get)
    head_column = entity_getter(heads, [-1])
    tail_column = entity_getter(tails, [-1])
    relation_getter = np.vectorize(relation_to_id.get)
    relation_column = relation_getter(relations, [-1])

    # Filter all non-existent triples
    head_filter = head_column < 0
    relation_filter = relation_column < 0
    tail_filter = tail_column < 0
    num_no_head = head_filter.sum()
    num_no_relation = relation_filter.sum()
    num_no_tail = tail_filter.sum()

    if (num_no_head > 0) or (num_no_relation > 0) or (num_no_tail > 0):
        logger.warning(
            f"You're trying to map triples with {num_no_head + num_no_tail} entities and {num_no_relation} relations"
            f" that are not in the training set. These triples will be excluded from the mapping.",
        )
        non_mappable_triples = (head_filter | relation_filter | tail_filter)
        head_column = head_column[~non_mappable_triples, None]
        relation_column = relation_column[~non_mappable_triples, None]
        tail_column = tail_column[~non_mappable_triples, None]
        logger.warning(
            f"In total {non_mappable_triples.sum():.0f} from {triples.shape[0]:.0f} triples were filtered out",
        )

    triples_of_ids = np.concatenate([head_column, relation_column, tail_column], axis=1)

    triples_of_ids = np.array(triples_of_ids, dtype=np.long)
    # Note: Unique changes the order of the triples
    # Note: Using unique means implicit balancing of training samples
    unique_mapped_triples = np.unique(ar=triples_of_ids, axis=0)
    return torch.tensor(unique_mapped_triples, dtype=torch.long)


def _get_triple_mask(
    ids: Collection[int],
    triples: MappedTriples,
    columns: Union[int, Collection[int]],
    invert: bool = False,
    max_id: Optional[int] = None,
) -> torch.BoolTensor:
    # normalize input
    triples = triples[:, columns]
    if isinstance(columns, int):
        columns = [columns]
    mask = torch_is_in_1d(
        query_tensor=triples,
        test_tensor=ids,
        max_id=max_id,
        invert=invert,
    )
    if len(columns) > 1:
        mask = mask.all(dim=-1)
    return mask


def normalize_ratios(
    ratios: Union[float, Sequence[float]],
    epsilon: float = 1.0e-06,
) -> Tuple[float, ...]:
    """Normalize relative sizes.

    If the sum is smaller than 1, adds (1 - sum)

    :param ratios:
        The ratios.
    :param epsilon:
        A small constant for comparing sum of ratios against 1.

    :return:
        A sequence of ratios of at least two elements which sums to one.
    """
    # Prepare split index
    if isinstance(ratios, float):
        ratios = [ratios]
    ratios = tuple(ratios)
    ratio_sum = sum(ratios)
    if ratio_sum < 1.0 - epsilon:
        ratios = ratios + (1.0 - ratio_sum,)
    elif ratio_sum > 1.0 + epsilon:
        raise ValueError(f'ratios sum to more than 1.0: {ratios} (sum={ratio_sum})')
    return ratios


def get_absolute_split_sizes(
    n_total: int,
    ratios: Sequence[float],
) -> Tuple[int, ...]:
    """
    Compute absolute sizes of splits from given relative sizes.

    .. note ::
        This method compensates for rounding errors, and ensures that the absolute sizes sum up to the total number.

    :param n_total:
        The total number.
    :param ratios:
        The relative ratios (should sum to 1).

    :return:
        The absolute sizes.
    """
    # due to rounding errors we might lose a few points, thus we use cumulative ratio
    cum_ratio = np.cumsum(ratios)
    cum_ratio[-1] = 1.0
    cum_ratio = np.r_[np.zeros(1), cum_ratio]
    split_points = (cum_ratio * n_total).astype(np.int64)
    sizes = np.diff(split_points)
    return tuple(sizes)


def _ensure_ids(
    labels_or_ids: Union[Collection[int], Collection[str]],
    label_to_id: Mapping[str, int],
) -> Collection[int]:
    """Convert labels to IDs."""
    return [
        label_to_id[l_or_i] if isinstance(l_or_i, str) else l_or_i
        for l_or_i in labels_or_ids
    ]


@dataclasses.dataclass
class TriplesFactory:
    """Create instances given the path to triples."""

    #: The mapping from entities' labels to their indices
    entity_to_id: EntityMapping

    #: The mapping from relations' labels to their indices
    relation_to_id: RelationMapping

    #: A three-column matrix where each row are the head identifier,
    #: relation identifier, then tail identifier
    mapped_triples: MappedTriples

    #: Whether to create inverse triples
    create_inverse_triples: bool = False

    # The following fields get generated automatically

    #: The inverse mapping for entity_label_to_id; initialized automatically
    entity_id_to_label: Mapping[int, str] = dataclasses.field(init=False)

    #: The inverse mapping for relation_label_to_id; initialized automatically
    relation_id_to_label: Mapping[int, str] = dataclasses.field(init=False)

    #: A vectorized version of entity_label_to_id; initialized automatically
    _vectorized_entity_mapper: Callable[..., np.ndarray] = dataclasses.field(init=False)

    #: A vectorized version of relation_label_to_id; initialized automatically
    _vectorized_relation_mapper: Callable[..., np.ndarray] = dataclasses.field(init=False)

    #: A vectorized version of entity_id_to_label; initialized automatically
    _vectorized_entity_labeler: Callable[..., np.ndarray] = dataclasses.field(init=False)

    #: A vectorized version of relation_id_to_label; initialized automatically
    _vectorized_relation_labeler: Callable[..., np.ndarray] = dataclasses.field(init=False)

    def __post_init__(self):
        """Pre-compute derived mappings."""
        # ID to label mapping
        self.entity_id_to_label = invert_mapping(mapping=self.entity_to_id)
        self.relation_id_to_label = invert_mapping(mapping=self.relation_to_id)

        # vectorized versions
        self._vectorized_entity_mapper = np.vectorize(self.entity_to_id.get)
        self._vectorized_relation_mapper = np.vectorize(self.relation_to_id.get)
        self._vectorized_entity_labeler = np.vectorize(self.entity_id_to_label.get)
        self._vectorized_relation_labeler = np.vectorize(self.relation_id_to_label.get)

    @classmethod
    def from_labeled_triples(
        cls,
        triples: LabeledTriples,
        create_inverse_triples: bool = False,
        entity_to_id: Optional[EntityMapping] = None,
        relation_to_id: Optional[RelationMapping] = None,
        compact_id: bool = True,
        filter_out_candidate_inverse_relations: bool = True,
    ) -> 'TriplesFactory':
        """
        Create a new triples factory from label-based triples.

        :param triples: shape: (n, 3), dtype: str
            The label-based triples.
        :param create_inverse_triples:
            Whether to create inverse triples.
        :param entity_to_id:
            The mapping from entity labels to ID. If None, create a new one from the triples.
        :param relation_to_id:
            The mapping from relations labels to ID. If None, create a new one from the triples.
        :param compact_id:
            Whether to compact IDs such that the IDs are consecutive.
        :param filter_out_candidate_inverse_relations:
            Whether to remove triples with relations with the inverse suffix.

        :return:
            A new triples factory.
        """
        # Check if the triples are inverted already
        # We re-create them pure index based to ensure that _all_ inverse triples are present and that they are
        # contained if and only if create_inverse_triples is True.
        if filter_out_candidate_inverse_relations:
            unique_relations, inverse = np.unique(triples[:, 1], return_inverse=True)
            suspected_to_be_inverse_relations = {r for r in unique_relations if r.endswith(INVERSE_SUFFIX)}
            if len(suspected_to_be_inverse_relations) > 0:
                logger.warning(
                    f'Some triples already have the inverse relation suffix {INVERSE_SUFFIX}. '
                    f'Re-creating inverse triples to ensure consistency. You may disable this behaviour by passing '
                    f'filter_out_candidate_inverse_relations=False',
                )
                relation_ids_to_remove = [
                    i
                    for i, r in enumerate(unique_relations.tolist())
                    if r in suspected_to_be_inverse_relations
                ]
                mask = np.isin(element=inverse, test_elements=relation_ids_to_remove, invert=True)
                logger.info(f"Keeping {mask.sum()/mask.shape[0]} triples.")
                triples = triples[mask]

        # Generate entity mapping if necessary
        if entity_to_id is None:
            entity_to_id = create_entity_mapping(triples=triples)
        if compact_id:
            entity_to_id = compact_mapping(mapping=entity_to_id)[0]

        # Generate relation mapping if necessary
        if relation_to_id is None:
            relation_to_id = create_relation_mapping(triples[:, 1])
        if compact_id:
            relation_to_id = compact_mapping(mapping=relation_to_id)[0]

        # Map triples of labels to triples of IDs.
        mapped_triples = _map_triples_elements_to_ids(
            triples=triples,
            entity_to_id=entity_to_id,
            relation_to_id=relation_to_id,
        )

        return cls(
            entity_to_id=entity_to_id,
            relation_to_id=relation_to_id,
            mapped_triples=mapped_triples,
            create_inverse_triples=create_inverse_triples,
        )

    @classmethod
    def from_path(
        cls,
        path: Union[str, TextIO],
        create_inverse_triples: bool = False,
        entity_to_id: Optional[EntityMapping] = None,
        relation_to_id: Optional[RelationMapping] = None,
        compact_id: bool = True,
    ) -> 'TriplesFactory':
        """
        Create a new triples factory from triples stored in a file.

        :param path:
            The path where the label-based triples are stored.
        :param create_inverse_triples:
            Whether to create inverse triples.
        :param entity_to_id:
            The mapping from entity labels to ID. If None, create a new one from the triples.
        :param relation_to_id:
            The mapping from relations labels to ID. If None, create a new one from the triples.
        :param compact_id:
            Whether to compact IDs such that the IDs are consecutive.

        :return:
            A new triples factory.
        """
        if isinstance(path, str):
            path = os.path.abspath(path)
        elif isinstance(path, TextIO):
            path = os.path.abspath(path.name)
        else:
            raise TypeError(f'path is invalid type: {type(path)}')

        # TODO: Check if lazy evaluation would make sense
        triples = load_triples(path)

        return cls.from_labeled_triples(
            triples=triples,
            create_inverse_triples=create_inverse_triples,
            entity_to_id=entity_to_id,
            relation_to_id=relation_to_id,
            compact_id=compact_id,
        )

    def clone_and_exchange_triples(
        self,
        mapped_triples: MappedTriples,
    ) -> "TriplesFactory":
        """
        Create a new triples factory sharing everything except the triples.

        .. note ::
            We use shallow copies.

        :param mapped_triples:
            The new mapped triples.

        :return:
            The new factory.
        """
        return TriplesFactory(
            entity_to_id=self.entity_to_id,
            relation_to_id=self.relation_to_id,
            mapped_triples=mapped_triples,
            create_inverse_triples=self.create_inverse_triples,
        )

    @property
    def num_entities(self) -> int:  # noqa: D401
        """The number of unique entities."""
        return len(self.entity_to_id)

    @property
    def num_relations(self) -> int:  # noqa: D401
        """The number of unique relations."""
        if self.create_inverse_triples:
            return 2 * self.real_num_relations
        return self.real_num_relations

    @property
    def real_num_relations(self) -> int:  # noqa: D401
        """The number of relations without inverse relations."""
        return len(self.relation_to_id)

    @property
    def num_triples(self) -> int:  # noqa: D401
        """The number of triples."""
        return self.mapped_triples.shape[0]

    @property
    def triples(self) -> np.ndarray:  # noqa: D401
        """The labeled triples, a 3-column matrix where each row are the head label, relation label, then tail label."""
        logger.warning("Reconstructing all label-based triples. This is expensive and rarely needed.")
        return self.label_triples(self.mapped_triples)

    def extra_repr(self) -> str:
        """Extra representation string."""
        return (
            f"num_entities={self.num_entities}, "
            f"num_relations={self.num_relations}, "
            f"num_triples={self.num_triples}, "
            f"inverse_triples={self.create_inverse_triples}"
        )

    def __repr__(self):  # noqa: D105
        return f'{self.__class__.__name__}({self.extra_repr()})'

    def get_inverse_relation_id(self, relation: Union[str, int]) -> int:
        """Get the inverse relation identifier for the given relation."""
        if not self.create_inverse_triples:
            raise ValueError('Can not get inverse triple, they have not been created.')
        relation = next(iter(self.relations_to_ids(relations=[relation])))
        return self._get_inverse_relation_id(relation)

    @staticmethod
    def _get_inverse_relation_id(relation_id: Union[int, torch.LongTensor]) -> Union[int, torch.LongTensor]:
        return relation_id + 1

    def _add_inverse_triples_if_necessary(self, mapped_triples: MappedTriples) -> MappedTriples:
        """Add inverse triples if they shall be created."""
        if self.create_inverse_triples:
            logger.info("Creating inverse triples.")
            h, r, t = mapped_triples.t()
            mapped_triples = torch.cat([
                torch.stack([h, 2 * r, t], dim=-1),
                torch.stack([t, self._get_inverse_relation_id(2 * r), h], dim=-1),
            ])
        return mapped_triples

    def create_slcwa_instances(self) -> Instances:
        """Create sLCWA instances for this factory's triples."""
<<<<<<< HEAD
        return SLCWAInstances(
            mapped_triples=self._add_inverse_triples_if_necessary(mapped_triples=self.mapped_triples),
            entity_to_id=self.entity_to_id,
            relation_to_id=self.relation_to_id,
        )
=======
        return SLCWAInstances(mapped_triples=self.mapped_triples)
>>>>>>> 21dd4cb8

    def create_lcwa_instances(self, use_tqdm: Optional[bool] = None) -> Instances:
        """Create LCWA instances for this factory's triples."""
<<<<<<< HEAD
        s_p_to_multi_tails = _create_multi_label_tails_instance(
            mapped_triples=self._add_inverse_triples_if_necessary(mapped_triples=self.mapped_triples),
            use_tqdm=use_tqdm,
        )
        sp, multi_o = zip(*s_p_to_multi_tails.items())
        mapped_triples: torch.LongTensor = torch.as_tensor(sp, dtype=torch.long)
        labels = np.array([np.array(item) for item in multi_o], dtype=object)

        return LCWAInstances(
            mapped_triples=mapped_triples,
            entity_to_id=self.entity_to_id,
            relation_to_id=self.relation_to_id,
            labels=labels,
        )
=======
        return LCWAInstances.from_triples(mapped_triples=self.mapped_triples, num_entities=self.num_entities)
>>>>>>> 21dd4cb8

    def label_triples(
        self,
        triples: MappedTriples,
        unknown_entity_label: str = "[UNKNOWN]",
        unknown_relation_label: Optional[str] = None,
    ) -> LabeledTriples:
        """
        Convert ID-based triples to label-based ones.

        :param triples:
            The ID-based triples.
        :param unknown_entity_label:
            The label to use for unknown entity IDs.
        :param unknown_relation_label:
            The label to use for unknown relation IDs.

        :return:
            The same triples, but labeled.
        """
        if len(triples) == 0:
            return np.empty(shape=(0, 3), dtype=str)
        if unknown_relation_label is None:
            unknown_relation_label = unknown_entity_label
        return np.stack([
            labeler(column, unknown_label)
            for (labeler, unknown_label), column in zip(
                [
                    (self._vectorized_entity_labeler, unknown_entity_label),
                    (self._vectorized_relation_labeler, unknown_relation_label),
                    (self._vectorized_entity_labeler, unknown_entity_label),
                ],
                triples.t().numpy(),
            )
        ], axis=1)

    def split(
        self,
        ratios: Union[float, Sequence[float]] = 0.8,
        *,
        random_state: TorchRandomHint = None,
        randomize_cleanup: bool = False,
    ) -> List['TriplesFactory']:
        """Split a triples factory into a train/test.

        :param ratios: There are three options for this argument. First, a float can be given between 0 and 1.0,
         non-inclusive. The first triples factory will get this ratio and the second will get the rest. Second,
         a list of ratios can be given for which factory in which order should get what ratios as in ``[0.8, 0.1]``.
         The final ratio can be omitted because that can be calculated. Third, all ratios can be explicitly set in
         order such as in ``[0.8, 0.1, 0.1]`` where the sum of all ratios is 1.0.
        :param random_state: The random state used to shuffle and split the triples in this factory.
        :param randomize_cleanup: If true, uses the non-deterministic method for moving triples to the training set.
         This has the advantage that it doesn't necessarily have to move all of them, but it might be slower.

        .. code-block:: python

            ratio = 0.8  # makes a [0.8, 0.2] split
            training_factory, testing_factory = factory.split(ratio)

            ratios = [0.8, 0.1]  # makes a [0.8, 0.1, 0.1] split
            training_factory, testing_factory, validation_factory = factory.split(ratios)

            ratios = [0.8, 0.1, 0.1]  # also makes a [0.8, 0.1, 0.1] split
            training_factory, testing_factory, validation_factory = factory.split(ratios)
        """
        # input normalization
        ratios = normalize_ratios(ratios)
        generator = ensure_torch_random_state(random_state)

        # convert to absolute sizes
        sizes = get_absolute_split_sizes(n_total=self.num_triples, ratios=ratios)

        # Split indices
        idx = torch.randperm(self.num_triples, generator=generator)
        idx_groups = idx.split(split_size=sizes, dim=0)

        # Split triples
        triples_groups = [
            self.mapped_triples[idx]
            for idx in idx_groups
        ]
        logger.info(
            'done splitting triples to groups of sizes %s',
            [triples.shape[0] for triples in triples_groups],
        )

        # Make sure that the first element has all the right stuff in it
        logger.debug('cleaning up groups')
        triples_groups = _tf_cleanup_all(triples_groups, random_state=generator if randomize_cleanup else None)
        logger.debug('done cleaning up groups')

        for i, (triples, exp_size, exp_ratio) in enumerate(zip(triples_groups, sizes, ratios)):
            actual_size = triples.shape[0]
            actual_ratio = actual_size / exp_size * exp_ratio
            if actual_size != exp_size:
                logger.warning(
                    f'Requested ratio[{i}]={exp_ratio:.3f} (equal to size {exp_size}), but got {actual_ratio:.3f} '
                    f'(equal to size {actual_size}) to ensure that all entities/relations occur in train.',
                )

        # Make new triples factories for each group
        return [
            self.clone_and_exchange_triples(mapped_triples=triples)
            for triples in triples_groups
        ]

    def get_most_frequent_relations(self, n: Union[int, float]) -> Set[int]:
        """Get the IDs of the n most frequent relations.

        :param n: Either the (integer) number of top relations to keep or the (float) percentage of top relationships
         to keep
        """
        logger.info(f'applying cutoff of {n} to {self}')
        if isinstance(n, float):
            assert 0 < n < 1
            n = int(self.num_relations * n)
        elif not isinstance(n, int):
            raise TypeError('n must be either an integer or a float')

        uniq, counts = self.mapped_triples[:, 1].unique(return_counts=True)
        top_counts, top_ids = counts.topk(k=n, largest=True)
        return set(uniq[top_ids].tolist())

    def entities_to_ids(self, entities: Union[Collection[int], Collection[str]]) -> Collection[int]:
        """Normalize entities to IDs."""
        return _ensure_ids(labels_or_ids=entities, label_to_id=self.entity_to_id)

    def get_mask_for_entities(self, entities: Union[Collection[int], Collection[str]], invert: bool = False):
        """Get a boolean mask for triples with the given entities."""
        entities = self.entities_to_ids(entities=entities)
        return _get_triple_mask(
            ids=entities,
            triples=self.mapped_triples,
            columns=(0, 2),  # head and entity need to fulfil the requirement
            invert=invert,
            max_id=self.num_entities,
        )

    def relations_to_ids(
        self,
        relations: Union[Collection[int], Collection[str]],
    ) -> Collection[int]:
        """Normalize relations to IDs."""
        return _ensure_ids(labels_or_ids=relations, label_to_id=self.relation_to_id)

    def get_mask_for_relations(
        self,
        relations: Union[Collection[int], Collection[str]],
        invert: bool = False,
    ) -> torch.BoolTensor:
        """Get a boolean mask for triples with the given relations."""
        return _get_triple_mask(
            ids=self.relations_to_ids(relations=relations),
            triples=self.mapped_triples,
            columns=1,
            invert=invert,
            max_id=self.num_relations,
        )

    def entity_word_cloud(self, top: Optional[int] = None):
        """Make a word cloud based on the frequency of occurrence of each entity in a Jupyter notebook.

        :param top: The number of top entities to show. Defaults to 100.

        .. warning::

            This function requires the ``word_cloud`` package. Use ``pip install pykeen[plotting]`` to
            install it automatically, or install it yourself with
            ``pip install git+https://github.com/kavgan/word_cloud.git``.
        """
        return self._word_cloud(ids=self.mapped_triples[:, [0, 2]], id_to_label=self.entity_id_to_label, top=top or 100)

    def relation_word_cloud(self, top: Optional[int] = None):
        """Make a word cloud based on the frequency of occurrence of each relation in a Jupyter notebook.

        :param top: The number of top relations to show. Defaults to 100.

        .. warning::

            This function requires the ``word_cloud`` package. Use ``pip install pykeen[plotting]`` to
            install it automatically, or install it yourself with
            ``pip install git+https://github.com/kavgan/word_cloud.git``.
        """
        return self._word_cloud(ids=self.mapped_triples[:, 1], id_to_label=self.relation_id_to_label, top=top or 100)

    def _word_cloud(self, *, ids: torch.LongTensor, id_to_label: Mapping[int, str], top: int):
        try:
            from word_cloud.word_cloud_generator import WordCloud
        except ImportError:
            logger.warning(
                'Could not import module `word_cloud`. '
                'Try installing it with `pip install git+https://github.com/kavgan/word_cloud.git`',
            )
            return

        # pre-filter to keep only topk
        uniq, counts = ids.view(-1).unique(return_counts=True)
        top_counts, top_ids = counts.topk(k=top, largest=True)

        # generate text
        text = list(itertools.chain(*(
            itertools.repeat(id_to_label[e_id], count)
            for e_id, count in zip(top_ids.tolist(), top_counts.tolist())
        )))

        from IPython.core.display import HTML
        word_cloud = WordCloud()
        return HTML(word_cloud.get_embed_code(text=text, topn=top))

    def tensor_to_df(
        self,
        tensor: torch.LongTensor,
        **kwargs: Union[torch.Tensor, np.ndarray, Sequence],
    ) -> pd.DataFrame:
        """Take a tensor of triples and make a pandas dataframe with labels.

        :param tensor: shape: (n, 3)
            The triples, ID-based and in format (head_id, relation_id, tail_id).
        :param kwargs:
            Any additional number of columns. Each column needs to be of shape (n,). Reserved column names:
            {"head_id", "head_label", "relation_id", "relation_label", "tail_id", "tail_label"}.
        :return:
            A dataframe with n rows, and 6 + len(kwargs) columns.
        """
        # Input validation
        additional_columns = set(kwargs.keys())
        forbidden = additional_columns.intersection(TRIPLES_DF_COLUMNS)
        if len(forbidden) > 0:
            raise ValueError(
                f'The key-words for additional arguments must not be in {TRIPLES_DF_COLUMNS}, but {forbidden} were '
                f'used.',
            )

        # convert to numpy
        tensor = tensor.cpu().numpy()
        data = dict(zip(['head_id', 'relation_id', 'tail_id'], tensor.T))

        # vectorized label lookup
        for column, id_to_label in dict(
            head=self._vectorized_entity_labeler,
            relation=self._vectorized_relation_labeler,
            tail=self._vectorized_entity_labeler,
        ).items():
            data[f'{column}_label'] = id_to_label(data[f'{column}_id'])

        # Additional columns
        for key, values in kwargs.items():
            # convert PyTorch tensors to numpy
            if torch.is_tensor(values):
                values = values.cpu().numpy()
            data[key] = values

        # convert to dataframe
        rv = pd.DataFrame(data=data)

        # Re-order columns
        columns = list(TRIPLES_DF_COLUMNS) + sorted(set(rv.columns).difference(TRIPLES_DF_COLUMNS))
        return rv.loc[:, columns]

    def new_with_restriction(
        self,
        entities: Union[None, Collection[int], Collection[str]] = None,
        relations: Union[None, Collection[int], Collection[str]] = None,
        invert_entity_selection: bool = False,
        invert_relation_selection: bool = False,
    ) -> 'TriplesFactory':
        """Make a new triples factory only keeping the given entities and relations, but keeping the ID mapping.

        :param entities:
            The entities of interest. If None, defaults to all entities.
        :param relations:
            The relations of interest. If None, defaults to all relations.
        :param invert_entity_selection:
            Whether to invert the entity selection, i.e. select those triples without the provided entities.
        :param invert_relation_selection:
            Whether to invert the relation selection, i.e. select those triples without the provided relations.

        :return:
            A new triples factory, which has only a subset of the triples containing the entities and relations of
            interest. The label-to-ID mapping is *not* modified.
        """
        keep_mask = None

        # Filter for entities
        if entities is not None:
            keep_mask = self.get_mask_for_entities(entities=entities, invert=invert_entity_selection)
            remaining_entities = self.num_entities - len(entities) if invert_entity_selection else len(entities)
            logger.info(
                f"Keeping {remaining_entities}/{self.num_entities} "
                f"({remaining_entities/self.num_entities:2.2%}) entities."
            )

        # Filter for relations
        if relations is not None:
            relation_mask = self.get_mask_for_relations(relations=relations, invert=invert_relation_selection)
            remaining_relations = self.num_relations - len(relations) if invert_entity_selection else len(relations)
            logger.info(
                f"Keeping {remaining_relations}/{self.num_relations} "
                f"({remaining_relations/self.num_relations:2.2%}) relations."
            )
            keep_mask = relation_mask if keep_mask is None else keep_mask & relation_mask

        # No filtering happened
        if keep_mask is None:
            return self

        num_triples = keep_mask.sum()
        logger.info(f"Keeping {num_triples}/{self.num_triples} ({num_triples/self.num_triples:2.2%}) triples.")
        return self.clone_and_exchange_triples(mapped_triples=self.mapped_triples[keep_mask])


def _tf_cleanup_all(
    triples_groups: List[MappedTriples],
    *,
    random_state: TorchRandomHint = None,
) -> Sequence[MappedTriples]:
    """Cleanup a list of triples array with respect to the first array."""
    reference, *others = triples_groups
    rv = []
    for other in others:
        if random_state is not None:
            reference, other = _tf_cleanup_randomized(reference, other, random_state)
        else:
            reference, other = _tf_cleanup_deterministic(reference, other)
        rv.append(other)
    # [...] is necessary for Python 3.7 compatibility
    return [reference, *rv]


def _tf_cleanup_deterministic(training: MappedTriples, testing: MappedTriples) -> Tuple[MappedTriples, MappedTriples]:
    """Cleanup a triples array (testing) with respect to another (training)."""
    move_id_mask = _prepare_cleanup(training, testing)
    training = torch.cat([training, testing[move_id_mask]])
    testing = testing[~move_id_mask]
    return training, testing


def _tf_cleanup_randomized(
    training: MappedTriples,
    testing: MappedTriples,
    random_state: TorchRandomHint = None,
) -> Tuple[np.ndarray, np.ndarray]:
    """Cleanup a triples array, but randomly select testing triples and recalculate to minimize moves.

    1. Calculate ``move_id_mask`` as in :func:`_tf_cleanup_deterministic`
    2. Choose a triple to move, recalculate move_id_mask
    3. Continue until move_id_mask has no true bits
    """
    generator = ensure_torch_random_state(random_state)
    move_id_mask = _prepare_cleanup(training, testing)

    # While there are still triples that should be moved to the training set
    while move_id_mask.any():
        # Pick a random triple to move over to the training triples
        candidates, = move_id_mask.nonzero(as_tuple=True)
        idx = torch.randint(candidates.shape[0], size=(1,), generator=generator)
        idx = candidates[idx]

        # add to training
        training = torch.cat([training, testing[idx].view(1, -1)], dim=0)
        # remove from testing
        testing = torch.cat([testing[:idx], testing[idx + 1:]], dim=0)
        # Recalculate the move_id_mask
        move_id_mask = _prepare_cleanup(training, testing)

    return training, testing


def _prepare_cleanup(
    training: MappedTriples,
    testing: MappedTriples,
    max_ids: Optional[Tuple[int, int]] = None,
) -> torch.BoolTensor:
    """
    Calculate a mask for the test triples with triples containing test-only entities or relations.

    :param training: shape: (n, 3)
        The training triples.
    :param testing: shape: (m, 3)
        The testing triples.

    :return: shape: (m,)
        The move mask.
    """
    # base cases
    if len(testing) == 0:
        return torch.empty(0, dtype=torch.bool)
    if len(training) == 0:
        return torch.ones(testing.shape[0], dtype=torch.bool)

    columns = [[0, 2], [1]]
    to_move_mask = torch.zeros(1, dtype=torch.bool)
    if max_ids is None:
        max_ids = [
            max(training[:, col].max().item(), testing[:, col].max().item()) + 1
            for col in columns
        ]
    for col, max_id in zip(columns, max_ids):
        # IDs not in training
        not_in_training_mask = torch.ones(max_id, dtype=torch.bool)
        not_in_training_mask[training[:, col].view(-1)] = False

        # triples with exclusive test IDs
        exclusive_triples = not_in_training_mask[testing[:, col].view(-1)].view(-1, len(col)).any(dim=-1)
        to_move_mask = to_move_mask | exclusive_triples
    return to_move_mask<|MERGE_RESOLUTION|>--- conflicted
+++ resolved
@@ -7,13 +7,7 @@
 import logging
 import os
 import re
-<<<<<<< HEAD
-from collections import defaultdict
-from typing import Callable, Collection, Dict, List, Mapping, Optional, Sequence, Set, TextIO, Tuple, Union
-=======
-from collections import Counter
-from typing import Collection, Iterable, List, Mapping, Optional, Sequence, Set, TextIO, Tuple, Union
->>>>>>> 21dd4cb8
+from typing import Callable, Collection, List, Mapping, Optional, Sequence, Set, TextIO, Tuple, Union
 
 import numpy as np
 import pandas as pd
@@ -42,65 +36,6 @@
     return mapped_triples[:, [0, 2]].unique()
 
 
-<<<<<<< HEAD
-def _create_multi_label_tails_instance(
-    mapped_triples: MappedTriples,
-    use_tqdm: Optional[bool] = None,
-) -> Dict[Tuple[int, int], List[int]]:
-    """Create for each (h,r) pair the multi tail label."""
-    # TODO: Replace by usage of torch.unique(return_inverses=True)?
-    logger.debug('Creating multi label tails instance')
-
-    '''
-    The mapped triples matrix has to be a numpy array to ensure correct pair hashing, as explained in
-    https://github.com/pykeen/pykeen/commit/1bc71fe4eb2f24190425b0a4d0b9d6c7b9c4653a
-    '''
-    mapped_triples = mapped_triples.cpu().detach().numpy()
-
-    s_p_to_multi_tails_new = _create_multi_label_instances(
-        mapped_triples,
-        element_1_index=0,
-        element_2_index=1,
-        label_index=2,
-        use_tqdm=use_tqdm,
-    )
-
-    logger.debug('Created multi label tails instance')
-
-    return s_p_to_multi_tails_new
-
-
-def _create_multi_label_instances(
-    mapped_triples: MappedTriples,
-    element_1_index: int,
-    element_2_index: int,
-    label_index: int,
-    use_tqdm: Optional[bool] = None,
-) -> Dict[Tuple[int, int], List[int]]:
-    """Create for each (element_1, element_2) pair the multi-label."""
-    instance_to_multi_label = defaultdict(set)
-
-    if use_tqdm is None:
-        use_tqdm = True
-
-    it = mapped_triples
-    if use_tqdm:
-        it = tqdm(mapped_triples, unit='triple', unit_scale=True, desc='Grouping triples')
-    for row in it:
-        instance_to_multi_label[row[element_1_index], row[element_2_index]].add(row[label_index])
-
-    # Create lists out of sets for proper numpy indexing when loading the labels
-    # TODO is there a need to have a canonical sort order here?
-    instance_to_multi_label_new = {
-        key: list(value)
-        for key, value in instance_to_multi_label.items()
-    }
-
-    return instance_to_multi_label_new
-
-
-=======
->>>>>>> 21dd4cb8
 def create_entity_mapping(triples: LabeledTriples) -> EntityMapping:
     """Create mapping from entity labels to IDs.
 
@@ -367,7 +302,7 @@
                     if r in suspected_to_be_inverse_relations
                 ]
                 mask = np.isin(element=inverse, test_elements=relation_ids_to_remove, invert=True)
-                logger.info(f"Keeping {mask.sum()/mask.shape[0]} triples.")
+                logger.info(f"Keeping {mask.sum() / mask.shape[0]} triples.")
                 triples = triples[mask]
 
         # Generate entity mapping if necessary
@@ -527,36 +462,11 @@
 
     def create_slcwa_instances(self) -> Instances:
         """Create sLCWA instances for this factory's triples."""
-<<<<<<< HEAD
-        return SLCWAInstances(
-            mapped_triples=self._add_inverse_triples_if_necessary(mapped_triples=self.mapped_triples),
-            entity_to_id=self.entity_to_id,
-            relation_to_id=self.relation_to_id,
-        )
-=======
         return SLCWAInstances(mapped_triples=self.mapped_triples)
->>>>>>> 21dd4cb8
 
     def create_lcwa_instances(self, use_tqdm: Optional[bool] = None) -> Instances:
         """Create LCWA instances for this factory's triples."""
-<<<<<<< HEAD
-        s_p_to_multi_tails = _create_multi_label_tails_instance(
-            mapped_triples=self._add_inverse_triples_if_necessary(mapped_triples=self.mapped_triples),
-            use_tqdm=use_tqdm,
-        )
-        sp, multi_o = zip(*s_p_to_multi_tails.items())
-        mapped_triples: torch.LongTensor = torch.as_tensor(sp, dtype=torch.long)
-        labels = np.array([np.array(item) for item in multi_o], dtype=object)
-
-        return LCWAInstances(
-            mapped_triples=mapped_triples,
-            entity_to_id=self.entity_to_id,
-            relation_to_id=self.relation_to_id,
-            labels=labels,
-        )
-=======
         return LCWAInstances.from_triples(mapped_triples=self.mapped_triples, num_entities=self.num_entities)
->>>>>>> 21dd4cb8
 
     def label_triples(
         self,
@@ -846,7 +756,7 @@
             remaining_entities = self.num_entities - len(entities) if invert_entity_selection else len(entities)
             logger.info(
                 f"Keeping {remaining_entities}/{self.num_entities} "
-                f"({remaining_entities/self.num_entities:2.2%}) entities."
+                f"({remaining_entities / self.num_entities:2.2%}) entities."
             )
 
         # Filter for relations
@@ -855,7 +765,7 @@
             remaining_relations = self.num_relations - len(relations) if invert_entity_selection else len(relations)
             logger.info(
                 f"Keeping {remaining_relations}/{self.num_relations} "
-                f"({remaining_relations/self.num_relations:2.2%}) relations."
+                f"({remaining_relations / self.num_relations:2.2%}) relations."
             )
             keep_mask = relation_mask if keep_mask is None else keep_mask & relation_mask
 
@@ -864,7 +774,7 @@
             return self
 
         num_triples = keep_mask.sum()
-        logger.info(f"Keeping {num_triples}/{self.num_triples} ({num_triples/self.num_triples:2.2%}) triples.")
+        logger.info(f"Keeping {num_triples}/{self.num_triples} ({num_triples / self.num_triples:2.2%}) triples.")
         return self.clone_and_exchange_triples(mapped_triples=self.mapped_triples[keep_mask])
 
 

"""Implementation of basic instance factory which creates just instances based on standard KG triples."""

import dataclasses
import logging
import pathlib
<<<<<<< HEAD
import warnings
from collections.abc import Callable, Collection, Iterable, Mapping, MutableMapping, Sequence
from typing import (
    Any,
    ClassVar,
    TextIO,
    Union,
    cast,
)
=======
import re
from collections.abc import Callable, Collection, Iterable, Mapping, MutableMapping, Sequence
from typing import Any, ClassVar, TextIO, cast
>>>>>>> cee045f9

import numpy as np
import pandas as pd
import torch
from typing_extensions import Self

from .splitting import split, split_fully_inductive, split_semi_inductive
from .utils import TRIPLES_DF_COLUMNS, load_triples, tensor_to_df
from ..constants import COLUMN_LABELS
<<<<<<< HEAD
from ..typing import EntityMapping, LabeledTriples, MappedTriples, RelationMapping, TorchRandomHint
=======
from ..inverse import relation_inverter_resolver
from ..typing import (
    BoolTensor,
    EntityMapping,
    LabeledTriples,
    LongTensor,
    MappedTriples,
    RelationMapping,
    TorchRandomHint,
)
>>>>>>> cee045f9
from ..utils import (
    ExtraReprMixin,
    compact_mapping,
    format_relative_comparison,
    get_edge_index,
    invert_mapping,
    normalize_path,
    triple_tensor_to_set,
)

__all__ = [
    "KGInfo",
    "CoreTriplesFactory",
    "TriplesFactory",
    "create_entity_mapping",
    "create_relation_mapping",
    "cat_triples",
    "splits_steps",
    "splits_similarity",
    "AnyTriples",
    "get_mapped_triples",
]

logger = logging.getLogger(__name__)


def create_entity_mapping(triples: LabeledTriples) -> EntityMapping:
    """Create mapping from entity labels to IDs.

    :param triples: shape: (n, 3), dtype: str
    :returns:
        A mapping of entity labels to indices
    """
    # Split triples
    heads, tails = triples[:, 0], triples[:, 2]
    # Sorting ensures consistent results when the triples are permuted
    entity_labels = sorted(set(heads).union(tails))
    # Create mapping
    return {str(label): i for (i, label) in enumerate(entity_labels)}


def create_relation_mapping(relations: Iterable[str]) -> RelationMapping:
    """Create mapping from relation labels to IDs.

    :param relations: A set of relation labels
    :returns:
        A mapping of relation labels to indices
    """
    # Sorting ensures consistent results when the triples are permuted
    relation_labels = sorted(relations)
    # Create mapping
    return {str(label): i for (i, label) in enumerate(relation_labels)}


def _map_triples_elements_to_ids(
    triples: LabeledTriples,
    entity_to_id: EntityMapping,
    relation_to_id: RelationMapping,
) -> MappedTriples:
    """Map entities and relations to pre-defined ids."""
    if triples.size == 0:
        logger.warning("Provided empty triples to map.")
        return torch.empty(0, 3, dtype=torch.long)

    # When triples that don't exist are trying to be mapped, they get the id "-1"
    entity_getter = np.vectorize(entity_to_id.get)
    head_column = entity_getter(triples[:, 0:1], [-1])
    tail_column = entity_getter(triples[:, 2:3], [-1])
    relation_getter = np.vectorize(relation_to_id.get)
    relation_column = relation_getter(triples[:, 1:2], [-1])

    # Filter all non-existent triples
    head_filter = head_column < 0
    relation_filter = relation_column < 0
    tail_filter = tail_column < 0
    num_no_head = head_filter.sum()
    num_no_relation = relation_filter.sum()
    num_no_tail = tail_filter.sum()

    if (num_no_head > 0) or (num_no_relation > 0) or (num_no_tail > 0):
        logger.warning(
            f"You're trying to map triples with {num_no_head + num_no_tail} entities and {num_no_relation} relations"
            f" that are not in the training set. These triples will be excluded from the mapping.",
        )
        non_mappable_triples = head_filter | relation_filter | tail_filter
        head_column = head_column[~non_mappable_triples, None]
        relation_column = relation_column[~non_mappable_triples, None]
        tail_column = tail_column[~non_mappable_triples, None]
        logger.warning(
            f"In total {non_mappable_triples.sum():.0f} from {triples.shape[0]:.0f} triples were filtered out",
        )

    triples_of_ids = np.concatenate([head_column, relation_column, tail_column], axis=1)

    triples_of_ids = np.array(triples_of_ids, dtype=np.int64)
    # Note: Unique changes the order of the triples
    # Note: Using unique means implicit balancing of training samples
    unique_mapped_triples = np.unique(ar=triples_of_ids, axis=0)
    return torch.tensor(unique_mapped_triples, dtype=torch.long)


def _get_triple_mask(
    ids: Collection[int],
    triples: MappedTriples,
    columns: int | Collection[int],
    invert: bool = False,
    max_id: int | None = None,
<<<<<<< HEAD
) -> torch.BoolTensor:
=======
) -> BoolTensor:
>>>>>>> cee045f9
    # normalize input
    triples = triples[:, columns]
    if isinstance(columns, int):
        columns = [columns]
    mask = torch.isin(
        elements=triples,
        test_elements=torch.as_tensor(list(ids), dtype=torch.long),
        assume_unique=False,
        invert=invert,
    )
    if len(columns) > 1:
        mask = mask.all(dim=-1)
    return mask


def _ensure_ids(
    labels_or_ids: Collection[int] | Collection[str],
    label_to_id: Mapping[str, int],
) -> Collection[int]:
    """Convert labels to IDs."""
    return [label_to_id[l_or_i] if isinstance(l_or_i, str) else l_or_i for l_or_i in labels_or_ids]


@dataclasses.dataclass
class Labeling:
    """A mapping between labels and IDs."""

    #: The mapping from labels to IDs.
    label_to_id: Mapping[str, int]

    #: The inverse mapping for label_to_id; initialized automatically
    id_to_label: Mapping[int, str] = dataclasses.field(init=False)

    #: A vectorized version of entity_label_to_id; initialized automatically
    _vectorized_mapper: Callable[..., np.ndarray] = dataclasses.field(init=False, compare=False)

    #: A vectorized version of entity_id_to_label; initialized automatically
    _vectorized_labeler: Callable[..., np.ndarray] = dataclasses.field(init=False, compare=False)

    def __post_init__(self):
        """Precompute inverse mappings."""
        self.id_to_label = invert_mapping(mapping=self.label_to_id)
        self._vectorized_mapper = np.vectorize(self.label_to_id.get, otypes=[int])
        self._vectorized_labeler = np.vectorize(self.id_to_label.get, otypes=[str])

    def label(
        self,
<<<<<<< HEAD
        ids: int | Sequence[int] | np.ndarray | torch.LongTensor,
=======
        ids: int | Sequence[int] | np.ndarray | LongTensor,
>>>>>>> cee045f9
        unknown_label: str = "unknown",
    ) -> np.ndarray:
        """Convert IDs to labels."""
        # Normalize input
        if isinstance(ids, torch.Tensor):
            ids = ids.cpu().numpy()
        if isinstance(ids, int):
            ids = [ids]
        ids = np.asanyarray(ids)
        # label
        return self._vectorized_labeler(ids, (unknown_label,))

    @property
    def max_id(self) -> int:
        """Return the maximum ID (excl.)."""
        return max(self.label_to_id.values()) + 1

    def all_labels(self) -> np.ndarray:
        """Get all labels, in order."""
        return self.label(range(self.max_id))


def restrict_triples(
    mapped_triples: MappedTriples,
    entities: Collection[int] | None = None,
    relations: Collection[int] | None = None,
    invert_entity_selection: bool = False,
    invert_relation_selection: bool = False,
) -> MappedTriples:
    """Select a subset of triples based on the given entity and relation ID selection.

    :param mapped_triples:
        The ID-based triples.
    :param entities:
        The entity IDs of interest. If None, defaults to all entities.
    :param relations:
        The relation IDs of interest. If None, defaults to all relations.
    :param invert_entity_selection:
        Whether to invert the entity selection, i.e. select those triples without the provided entities.
    :param invert_relation_selection:
        Whether to invert the relation selection, i.e. select those triples without the provided relations.
    :return:
        A tensor of triples containing the entities and relations of interest.
    """
    keep_mask = None

    # Filter for entities
    if entities is not None:
        keep_mask = _get_triple_mask(
            ids=entities,
            triples=mapped_triples,
            columns=(0, 2),  # head and entity need to fulfil the requirement
            invert=invert_entity_selection,
        )

    # Filter for relations
    if relations is not None:
        relation_mask = _get_triple_mask(
            ids=relations,
            triples=mapped_triples,
            columns=1,
            invert=invert_relation_selection,
        )
        keep_mask = relation_mask if keep_mask is None else keep_mask & relation_mask

    # No filter
    if keep_mask is None:
        return mapped_triples

    return mapped_triples[keep_mask]


class KGInfo(ExtraReprMixin):
    """An object storing information about the number of entities and relations."""

    #: the number of unique entities
    num_entities: int

    #: the number of relations
    num_relations: int

    def __init__(
        self,
        num_entities: int,
        num_relations: int,
    ) -> None:
        """
        Initialize the information object.

        :param num_entities:
            the number of entities.
        :param num_relations:
            the number of relations.
        """
        self.num_entities = num_entities
        self.num_relations = num_relations

    def iter_extra_repr(self) -> Iterable[str]:
        """Iterate over extra_repr components."""
        yield from super().iter_extra_repr()
        yield f"num_entities={self.num_entities}"
        yield f"num_relations={self.num_relations}"


def max_value(x: LongTensor) -> int | None:
    """Return the maximum value, or None if the tensor is empty."""
    if x.numel():
        return x.max().item()
    return None


def get_num_ids(x: LongTensor) -> int:
    """Return the number of ids values."""
    max_id = max_value(x)
    if max_id is None:
        return 0
    return max_id + 1


def _make_condensation_map(x: LongTensor) -> LongTensor | None:
    """Create a dense vector suitable for condensing Ids to a consecutive ID range."""
    # TODO: we have this functionality somewhere already?!
    if not x.numel():
        return None
    k = get_num_ids(x)
    unique_entities = x.unique()
    old_ids_t = torch.arange(k)
    if torch.equal(unique_entities, old_ids_t):
        return None
    y = torch.full((k,), fill_value=-1)
    return y.scatter_(dim=0, index=unique_entities, src=old_ids_t)


def _iter_index_remap_from_condensation_map(c: LongTensor) -> Iterable[tuple[int, int]]:
    """Iterate over pairs of old-index -> new-index."""
    old_indices = (c >= 0).nonzero().view(-1).tolist()
    new_indices = range(get_num_ids(c))
    return zip(old_indices, new_indices, strict=True)


def _maybe_condense(x: LongTensor, condensation: LongTensor | None, num: int) -> tuple[int, LongTensor]:
    """Apply condensation, if present."""
    if condensation is None:
        return num, x
    x = condensation[x]
    num = get_num_ids(x)
    return num, x


class CoreTriplesFactory(KGInfo):
    """Create instances from ID-based triples."""

    triples_file_name: ClassVar[str] = "numeric_triples.tsv.gz"
    base_file_name: ClassVar[str] = "base.pth"

    def __init__(
        self,
        mapped_triples: MappedTriples | np.ndarray,
        num_entities: int,
        num_relations: int,
<<<<<<< HEAD
=======
        create_inverse_triples: bool = False,
>>>>>>> cee045f9
        metadata: Mapping[str, Any] | None = None,
    ):
        """
        Create the triples factory.

        :param mapped_triples: shape: (n, 3)
            A three-column matrix where each row are the head identifier, relation identifier, then tail identifier.
        :param num_entities:
            The number of entities.
        :param num_relations:
            The number of relations.
        :param metadata:
            Arbitrary metadata to go with the graph

        :raises TypeError:
            if the mapped_triples are of non-integer dtype
        :raises ValueError:
            if the mapped_triples are of invalid shape
        """
        super().__init__(
            num_entities=num_entities,
            num_relations=num_relations,
        )
        # ensure torch.Tensor
        mapped_triples = torch.as_tensor(mapped_triples)
        # input validation
        if mapped_triples.ndim != 2 or mapped_triples.shape[1] != 3:
            raise ValueError(f"Invalid shape for mapped_triples: {mapped_triples.shape}; must be (n, 3)")
        if mapped_triples.is_complex() or mapped_triples.is_floating_point():
            raise TypeError(f"Invalid type: {mapped_triples.dtype}. Must be integer dtype.")
        # always store as torch.long, i.e., torch's default integer dtype
        self.mapped_triples = mapped_triples.to(dtype=torch.long)
        if metadata is None:
            metadata = dict()
        self.metadata = metadata

    @classmethod
    def create(
        cls,
        mapped_triples: MappedTriples,
        num_entities: int | None = None,
        num_relations: int | None = None,
<<<<<<< HEAD
        metadata: Mapping[str, Any] | None = None,
    ) -> "CoreTriplesFactory":
=======
        create_inverse_triples: bool = False,
        metadata: Mapping[str, Any] | None = None,
    ) -> Self:
>>>>>>> cee045f9
        """
        Create a triples factory without any label information.

        :param mapped_triples: shape: (n, 3)
            The ID-based triples.
        :param num_entities:
            The number of entities. If not given, inferred from mapped_triples.
        :param num_relations:
            The number of relations. If not given, inferred from mapped_triples.
        :param metadata:
            Additional metadata to store in the factory.

        :return:
            A new triples factory.
        """
        if num_entities is None:
            num_entities = get_num_ids(mapped_triples[:, [0, 2]])
        if num_relations is None:
            num_relations = get_num_ids(mapped_triples[:, 1])
        return cls(
            mapped_triples=mapped_triples,
            num_entities=num_entities,
            num_relations=num_relations,
            metadata=metadata,
        )

    def __eq__(self, __o: object) -> bool:  # noqa: D105
        if not isinstance(__o, CoreTriplesFactory):
            return False
        return (
            (self.num_entities == __o.num_entities)
            and (self.num_relations == __o.num_relations)
            and (self.num_triples == __o.num_triples)
            and bool((self.mapped_triples == __o.mapped_triples).all().item())
        )

    @property
    def num_triples(self) -> int:  # noqa: D401
        """The number of triples."""
        return self.mapped_triples.shape[0]

    def iter_extra_repr(self) -> Iterable[str]:
        """Iterate over extra_repr components."""
        yield from super().iter_extra_repr()
        yield f"num_triples={self.num_triples}"
        for k, v in sorted(self.metadata.items()):
            if isinstance(v, str | pathlib.Path):
                v = f'"{v}"'
            yield f"{k}={v}"

    def with_labels(
        self,
        entity_to_id: Mapping[str, int],
        relation_to_id: Mapping[str, int],
    ) -> "TriplesFactory":
        """Add labeling to the TriplesFactory."""
        # check new label to ID mappings
        for name, columns, new_labeling in (
            ("entity", [0, 2], entity_to_id),
            ("relation", 1, relation_to_id),
        ):
            existing_ids = set(self.mapped_triples[:, columns].unique().tolist())
            if not existing_ids.issubset(new_labeling.values()):
                diff = existing_ids.difference(new_labeling.values())
                raise ValueError(f"Some existing IDs do not occur in the new {name} labeling: {diff}")
        return TriplesFactory(
            mapped_triples=self.mapped_triples,
            entity_to_id=entity_to_id,
            relation_to_id=relation_to_id,
            metadata=self.metadata,
        )

<<<<<<< HEAD
    def create_slcwa_instances(self, *, sampler: str | None = None, **kwargs) -> Dataset:
        """Create sLCWA instances for this factory's triples."""
        cls = BatchedSLCWAInstances if sampler is None else SubGraphSLCWAInstances
        if "shuffle" in kwargs:
            if kwargs.pop("shuffle"):
                warnings.warn("Training instances are always shuffled.", DeprecationWarning, stacklevel=2)
            else:
                raise AssertionError("If shuffle is provided, it must be True.")
        return cls(
            mapped_triples=self.mapped_triples,
            num_entities=self.num_entities,
            num_relations=self.num_relations,
            **kwargs,
        )

    def create_lcwa_instances(self, use_tqdm: bool | None = None, target: int | None = None) -> Dataset:
        """Create LCWA instances for this factory's triples."""
        return LCWAInstances.from_triples(
            mapped_triples=self.mapped_triples,
            num_entities=self.num_entities,
            num_relations=self.num_relations,
            target=target,
=======
    def get_inverse_relation_id(self, relation: int) -> int:
        """Get the inverse relation identifier for the given relation."""
        if not self.create_inverse_triples:
            raise ValueError("Can not get inverse triple, they have not been created.")
        return self.relation_inverter.get_inverse_id(relation_id=relation)

    def _add_inverse_triples_if_necessary(self, mapped_triples: MappedTriples) -> MappedTriples:
        """Add inverse triples if they shall be created."""
        if not self.create_inverse_triples:
            return mapped_triples

        logger.info("Creating inverse triples.")
        return torch.cat(
            [
                self.relation_inverter.map(batch=mapped_triples),
                self.relation_inverter.map(batch=mapped_triples, invert=True).flip(1),
            ]
>>>>>>> cee045f9
        )

    def get_most_frequent_relations(self, n: int | float) -> set[int]:
        """Get the IDs of the n most frequent relations.

        :param n:
            Either the (integer) number of top relations to keep or the (float) percentage of top relationships to keep.
        :returns:
            A set of IDs for the n most frequent relations
        :raises TypeError:
            If the n is the wrong type
        """
        logger.info(f"applying cutoff of {n} to {self}")
        if isinstance(n, float):
            assert 0 < n < 1
            n = int(self.num_relations * n)
        elif not isinstance(n, int):
            raise TypeError("n must be either an integer or a float")

        uniq, counts = self.mapped_triples[:, 1].unique(return_counts=True)
        top_ids = counts.topk(k=n, largest=True)[1]
        return set(uniq[top_ids].tolist())

    def clone_and_exchange_triples(
        self,
        mapped_triples: MappedTriples,
        extra_metadata: dict[str, Any] | None = None,
        keep_metadata: bool = True,
<<<<<<< HEAD
    ) -> "CoreTriplesFactory":
=======
        create_inverse_triples: bool | None = None,
    ) -> Self:
>>>>>>> cee045f9
        """
        Create a new triples factory sharing everything except the triples.

        .. note ::
            We use shallow copies.

        :param mapped_triples:
            The new mapped triples.
        :param extra_metadata:
            Extra metadata to include in the new triples factory. If ``keep_metadata`` is true,
            the dictionaries will be unioned with precedence taken on keys from ``extra_metadata``.
        :param keep_metadata:
            Pass the current factory's metadata to the new triples factory

        :return:
            The new factory.
        """
        return CoreTriplesFactory(
            mapped_triples=mapped_triples,
            num_entities=self.num_entities,
            num_relations=self.num_relations,
            metadata={
                **(extra_metadata or {}),
                **(self.metadata if keep_metadata else {}),  # type: ignore
            },
        )

    def condense(self, entities: bool = True, relations: bool = False) -> Self:
        """
        Drop all IDs which are not present in the triples.

        :param entities:
            Whether to condense entity IDs.
        :param relations:
            Whether to condense relation IDs.

        .. warning::
            This creates a triples factory that may have a new entity or relation to id mapping.

        :return:
            A condensed version with potentially smaller num_entities or num_relations.
        """
        ht = self.mapped_triples[:, 0::2]
        r = self.mapped_triples[:, 1]
        # determine condensation maps (dense vectors for vectorized remapping)
        entity_condensation = _make_condensation_map(ht) if entities else None
        relation_condensation = _make_condensation_map(r) if relations else None
        # short-circuit if nothing needs to change
        if entity_condensation is None and relation_condensation is None:
            return self
        # maybe condense entities
        num_entities, ht = _maybe_condense(ht, condensation=entity_condensation, num=self.num_entities)
        # maybe condense relations
        num_relations, r = _maybe_condense(r, condensation=relation_condensation, num=self.num_relations)
        # build new triples factory
        return self.__class__(
            mapped_triples=torch.stack([ht[:, 0], r, ht[0:, 1]], dim=-1),
            num_entities=num_entities,
            num_relations=num_relations,
            create_inverse_triples=self.create_inverse_triples,
            metadata=self.metadata,
        )

    def split(
        self,
        ratios: float | Sequence[float] = 0.8,
        *,
        random_state: TorchRandomHint = None,
        randomize_cleanup: bool = False,
        method: str | None = None,
<<<<<<< HEAD
    ) -> list["CoreTriplesFactory"]:
=======
    ) -> list[Self]:
>>>>>>> cee045f9
        """Split a triples factory into a training part and a variable number of (transductive) evaluation parts.

        .. warning::

            This method is not suitable to create *inductive* splits.

        :param ratios:
            There are three options for this argument:

            1. A float can be given between 0 and 1.0, non-inclusive. The first set of triples will
               get this ratio and the second will get the rest.
            2. A list of ratios can be given for which set in which order should get what ratios as in
               ``[0.8, 0.1]``. The final ratio can be omitted because that can be calculated.
            3. All ratios can be explicitly set in order such as in ``[0.8, 0.1, 0.1]``
               where the sum of all ratios is 1.0.
        :param random_state:
            The random state used to shuffle and split the triples.
        :param randomize_cleanup:
            This parameter is forwarded to the underlying :func:`pykeen.triples.splitting.split`.
        :param method:
            This parameter is forwarded to the underlying :func:`pykeen.triples.splitting.split`.


        :return:
            A partition of triples, which are split (approximately) according to the ratios, stored TriplesFactory's
            which share everything else with this root triples factory.

        .. seealso::
            :func:`pykeen.triples.splitting.split`

        .. code-block:: python

            ratio = 0.8  # makes a [0.8, 0.2] split
            training_factory, testing_factory = factory.split(ratio)

            ratios = [0.8, 0.1]  # makes a [0.8, 0.1, 0.1] split
            training_factory, testing_factory, validation_factory = factory.split(ratios)

            ratios = [0.8, 0.1, 0.1]  # also makes a [0.8, 0.1, 0.1] split
            training_factory, testing_factory, validation_factory = factory.split(ratios)
        """
        # Make new triples factories for each group
        return [
            self.clone_and_exchange_triples(
                mapped_triples=triples,
            )
            for triples in split(
                mapped_triples=self.mapped_triples,
                ratios=ratios,
                random_state=random_state,
                randomize_cleanup=randomize_cleanup,
                method=method,
            )
        ]

<<<<<<< HEAD
=======
    def split_semi_inductive(
        self,
        ratios: float | Sequence[float] = 0.8,
        *,
        random_state: TorchRandomHint = None,
    ) -> list[Self]:
        """Create a semi-inductive split.

        In a semi-inductive split, we first split the entities into training and evaluation entities.
        The training graph is then composed of all triples involving only training entities.
        The evaluation graphs are built by looking at the triples that involve exactly one training
        and one evaluation entity.

        :param ratios:
            The *entity* split ratio(s).
        :param random_state:
            The random state used to shuffle and split the triples.

        :return:
            A partition of triples, which are split (approximately) according to the ratios, stored TriplesFactory's
            which share everything else with this root triples factory.

        .. seealso::
            - [ali2021]_
        """
        # Make new triples factories for each group
        return [
            self.clone_and_exchange_triples(
                mapped_triples=triples,
                # do not explicitly create inverse triples for testing; this is handled by the evaluation code
                create_inverse_triples=None if i == 0 else False,
            )
            for i, triples in enumerate(
                split_semi_inductive(mapped_triples=self.mapped_triples, ratios=ratios, random_state=random_state)
            )
        ]

    def split_fully_inductive(
        self,
        entity_split_train_ratio: float = 0.5,
        evaluation_triples_ratios: float | Sequence[float] = 0.8,
        random_state: TorchRandomHint = None,
    ) -> list[Self]:
        """Create a fully inductive split.

        In a fully inductive split, we first split the entities into two disjoint sets:
        training entities and inference entities. We use the induced subgraph of the training entities for training.
        The triples of the inference graph are then further split into inference triples and evaluation triples.

        :param entity_split_train_ratio:
            The ratio of entities to use for the training part. The remainder will be used for the
            inference/evaluation graph.
        :param evaluation_triples_ratios:
            The split ratio for the inference graph split.
        :param random_state:
            The random state used to shuffle and split the triples.

        :return:
            A (transductive) training triples factory, the inductive inference triples factory,
            as well as the evaluation triples factories.
        """
        training, inference, *evaluation = split_fully_inductive(
            mapped_triples=self.mapped_triples,
            entity_split_train_ratio=entity_split_train_ratio,
            evaluation_triples_ratios=evaluation_triples_ratios,
            random_state=random_state,
        )
        # separately condense the entity-to-id mappings for each of the graphs (training vs. inference)
        # we do *not* condense relations, because we only work in entity-inductive settings (for now).
        training_tf = self.clone_and_exchange_triples(mapped_triples=training).condense(entities=True, relations=False)
        inference_tf = self.clone_and_exchange_triples(mapped_triples=inference).condense(
            entities=True, relations=False
        )
        # do not explicitly create inverse triples for testing; this is handled by the evaluation code
        evaluation_tfs = [
            inference_tf.clone_and_exchange_triples(mapped_triples=mapped_triples, create_inverse_triples=False)
            for mapped_triples in evaluation
        ]
        # Make new triples factories for each group
        return [training_tf, inference_tf] + evaluation_tfs

    def merge(self, *others: Self) -> Self:
        """Merge the triples factory with others.

        The other triples factories have to be compatible.

        :param others:
            The other factories.

        :return:
            A new factory with the combined triples.

        :raises ValueError:
            If any of the other factories has incompatible settings
            (number of entities or relations, or creation of inverse triples.)
        """
        if not others:
            return self
        mapped_triples = [self.mapped_triples]
        for i, other in enumerate(others):
            if other.num_entities != self.num_entities:
                raise ValueError(
                    f"Number of entities does not match for others[{i}]: {self.num_entities=} vs. {other.num_entities=}"
                )
            if other.num_relations != self.num_relations:
                raise ValueError(
                    f"Number of relations does not match for others[{i}]: "
                    f"{self.num_relations=} vs. {other.num_relations=}"
                )
            if other.create_inverse_triples != self.create_inverse_triples:
                raise ValueError(
                    f"Creation of inverse triples does not match for others[{i}]: "
                    f"{self.create_inverse_triples=} vs. {other.create_inverse_triples=}"
                )
            mapped_triples.append(other.mapped_triples)
        return self.clone_and_exchange_triples(torch.cat(mapped_triples, dim=0))

>>>>>>> cee045f9
    def entities_to_ids(self, entities: Collection[int] | Collection[str]) -> Collection[int]:
        """Normalize entities to IDs.

        :param entities: A collection of either integer identifiers for entities or
            string labels for entities (that will get auto-converted)
        :returns: Integer identifiers for entities
        :raises ValueError: If the ``entities`` passed are string labels
            and this triples factory does not have an entity label to identifier mapping
            (e.g., it's just a base :class:`CoreTriplesFactory` instance)
        """
        for e in entities:
            if not isinstance(e, int):
                raise ValueError(f"{self.__class__.__name__} cannot convert entity IDs from {type(e)} to int.")
        return cast(Collection[int], entities)

    def relations_to_ids(self, relations: Collection[int] | Collection[str]) -> Collection[int]:
        """Normalize relations to IDs.

        :param relations: A collection of either integer identifiers for relations or
            string labels for relations (that will get auto-converted)
        :returns: Integer identifiers for relations
        :raises ValueError: If the ``relations`` passed are string labels
            and this triples factory does not have a relation label to identifier mapping
            (e.g., it's just a base :class:`CoreTriplesFactory` instance)
        """
        for e in relations:
            if not isinstance(e, int):
                raise ValueError(f"{self.__class__.__name__} cannot convert relation IDs from {type(e)} to int.")
        return cast(Collection[int], relations)

    def get_mask_for_relations(
        self,
        relations: Collection[int],
        invert: bool = False,
    ) -> BoolTensor:
        """Get a boolean mask for triples with the given relations."""
        return _get_triple_mask(
            ids=relations,
            triples=self.mapped_triples,
            columns=1,
            invert=invert,
            max_id=self.num_relations,
        )

    def tensor_to_df(
        self,
<<<<<<< HEAD
        tensor: torch.LongTensor,
=======
        tensor: LongTensor,
>>>>>>> cee045f9
        **kwargs: torch.Tensor | np.ndarray | Sequence,
    ) -> pd.DataFrame:
        """Take a tensor of triples and make a pandas dataframe with labels.

        :param tensor: shape: (n, 3)
            The triples, ID-based and in format (head_id, relation_id, tail_id).
        :param kwargs:
            Any additional number of columns. Each column needs to be of shape (n,). Reserved column names:
            {"head_id", "head_label", "relation_id", "relation_label", "tail_id", "tail_label"}.
        :return:
            A dataframe with n rows, and 6 + len(kwargs) columns.
        """
        return tensor_to_df(tensor=tensor, **kwargs)

    def new_with_restriction(
        self,
        entities: None | Collection[int] | Collection[str] = None,
        relations: None | Collection[int] | Collection[str] = None,
        invert_entity_selection: bool = False,
        invert_relation_selection: bool = False,
    ) -> Self:
        """Make a new triples factory only keeping the given entities and relations, but keeping the ID mapping.

        :param entities:
            The entities of interest. If None, defaults to all entities.
        :param relations:
            The relations of interest. If None, defaults to all relations.
        :param invert_entity_selection:
            Whether to invert the entity selection, i.e. select those triples without the provided entities.
        :param invert_relation_selection:
            Whether to invert the relation selection, i.e. select those triples without the provided relations.

        :return:
            A new triples factory, which has only a subset of the triples containing the entities and relations of
            interest. The label-to-ID mapping is *not* modified.
        """
        # prepare metadata
        extra_metadata = {}
        if entities is not None:
            extra_metadata["entity_restriction"] = entities
            entities = self.entities_to_ids(entities=entities)
            remaining_entities = (self.num_entities - len(entities)) if invert_entity_selection else len(entities)
            logger.info(f"keeping {format_relative_comparison(remaining_entities, self.num_entities)} entities.")
        if relations is not None:
            extra_metadata["relation_restriction"] = relations
            relations = self.relations_to_ids(relations=relations)
            remaining_relations = (self.num_relations - len(relations)) if invert_relation_selection else len(relations)
            logger.info(f"keeping {format_relative_comparison(remaining_relations, self.num_relations)} relations.")

        # Delegate to function
        mapped_triples = restrict_triples(
            mapped_triples=self.mapped_triples,
            entities=entities,
            relations=relations,
            invert_entity_selection=invert_entity_selection,
            invert_relation_selection=invert_relation_selection,
        )

        # restrict triples can only remove triples; thus, if the new size equals the old one, nothing has changed
        if mapped_triples.shape[0] == self.num_triples:
            return self

        logger.info(f"keeping {format_relative_comparison(mapped_triples.shape[0], self.num_triples)} triples.")

        return self.clone_and_exchange_triples(
            mapped_triples=mapped_triples,
            extra_metadata=extra_metadata,
        )

    @classmethod
    # docstr-coverage: inherited
    def from_path_binary(
        cls,
        path: str | pathlib.Path | TextIO,
<<<<<<< HEAD
    ) -> "CoreTriplesFactory":  # noqa: D102
=======
    ) -> Self:  # noqa: D102
>>>>>>> cee045f9
        """
        Load triples factory from a binary file.

        :param path:
            The path, pointing to an existing PyTorch .pt file.

        :return:
            The loaded triples factory.
        """
        path = normalize_path(path)
        logger.info(f"Loading from {path.as_uri()}")
        return cls(**cls._from_path_binary(path=path))

    @classmethod
    def _from_path_binary(
        cls,
        path: pathlib.Path,
    ) -> MutableMapping[str, Any]:
        # load base
        # TODO: consider restricting metadata to JSON
        data = dict(torch.load(path.joinpath(cls.base_file_name), weights_only=False))
        # load numeric triples
        data["mapped_triples"] = torch.as_tensor(
            pd.read_csv(path.joinpath(cls.triples_file_name), sep="\t", dtype=int).values,
            dtype=torch.long,
        )
        return data

    def to_path_binary(
        self,
        path: str | pathlib.Path | TextIO,
    ) -> pathlib.Path:
        """
        Save triples factory to path in (PyTorch's .pt) binary format.

        :param path:
            The path to store the triples factory to.
        :returns:
            The path to the file that got dumped
        """
        path = normalize_path(path, mkdir=True)

        # store numeric triples
        pd.DataFrame(
            data=self.mapped_triples.numpy(),
            columns=COLUMN_LABELS,
        ).to_csv(path.joinpath(self.triples_file_name), sep="\t", index=False)

        # store metadata
        torch.save(self._get_binary_state(), path.joinpath(self.base_file_name))
        logger.info(f"Stored {self} to {path.as_uri()}")

        return path

    def _get_binary_state(self):
        return dict(
            num_entities=self.num_entities,
            num_relations=self.num_relations,
            metadata=self.metadata,
        )


def _maybe_condense_map(id_to_label: Mapping[int, str], condensation: LongTensor | None) -> Mapping[str, int]:
    """Condense label to Id mapping, if necessary."""
    if condensation is None:
        return {label: idx for idx, label in id_to_label.items()}
    return {id_to_label[old]: new for old, new in _iter_index_remap_from_condensation_map(condensation)}


class TriplesFactory(CoreTriplesFactory):
    """Create instances given the path to triples."""

    file_name_entity_to_id: ClassVar[str] = "entity_to_id"
    file_name_relation_to_id: ClassVar[str] = "relation_to_id"

    def __init__(
        self,
        mapped_triples: MappedTriples | np.ndarray,
        entity_to_id: EntityMapping,
        relation_to_id: RelationMapping,
<<<<<<< HEAD
=======
        create_inverse_triples: bool = False,
>>>>>>> cee045f9
        metadata: Mapping[str, Any] | None = None,
        num_entities: int | None = None,
        num_relations: int | None = None,
    ):
        """
        Create the triples factory.

        :param mapped_triples: shape: (n, 3)
            A three-column matrix where each row are the head identifier, relation identifier, then tail identifier.
        :param entity_to_id:
            The mapping from entities' labels to their indices.
        :param relation_to_id:
            The mapping from relations' labels to their indices.
        :param metadata:
            Arbitrary metadata to go with the graph
        :param num_entities:
            the number of entities. May be None, in which case this number is inferred by the label mapping
        :param num_relations:
            the number of relations. May be None, in which case this number is inferred by the label mapping

        :raises ValueError:
            if the explicitly provided number of entities or relations does not match with the one given
            by the label mapping
        """
        self.entity_labeling = Labeling(label_to_id=entity_to_id)
        if num_entities is None:
            num_entities = self.entity_labeling.max_id
        elif num_entities != self.entity_labeling.max_id:
            raise ValueError(
                f"Mismatch between the number of entities in labeling ({self.entity_labeling.max_id}) "
                f"vs. explicitly provided num_entities={num_entities}",
            )
        self.relation_labeling = Labeling(label_to_id=relation_to_id)
        if num_relations is None:
            num_relations = self.relation_labeling.max_id
        elif num_relations != self.relation_labeling.max_id:
            raise ValueError(
                f"Mismatch between the number of relations in labeling ({self.relation_labeling.max_id}) "
                f"vs. explicitly provided num_relations={num_relations}",
            )
        super().__init__(
            mapped_triples=mapped_triples,
            num_entities=self.entity_labeling.max_id,
            num_relations=self.relation_labeling.max_id,
            metadata=metadata,
        )

    @classmethod
    def from_labeled_triples(
        cls,
        triples: LabeledTriples,
        *,
<<<<<<< HEAD
=======
        create_inverse_triples: bool = False,
>>>>>>> cee045f9
        entity_to_id: EntityMapping | None = None,
        relation_to_id: RelationMapping | None = None,
        compact_id: bool = True,
        filter_out_candidate_inverse_relations: bool = True,
        metadata: dict[str, Any] | None = None,
<<<<<<< HEAD
    ) -> "TriplesFactory":
=======
    ) -> Self:
>>>>>>> cee045f9
        """
        Create a new triples factory from label-based triples.

        :param triples: shape: (n, 3), dtype: str
            The label-based triples.
        :param entity_to_id:
            The mapping from entity labels to ID. If None, create a new one from the triples.
        :param relation_to_id:
            The mapping from relations labels to ID. If None, create a new one from the triples.
        :param compact_id:
            Whether to compact IDs such that the IDs are consecutive.
        :param filter_out_candidate_inverse_relations:
            Whether to remove triples with relations with the inverse suffix.
        :param metadata:
            Arbitrary key/value pairs to store as metadata

        :return:
            A new triples factory.
        """
        # Generate entity mapping if necessary
        if entity_to_id is None:
            entity_to_id = create_entity_mapping(triples=triples)
        if compact_id:
            entity_to_id = compact_mapping(mapping=entity_to_id)[0]

        # Generate relation mapping if necessary
        if relation_to_id is None:
            relation_to_id = create_relation_mapping(triples[:, 1])
        if compact_id:
            relation_to_id = compact_mapping(mapping=relation_to_id)[0]

        # Map triples of labels to triples of IDs.
        mapped_triples = _map_triples_elements_to_ids(
            triples=triples,
            entity_to_id=entity_to_id,
            relation_to_id=relation_to_id,
        )

        return cls(
            entity_to_id=entity_to_id,
            relation_to_id=relation_to_id,
            mapped_triples=mapped_triples,
            metadata=metadata,
        )

    @classmethod
    def from_path(
        cls,
        path: str | pathlib.Path | TextIO,
        *,
<<<<<<< HEAD
=======
        create_inverse_triples: bool = False,
>>>>>>> cee045f9
        entity_to_id: EntityMapping | None = None,
        relation_to_id: RelationMapping | None = None,
        compact_id: bool = True,
        metadata: dict[str, Any] | None = None,
        load_triples_kwargs: Mapping[str, Any] | None = None,
        **kwargs,
    ) -> Self:
        """
        Create a new triples factory from triples stored in a file.

        :param path:
            The path where the label-based triples are stored.
        :param entity_to_id:
            The mapping from entity labels to ID. If None, create a new one from the triples.
        :param relation_to_id:
            The mapping from relations labels to ID. If None, create a new one from the triples.
        :param compact_id:
            Whether to compact IDs such that the IDs are consecutive.
        :param metadata:
            Arbitrary key/value pairs to store as metadata with the triples factory. Do not
            include ``path`` as a key because it is automatically taken from the ``path``
            kwarg to this function.
        :param load_triples_kwargs: Optional keyword arguments to pass to :func:`load_triples`.
            Could include the ``delimiter`` or a ``column_remapping``.
        :param kwargs:
            additional keyword-based parameters, which are ignored.

        :return:
            A new triples factory.
        """
        path = normalize_path(path)

        # TODO: Check if lazy evaluation would make sense
        triples = load_triples(path, **(load_triples_kwargs or {}))

        return cls.from_labeled_triples(
            triples=triples,
            entity_to_id=entity_to_id,
            relation_to_id=relation_to_id,
            compact_id=compact_id,
            metadata={
                "path": path,
                **(metadata or {}),
            },
        )

    def __eq__(self, __o: object) -> bool:  # noqa: D105
        return (
            isinstance(__o, TriplesFactory)
            and super().__eq__(__o)
            and (self.entity_to_id == __o.entity_to_id)
            and (self.relation_to_id == __o.relation_to_id)
        )

    # docstr-coverage: inherited
    def condense(self, entities: bool = True, relations: bool = False) -> Self:  # noqa: D102
        ht = self.mapped_triples[:, 0::2]
        r = self.mapped_triples[:, 1]
        # determine condensation maps (dense vectors for vectorized remapping)
        entity_condensation = _make_condensation_map(ht) if entities else None
        relation_condensation = _make_condensation_map(r) if relations else None
        # short-circuit if nothing needs to change
        if entity_condensation is None and relation_condensation is None:
            return self
        # maybe condense entities
        num_entities, ht = _maybe_condense(ht, condensation=entity_condensation, num=self.num_entities)
        entity_to_id = _maybe_condense_map(self.entity_id_to_label, condensation=entity_condensation)
        # maybe condense relations
        num_relations, r = _maybe_condense(r, condensation=relation_condensation, num=self.num_relations)
        relation_to_id = _maybe_condense_map(self.relation_id_to_label, condensation=relation_condensation)
        return self.__class__(
            mapped_triples=torch.stack([ht[:, 0], r, ht[0:, 1]], dim=-1),
            entity_to_id=entity_to_id,
            relation_to_id=relation_to_id,
            num_entities=num_entities,
            num_relations=num_relations,
            create_inverse_triples=self.create_inverse_triples,
            metadata=self.metadata,
        )

    # docstr-coverage: inherited
    def merge(self, *others: Self) -> Self:  # noqa: D102
        for i, other in enumerate(others):
            if other.entity_to_id != self.entity_to_id:
                raise ValueError(
                    f"Entity to ID mapping does not match for others[{i}]: "
                    f"{self.entity_to_id=} vs. {other.entity_to_id=}"
                )
            if other.relation_to_id != self.relation_to_id:
                raise ValueError(
                    f"Relation to ID mapping does not match for others[{i}]: "
                    f"{self.relation_to_id=} vs. {other.relation_to_id=}"
                )
        return super().merge(*others)

    def to_core_triples_factory(self) -> CoreTriplesFactory:
        """Return this factory as a core factory."""
        return CoreTriplesFactory(
            mapped_triples=self.mapped_triples,
            num_entities=self.num_entities,
            num_relations=self.num_relations,
            metadata=self.metadata,
        )

    # docstr-coverage: inherited
    def to_path_binary(self, path: str | pathlib.Path | TextIO) -> pathlib.Path:  # noqa: D102
        path = super().to_path_binary(path=path)
        # store entity/relation to ID
        for name, data in (
            (
                self.file_name_entity_to_id,
                self.entity_to_id,
            ),
            (
                self.file_name_relation_to_id,
                self.relation_to_id,
            ),
        ):
            pd.DataFrame(
                data=data.items(),
                columns=["label", "id"],
            ).sort_values(by="id").set_index("id").to_csv(
                path.joinpath(f"{name}.tsv.gz"),
                sep="\t",
            )
        return path

    @classmethod
    def _from_path_binary(cls, path: pathlib.Path) -> MutableMapping[str, Any]:
        data = super()._from_path_binary(path)
        # load entity/relation to ID
        for name in [cls.file_name_entity_to_id, cls.file_name_relation_to_id]:
            df = pd.read_csv(
                path.joinpath(f"{name}.tsv.gz"),
                sep="\t",
            )
            data[name] = dict(zip(df["label"], df["id"], strict=False))
        return data

    # docstr-coverage: inherited
    def _get_binary_state(self):  # noqa: D102
        return dict(
            mapped_triples=self.mapped_triples,
            entity_to_id=self.entity_to_id,
            relation_to_id=self.relation_to_id,
            metadata=self.metadata,
        )

    # docstr-coverage: inherited
    def clone_and_exchange_triples(
        self,
        mapped_triples: MappedTriples,
        extra_metadata: dict[str, Any] | None = None,
        keep_metadata: bool = True,
<<<<<<< HEAD
    ) -> "TriplesFactory":  # noqa: D102
=======
        create_inverse_triples: bool | None = None,
    ) -> Self:  # noqa: D102
        if create_inverse_triples is None:
            create_inverse_triples = self.create_inverse_triples
>>>>>>> cee045f9
        return TriplesFactory(
            entity_to_id=self.entity_to_id,
            relation_to_id=self.relation_to_id,
            mapped_triples=mapped_triples,
            metadata={
                **(extra_metadata or {}),
                **(self.metadata if keep_metadata else {}),  # type: ignore
            },
        )

    @property
    def entity_to_id(self) -> Mapping[str, int]:
        """Return the mapping from entity labels to IDs."""
        return self.entity_labeling.label_to_id

    @property
    def entity_id_to_label(self) -> Mapping[int, str]:
        """Return the mapping from entity IDs to labels."""
        return self.entity_labeling.id_to_label

    @property
    def relation_to_id(self) -> Mapping[str, int]:
        """Return the mapping from relations labels to IDs."""
        return self.relation_labeling.label_to_id

    @property
    def relation_id_to_label(self) -> Mapping[int, str]:
        """Return the mapping from relations IDs to labels."""
        return self.relation_labeling.id_to_label

    @property
    def triples(self) -> np.ndarray:  # noqa: D401
        """The labeled triples, a 3-column matrix where each row are the head label, relation label, then tail label."""
        logger.warning("Reconstructing all label-based triples. This is expensive and rarely needed.")
        return self.label_triples(self.mapped_triples)

<<<<<<< HEAD
=======
    def get_inverse_relation_id(self, relation: str | int) -> int:
        """Get the inverse relation identifier for the given relation."""
        relation = next(iter(self.relations_to_ids(relations=[relation])))  # type: ignore
        return super().get_inverse_relation_id(relation=relation)

>>>>>>> cee045f9
    def label_triples(
        self,
        triples: MappedTriples,
        unknown_entity_label: str = "[UNKNOWN]",
        unknown_relation_label: str | None = None,
    ) -> LabeledTriples:
        """
        Convert ID-based triples to label-based ones.

        :param triples:
            The ID-based triples.
        :param unknown_entity_label:
            The label to use for unknown entity IDs.
        :param unknown_relation_label:
            The label to use for unknown relation IDs.

        :return:
            The same triples, but labeled.
        """
        if len(triples) == 0:
            return np.empty(shape=(0, 3), dtype=str)
        if unknown_relation_label is None:
            unknown_relation_label = unknown_entity_label
        return np.stack(
            [
                labeling.label(ids=column, unknown_label=unknown_label)
                for (labeling, unknown_label), column in zip(
                    [
                        (self.entity_labeling, unknown_entity_label),
                        (self.relation_labeling, unknown_relation_label),
                        (self.entity_labeling, unknown_entity_label),
                    ],
<<<<<<< HEAD
                    triples.t().numpy(), strict=False,
=======
                    triples.t().numpy(),
                    strict=False,
>>>>>>> cee045f9
                )
            ],
            axis=1,
        )

    # docstr-coverage: inherited
    def entities_to_ids(self, entities: Collection[int] | Collection[str]) -> Collection[int]:  # noqa: D102
        return _ensure_ids(labels_or_ids=entities, label_to_id=self.entity_labeling.label_to_id)

    # docstr-coverage: inherited
    def relations_to_ids(self, relations: Collection[int] | Collection[str]) -> Collection[int]:  # noqa: D102
        return _ensure_ids(labels_or_ids=relations, label_to_id=self.relation_labeling.label_to_id)

    def get_mask_for_relations(
        self,
        relations: Collection[int] | Collection[str],
        invert: bool = False,
    ) -> BoolTensor:
        """Get a boolean mask for triples with the given relations."""
        return super().get_mask_for_relations(relations=self.relations_to_ids(relations=relations))

    def entity_word_cloud(self, top: int | None = None):
        """Make a word cloud based on the frequency of occurrence of each entity in a Jupyter notebook.

        :param top: The number of top entities to show. Defaults to 100.
        :returns: A word cloud object for a Jupyter notebook

        .. warning::

            This function requires the ``wordcloud`` package. Use ``pip install pykeen[wordcloud]`` to install it.
        """
        return self._word_cloud(
            ids=get_edge_index(mapped_triples=self.mapped_triples).t(),
            id_to_label=self.entity_labeling.id_to_label,
            top=top or 100,
        )

    def relation_word_cloud(self, top: int | None = None):
        """Make a word cloud based on the frequency of occurrence of each relation in a Jupyter notebook.

        :param top: The number of top relations to show. Defaults to 100.
        :returns: A world cloud object for a Jupyter notebook

        .. warning::

            This function requires the ``wordcloud`` package. Use ``pip install pykeen[wordcloud]`` to install it.
        """
        return self._word_cloud(
            ids=self.mapped_triples[:, 1],
            id_to_label=self.relation_labeling.id_to_label,
            top=top or 100,
        )

    def _word_cloud(self, *, ids: LongTensor, id_to_label: Mapping[int, str], top: int):
        try:
            from wordcloud import WordCloud
        except ImportError:
            logger.warning(
                "Could not import module `wordcloud`. Try installing it with `pip install wordcloud`",
            )
            return

        # pre-filter to keep only topk
        uniq, counts = ids.reshape(-1).unique(return_counts=True)

        # if top is larger than the number of available options
        top = min(top, uniq.numel())
        top_counts, top_ids = counts.topk(k=top, largest=True)

        # Generate a word cloud image
        svg_str: str = (
            WordCloud(normalize_plurals=False, max_words=top, mode="RGBA", background_color=None)
            .generate_from_frequencies(
                frequencies=dict(zip(map(id_to_label.__getitem__, top_ids.tolist()), top_counts.tolist(), strict=False))
            )
            .to_svg()
        )

        from IPython.core.display import SVG

        return SVG(data=svg_str)

    # docstr-coverage: inherited
    def tensor_to_df(
        self,
<<<<<<< HEAD
        tensor: torch.LongTensor,
=======
        tensor: LongTensor,
>>>>>>> cee045f9
        **kwargs: torch.Tensor | np.ndarray | Sequence,
    ) -> pd.DataFrame:  # noqa: D102
        data = super().tensor_to_df(tensor=tensor, **kwargs)
        old_col = list(data.columns)

        # vectorized label lookup
        for column, labeling in dict(
            head=self.entity_labeling,
            relation=self.relation_labeling,
            tail=self.entity_labeling,
        ).items():
            assert labeling is not None
            data[f"{column}_label"] = labeling.label(
                ids=data[f"{column}_id"],
                unknown_label=("[unknown_" + column + "]").upper(),
            )

        # Re-order columns
        columns = list(TRIPLES_DF_COLUMNS) + old_col[3:]
        return data.loc[:, columns]

    # docstr-coverage: inherited
    def new_with_restriction(
        self,
        entities: None | Collection[int] | Collection[str] = None,
        relations: None | Collection[int] | Collection[str] = None,
        invert_entity_selection: bool = False,
        invert_relation_selection: bool = False,
    ) -> Self:  # noqa: D102
        if entities is None and relations is None:
            return self
        if entities is not None:
            entities = self.entities_to_ids(entities=entities)
        if relations is not None:
            relations = self.relations_to_ids(relations=relations)
        tf = super().new_with_restriction(
            entities=entities,
            relations=relations,
            invert_entity_selection=invert_entity_selection,
            invert_relation_selection=invert_relation_selection,
        )
        tf.entity_labeling = self.entity_labeling
        tf.relation_labeling = self.relation_labeling
        return tf

    def map_triples(self, triples: LabeledTriples) -> MappedTriples:
        """Convert label-based triples to ID-based triples."""
        return _map_triples_elements_to_ids(
            triples=triples,
            entity_to_id=self.entity_to_id,
            relation_to_id=self.relation_to_id,
        )


def cat_triples(*triples_factories: CoreTriplesFactory) -> MappedTriples:
    """Concatenate several triples factories."""
    return torch.cat([factory.mapped_triples for factory in triples_factories], dim=0)


def splits_steps(a: Sequence[CoreTriplesFactory], b: Sequence[CoreTriplesFactory]) -> int:
    """Compute the number of moves to go from the first sequence of triples factories to the second.

    :param a: A sequence of triples factories
    :param b: A sequence of triples factories
    :return: The number of triples present in the training sets in both
    :raises ValueError: If the sequences of triples factories are a different length
    """
    if len(a) != len(b):
        raise ValueError("Must have same number of triples factories")

    train_1 = triple_tensor_to_set(a[0].mapped_triples)
    train_2 = triple_tensor_to_set(b[0].mapped_triples)

    # FIXME currently the implementation does not consider the non-training (i.e., second-last entries)
    #  for the number of steps. Consider more interesting way to discuss splits w/ valid

    return len(train_1.symmetric_difference(train_2))


def splits_similarity(a: Sequence[CoreTriplesFactory], b: Sequence[CoreTriplesFactory]) -> float:
    """Compute the similarity between two datasets' splits.

    :param a: A sequence of triples factories
    :param b: A sequence of triples factories
    :return: The number of triples present in the training sets in both
    """
    steps = splits_steps(a, b)
    n = sum(tf.num_triples for tf in a)
    return 1 - steps / n


AnyTriples = tuple[str, str, str] | Sequence[tuple[str, str, str]] | LabeledTriples | MappedTriples | CoreTriplesFactory


def get_mapped_triples(
    x: AnyTriples | None = None,
    *,
    mapped_triples: MappedTriples | None = None,
    triples: None | LabeledTriples | tuple[str, str, str] | Sequence[tuple[str, str, str]] = None,
    factory: CoreTriplesFactory | None = None,
) -> MappedTriples:
    """
    Get ID-based triples either directly, or from a factory.

    Preference order:
    1. `mapped_triples`
    2. `triples` (converted using factory)
    3. `x`
    4. `factory.mapped_triples`

    :param x:
        either of label-based triples, ID-based triples, a factory, or None.
    :param mapped_triples: shape: (n, 3)
        the ID-based triples
    :param triples:
        the label-based triples
    :param factory:
        the triples factory

    :raises ValueError:
        if all inputs are None, or provided inputs are invalid.

    :return:
        the ID-based triples
    """
    # ID-based triples
    if mapped_triples is not None:
        if torch.is_floating_point(mapped_triples):
            raise ValueError(
                f"mapped_triples must be on long (or compatible) data type, but are {mapped_triples.dtype}"
            )
        if mapped_triples.ndim != 2 or mapped_triples.shape[1] != 3:
            raise ValueError(f"mapped_triples must be of shape (?, 3), but are {mapped_triples.shape}")
        return mapped_triples

    # labeled triples
    if triples is not None:
        if factory is None or not isinstance(factory, TriplesFactory):
            raise ValueError("If triples are not ID-based, a triples factory must be provided and label-based.")

        # make sure triples are a numpy array
        triples = np.asanyarray(triples)

        # make sure triples are 2d
        triples = np.atleast_2d(triples)

        # convert to ID-based
        return factory.map_triples(triples)

    # triples factory
    if x is None and factory is not None:
        return factory.mapped_triples

    # all keyword-based options have been none
    if x is None:
        raise ValueError("All parameters were None.")

    if isinstance(x, torch.Tensor):
        # delegate to keyword-based get_mapped_triples to re-use optional validation logic
        return get_mapped_triples(mapped_triples=x)

    if isinstance(x, CoreTriplesFactory):
        # delegate to keyword-based get_mapped_triples to re-use optional validation logic
        return get_mapped_triples(mapped_triples=x.mapped_triples)

    # only labeled triples are remaining
    return get_mapped_triples(triples=x, factory=factory)<|MERGE_RESOLUTION|>--- conflicted
+++ resolved
@@ -3,7 +3,6 @@
 import dataclasses
 import logging
 import pathlib
-<<<<<<< HEAD
 import warnings
 from collections.abc import Callable, Collection, Iterable, Mapping, MutableMapping, Sequence
 from typing import (
@@ -13,11 +12,9 @@
     Union,
     cast,
 )
-=======
 import re
 from collections.abc import Callable, Collection, Iterable, Mapping, MutableMapping, Sequence
 from typing import Any, ClassVar, TextIO, cast
->>>>>>> cee045f9
 
 import numpy as np
 import pandas as pd
@@ -27,10 +24,6 @@
 from .splitting import split, split_fully_inductive, split_semi_inductive
 from .utils import TRIPLES_DF_COLUMNS, load_triples, tensor_to_df
 from ..constants import COLUMN_LABELS
-<<<<<<< HEAD
-from ..typing import EntityMapping, LabeledTriples, MappedTriples, RelationMapping, TorchRandomHint
-=======
-from ..inverse import relation_inverter_resolver
 from ..typing import (
     BoolTensor,
     EntityMapping,
@@ -40,7 +33,6 @@
     RelationMapping,
     TorchRandomHint,
 )
->>>>>>> cee045f9
 from ..utils import (
     ExtraReprMixin,
     compact_mapping,
@@ -148,11 +140,7 @@
     columns: int | Collection[int],
     invert: bool = False,
     max_id: int | None = None,
-<<<<<<< HEAD
-) -> torch.BoolTensor:
-=======
 ) -> BoolTensor:
->>>>>>> cee045f9
     # normalize input
     triples = triples[:, columns]
     if isinstance(columns, int):
@@ -200,11 +188,7 @@
 
     def label(
         self,
-<<<<<<< HEAD
-        ids: int | Sequence[int] | np.ndarray | torch.LongTensor,
-=======
         ids: int | Sequence[int] | np.ndarray | LongTensor,
->>>>>>> cee045f9
         unknown_label: str = "unknown",
     ) -> np.ndarray:
         """Convert IDs to labels."""
@@ -365,10 +349,6 @@
         mapped_triples: MappedTriples | np.ndarray,
         num_entities: int,
         num_relations: int,
-<<<<<<< HEAD
-=======
-        create_inverse_triples: bool = False,
->>>>>>> cee045f9
         metadata: Mapping[str, Any] | None = None,
     ):
         """
@@ -411,14 +391,8 @@
         mapped_triples: MappedTriples,
         num_entities: int | None = None,
         num_relations: int | None = None,
-<<<<<<< HEAD
-        metadata: Mapping[str, Any] | None = None,
-    ) -> "CoreTriplesFactory":
-=======
-        create_inverse_triples: bool = False,
         metadata: Mapping[str, Any] | None = None,
     ) -> Self:
->>>>>>> cee045f9
         """
         Create a triples factory without any label information.
 
@@ -491,50 +465,6 @@
             metadata=self.metadata,
         )
 
-<<<<<<< HEAD
-    def create_slcwa_instances(self, *, sampler: str | None = None, **kwargs) -> Dataset:
-        """Create sLCWA instances for this factory's triples."""
-        cls = BatchedSLCWAInstances if sampler is None else SubGraphSLCWAInstances
-        if "shuffle" in kwargs:
-            if kwargs.pop("shuffle"):
-                warnings.warn("Training instances are always shuffled.", DeprecationWarning, stacklevel=2)
-            else:
-                raise AssertionError("If shuffle is provided, it must be True.")
-        return cls(
-            mapped_triples=self.mapped_triples,
-            num_entities=self.num_entities,
-            num_relations=self.num_relations,
-            **kwargs,
-        )
-
-    def create_lcwa_instances(self, use_tqdm: bool | None = None, target: int | None = None) -> Dataset:
-        """Create LCWA instances for this factory's triples."""
-        return LCWAInstances.from_triples(
-            mapped_triples=self.mapped_triples,
-            num_entities=self.num_entities,
-            num_relations=self.num_relations,
-            target=target,
-=======
-    def get_inverse_relation_id(self, relation: int) -> int:
-        """Get the inverse relation identifier for the given relation."""
-        if not self.create_inverse_triples:
-            raise ValueError("Can not get inverse triple, they have not been created.")
-        return self.relation_inverter.get_inverse_id(relation_id=relation)
-
-    def _add_inverse_triples_if_necessary(self, mapped_triples: MappedTriples) -> MappedTriples:
-        """Add inverse triples if they shall be created."""
-        if not self.create_inverse_triples:
-            return mapped_triples
-
-        logger.info("Creating inverse triples.")
-        return torch.cat(
-            [
-                self.relation_inverter.map(batch=mapped_triples),
-                self.relation_inverter.map(batch=mapped_triples, invert=True).flip(1),
-            ]
->>>>>>> cee045f9
-        )
-
     def get_most_frequent_relations(self, n: int | float) -> set[int]:
         """Get the IDs of the n most frequent relations.
 
@@ -561,12 +491,7 @@
         mapped_triples: MappedTriples,
         extra_metadata: dict[str, Any] | None = None,
         keep_metadata: bool = True,
-<<<<<<< HEAD
-    ) -> "CoreTriplesFactory":
-=======
-        create_inverse_triples: bool | None = None,
     ) -> Self:
->>>>>>> cee045f9
         """
         Create a new triples factory sharing everything except the triples.
 
@@ -637,11 +562,7 @@
         random_state: TorchRandomHint = None,
         randomize_cleanup: bool = False,
         method: str | None = None,
-<<<<<<< HEAD
-    ) -> list["CoreTriplesFactory"]:
-=======
     ) -> list[Self]:
->>>>>>> cee045f9
         """Split a triples factory into a training part and a variable number of (transductive) evaluation parts.
 
         .. warning::
@@ -697,8 +618,6 @@
             )
         ]
 
-<<<<<<< HEAD
-=======
     def split_semi_inductive(
         self,
         ratios: float | Sequence[float] = 0.8,
@@ -816,7 +735,6 @@
             mapped_triples.append(other.mapped_triples)
         return self.clone_and_exchange_triples(torch.cat(mapped_triples, dim=0))
 
->>>>>>> cee045f9
     def entities_to_ids(self, entities: Collection[int] | Collection[str]) -> Collection[int]:
         """Normalize entities to IDs.
 
@@ -863,11 +781,7 @@
 
     def tensor_to_df(
         self,
-<<<<<<< HEAD
-        tensor: torch.LongTensor,
-=======
         tensor: LongTensor,
->>>>>>> cee045f9
         **kwargs: torch.Tensor | np.ndarray | Sequence,
     ) -> pd.DataFrame:
         """Take a tensor of triples and make a pandas dataframe with labels.
@@ -942,11 +856,7 @@
     def from_path_binary(
         cls,
         path: str | pathlib.Path | TextIO,
-<<<<<<< HEAD
-    ) -> "CoreTriplesFactory":  # noqa: D102
-=======
     ) -> Self:  # noqa: D102
->>>>>>> cee045f9
         """
         Load triples factory from a binary file.
 
@@ -1027,10 +937,6 @@
         mapped_triples: MappedTriples | np.ndarray,
         entity_to_id: EntityMapping,
         relation_to_id: RelationMapping,
-<<<<<<< HEAD
-=======
-        create_inverse_triples: bool = False,
->>>>>>> cee045f9
         metadata: Mapping[str, Any] | None = None,
         num_entities: int | None = None,
         num_relations: int | None = None,
@@ -1083,20 +989,12 @@
         cls,
         triples: LabeledTriples,
         *,
-<<<<<<< HEAD
-=======
-        create_inverse_triples: bool = False,
->>>>>>> cee045f9
         entity_to_id: EntityMapping | None = None,
         relation_to_id: RelationMapping | None = None,
         compact_id: bool = True,
         filter_out_candidate_inverse_relations: bool = True,
         metadata: dict[str, Any] | None = None,
-<<<<<<< HEAD
-    ) -> "TriplesFactory":
-=======
     ) -> Self:
->>>>>>> cee045f9
         """
         Create a new triples factory from label-based triples.
 
@@ -1147,10 +1045,6 @@
         cls,
         path: str | pathlib.Path | TextIO,
         *,
-<<<<<<< HEAD
-=======
-        create_inverse_triples: bool = False,
->>>>>>> cee045f9
         entity_to_id: EntityMapping | None = None,
         relation_to_id: RelationMapping | None = None,
         compact_id: bool = True,
@@ -1305,14 +1199,7 @@
         mapped_triples: MappedTriples,
         extra_metadata: dict[str, Any] | None = None,
         keep_metadata: bool = True,
-<<<<<<< HEAD
-    ) -> "TriplesFactory":  # noqa: D102
-=======
-        create_inverse_triples: bool | None = None,
     ) -> Self:  # noqa: D102
-        if create_inverse_triples is None:
-            create_inverse_triples = self.create_inverse_triples
->>>>>>> cee045f9
         return TriplesFactory(
             entity_to_id=self.entity_to_id,
             relation_to_id=self.relation_to_id,
@@ -1349,14 +1236,6 @@
         logger.warning("Reconstructing all label-based triples. This is expensive and rarely needed.")
         return self.label_triples(self.mapped_triples)
 
-<<<<<<< HEAD
-=======
-    def get_inverse_relation_id(self, relation: str | int) -> int:
-        """Get the inverse relation identifier for the given relation."""
-        relation = next(iter(self.relations_to_ids(relations=[relation])))  # type: ignore
-        return super().get_inverse_relation_id(relation=relation)
-
->>>>>>> cee045f9
     def label_triples(
         self,
         triples: MappedTriples,
@@ -1389,12 +1268,7 @@
                         (self.relation_labeling, unknown_relation_label),
                         (self.entity_labeling, unknown_entity_label),
                     ],
-<<<<<<< HEAD
                     triples.t().numpy(), strict=False,
-=======
-                    triples.t().numpy(),
-                    strict=False,
->>>>>>> cee045f9
                 )
             ],
             axis=1,
@@ -1480,11 +1354,7 @@
     # docstr-coverage: inherited
     def tensor_to_df(
         self,
-<<<<<<< HEAD
-        tensor: torch.LongTensor,
-=======
         tensor: LongTensor,
->>>>>>> cee045f9
         **kwargs: torch.Tensor | np.ndarray | Sequence,
     ) -> pd.DataFrame:  # noqa: D102
         data = super().tensor_to_df(tensor=tensor, **kwargs)

# -*- coding: utf-8 -*-

"""Implementation of basic instance factory which creates just instances based on standard KG triples."""

import dataclasses
import logging
import os
import re
from collections import Counter, defaultdict
from typing import Collection, Dict, Iterable, List, Mapping, Optional, Sequence, Set, TextIO, Tuple, Union

import numpy as np
import pandas as pd
import torch
from tqdm.autonotebook import tqdm

from .instances import LCWAInstances, SLCWAInstances
from .splitting import split
from .utils import load_triples
from ..typing import EntityMapping, LabeledTriples, MappedTriples, RandomHint, RelationMapping
from ..utils import compact_mapping, invert_mapping, slice_triples

__all__ = [
    'TriplesFactory',
    'create_entity_mapping',
    'create_relation_mapping',
    'INVERSE_SUFFIX',
]

logger = logging.getLogger(__name__)

INVERSE_SUFFIX = '_inverse'
TRIPLES_DF_COLUMNS = ('head_id', 'head_label', 'relation_id', 'relation_label', 'tail_id', 'tail_label')


def get_unique_entity_ids_from_triples_tensor(mapped_triples: MappedTriples) -> torch.LongTensor:
    """Return the unique entity IDs used in a tensor of triples."""
    return mapped_triples[:, [0, 2]].unique()


def _create_multi_label_tails_instance(
    mapped_triples: MappedTriples,
    use_tqdm: Optional[bool] = None,
) -> Dict[Tuple[int, int], List[int]]:
    """Create for each (h,r) pair the multi tail label."""
    logger.debug('Creating multi label tails instance')

    '''
    The mapped triples matrix has to be a numpy array to ensure correct pair hashing, as explained in
    https://github.com/pykeen/pykeen/commit/1bc71fe4eb2f24190425b0a4d0b9d6c7b9c4653a
    '''
    mapped_triples = mapped_triples.cpu().detach().numpy()

    s_p_to_multi_tails_new = _create_multi_label_instances(
        mapped_triples,
        element_1_index=0,
        element_2_index=1,
        label_index=2,
        use_tqdm=use_tqdm,
    )

    logger.debug('Created multi label tails instance')

    return s_p_to_multi_tails_new


def _create_multi_label_instances(
    mapped_triples: MappedTriples,
    element_1_index: int,
    element_2_index: int,
    label_index: int,
    use_tqdm: Optional[bool] = None,
) -> Dict[Tuple[int, int], List[int]]:
    """Create for each (element_1, element_2) pair the multi-label."""
    instance_to_multi_label = defaultdict(set)

    if use_tqdm is None:
        use_tqdm = True

    it = mapped_triples
    if use_tqdm:
        it = tqdm(mapped_triples, unit='triple', unit_scale=True, desc='Grouping triples')
    for row in it:
        instance_to_multi_label[row[element_1_index], row[element_2_index]].add(row[label_index])

    # Create lists out of sets for proper numpy indexing when loading the labels
    # TODO is there a need to have a canonical sort order here?
    instance_to_multi_label_new = {
        key: list(value)
        for key, value in instance_to_multi_label.items()
    }

    return instance_to_multi_label_new


def create_entity_mapping(triples: LabeledTriples) -> EntityMapping:
    """Create mapping from entity labels to IDs.

    :param triples: shape: (n, 3), dtype: str
    """
    # Split triples
    heads, tails = triples[:, 0], triples[:, 2]
    # Sorting ensures consistent results when the triples are permuted
    entity_labels = sorted(set(heads).union(tails))
    # Create mapping
    return {
        str(label): i
        for (i, label) in enumerate(entity_labels)
    }


def create_relation_mapping(relations: set) -> RelationMapping:
    """Create mapping from relation labels to IDs.

    :param relations: set
    """
    # Sorting ensures consistent results when the triples are permuted
    relation_labels = sorted(
        set(relations),
        key=lambda x: (re.sub(f'{INVERSE_SUFFIX}$', '', x), x.endswith(f'{INVERSE_SUFFIX}')),
    )
    # Create mapping
    return {
        str(label): i
        for (i, label) in enumerate(relation_labels)
    }


def _map_triples_elements_to_ids(
    triples: LabeledTriples,
    entity_to_id: EntityMapping,
    relation_to_id: RelationMapping,
) -> MappedTriples:
    """Map entities and relations to pre-defined ids."""
    if triples.size == 0:
        logger.warning('Provided empty triples to map.')
        return torch.empty(0, 3, dtype=torch.long)

    heads, relations, tails = slice_triples(triples)

    # When triples that don't exist are trying to be mapped, they get the id "-1"
    entity_getter = np.vectorize(entity_to_id.get)
    head_column = entity_getter(heads, [-1])
    tail_column = entity_getter(tails, [-1])
    relation_getter = np.vectorize(relation_to_id.get)
    relation_column = relation_getter(relations, [-1])

    # Filter all non-existent triples
    head_filter = head_column < 0
    relation_filter = relation_column < 0
    tail_filter = tail_column < 0
    num_no_head = head_filter.sum()
    num_no_relation = relation_filter.sum()
    num_no_tail = tail_filter.sum()

    if (num_no_head > 0) or (num_no_relation > 0) or (num_no_tail > 0):
        logger.warning(
            f"You're trying to map triples with {num_no_head + num_no_tail} entities and {num_no_relation} relations"
            f" that are not in the training set. These triples will be excluded from the mapping.",
        )
        non_mappable_triples = (head_filter | relation_filter | tail_filter)
        head_column = head_column[~non_mappable_triples, None]
        relation_column = relation_column[~non_mappable_triples, None]
        tail_column = tail_column[~non_mappable_triples, None]
        logger.warning(
            f"In total {non_mappable_triples.sum():.0f} from {triples.shape[0]:.0f} triples were filtered out",
        )

    triples_of_ids = np.concatenate([head_column, relation_column, tail_column], axis=1)

    triples_of_ids = np.array(triples_of_ids, dtype=np.long)
    # Note: Unique changes the order of the triples
    # Note: Using unique means implicit balancing of training samples
    unique_mapped_triples = np.unique(ar=triples_of_ids, axis=0)
    return torch.tensor(unique_mapped_triples, dtype=torch.long)


@dataclasses.dataclass
class TriplesFactory:
    """Create instances given the path to triples."""

    #: The mapping from entities' labels to their indices
    entity_to_id: EntityMapping

    #: The mapping from relations' labels to their indices
    relation_to_id: RelationMapping

    # TODO: Deprecation warning. Will be replaced by re-constructing them from ID-based + mapping soon.
    #: A three-column matrix where each row are the head label,
    #: relation label, then tail label
    _triples: LabeledTriples

    #: A three-column matrix where each row are the head identifier,
    #: relation identifier, then tail identifier
    mapped_triples: MappedTriples

    #: A dictionary mapping each relation to its inverse, if inverse triples were created
    relation_to_inverse: Optional[Mapping[str, str]]

    @classmethod
    def from_labeled_triples(
        cls,
        triples: LabeledTriples,
        create_inverse_triples: bool = False,
        entity_to_id: Optional[EntityMapping] = None,
        relation_to_id: Optional[RelationMapping] = None,
        compact_id: bool = True,
    ) -> 'TriplesFactory':
        """
        Create a new triples factory from label-based triples.

        :param triples: shape: (n, 3), dtype: str
            The label-based triples.
        :param create_inverse_triples:
            Whether to create inverse triples.
        :param entity_to_id:
            The mapping from entity labels to ID. If None, create a new one from the triples.
        :param relation_to_id:
            The mapping from relations labels to ID. If None, create a new one from the triples.
        :param compact_id:
            Whether to compact IDs such that the IDs are consecutive.

        :return:
            A new triples factory.
        """
        relations = triples[:, 1]
        unique_relations = set(relations)

        # Check if the triples are inverted already
        relations_already_inverted = cls._check_already_inverted_relations(unique_relations)

        # TODO: invert triples id-based
        if create_inverse_triples or relations_already_inverted:
            create_inverse_triples = True
            if relations_already_inverted:
                logger.info(
                    f'Some triples already have suffix {INVERSE_SUFFIX}. '
                    f'Creating TriplesFactory based on inverse triples',
                )
                relation_to_inverse = {
                    re.sub('_inverse$', '', relation): f"{re.sub('_inverse$', '', relation)}{INVERSE_SUFFIX}"
                    for relation in unique_relations
                }

            else:
                relation_to_inverse = {
                    relation: f"{relation}{INVERSE_SUFFIX}"
                    for relation in unique_relations
                }
                inverse_triples = np.stack(
                    [
                        triples[:, 2],
                        np.array([relation_to_inverse[relation] for relation in relations], dtype=np.str),
                        triples[:, 0],
                    ],
                    axis=-1,
                )
                # extend original triples with inverse ones
                triples = np.concatenate([triples, inverse_triples], axis=0)

        else:
            create_inverse_triples = False
            relation_to_inverse = None

        # Generate entity mapping if necessary
        if entity_to_id is None:
            entity_to_id = create_entity_mapping(triples=triples)
        if compact_id:
            entity_to_id = compact_mapping(mapping=entity_to_id)[0]

        # Generate relation mapping if necessary
        if relation_to_id is None:
            if create_inverse_triples:
                relation_to_id = create_relation_mapping(
                    set(relation_to_inverse.keys()).union(set(relation_to_inverse.values())),
                )
            else:
                relation_to_id = create_relation_mapping(unique_relations)
        if compact_id:
            relation_to_id = compact_mapping(mapping=relation_to_id)[0]

        # Map triples of labels to triples of IDs.
        mapped_triples = _map_triples_elements_to_ids(
            triples=triples,
            entity_to_id=entity_to_id,
            relation_to_id=relation_to_id,
        )

        return cls(
            entity_to_id=entity_to_id,
            relation_to_id=relation_to_id,
            _triples=triples,
            mapped_triples=mapped_triples,
            relation_to_inverse=relation_to_inverse,
        )

    @classmethod
    def from_path(
        cls,
        path: Union[str, TextIO],
        create_inverse_triples: bool = False,
        entity_to_id: Optional[EntityMapping] = None,
        relation_to_id: Optional[RelationMapping] = None,
        compact_id: bool = True,
    ) -> 'TriplesFactory':
        """
        Create a new triples factory from triples stored in a file.

        :param path:
            The path where the label-based triples are stored.
        :param create_inverse_triples:
            Whether to create inverse triples.
        :param entity_to_id:
            The mapping from entity labels to ID. If None, create a new one from the triples.
        :param relation_to_id:
            The mapping from relations labels to ID. If None, create a new one from the triples.
        :param compact_id:
            Whether to compact IDs such that the IDs are consecutive.

        :return:
            A new triples factory.
        """
        if isinstance(path, str):
            path = os.path.abspath(path)
        elif isinstance(path, TextIO):
            path = os.path.abspath(path.name)
        else:
            raise TypeError(f'path is invalid type: {type(path)}')

        # TODO: Check if lazy evaluation would make sense
        triples = load_triples(path)

        return cls.from_labeled_triples(
            triples=triples,
            create_inverse_triples=create_inverse_triples,
            entity_to_id=entity_to_id,
            relation_to_id=relation_to_id,
            compact_id=compact_id,
        )

    @property
    def create_inverse_triples(self) -> bool:  # noqa: D401
        """Whether inverse triples are added."""
        return self.relation_to_inverse is not None

    @property
    def num_entities(self) -> int:  # noqa: D401
        """The number of unique entities."""
        return len(self.entity_to_id)

    @property
    def num_relations(self) -> int:  # noqa: D401
        """The number of unique relations."""
        return len(self.relation_to_id)

    @property
    def num_triples(self) -> int:  # noqa: D401
        """The number of triples."""
        return self.mapped_triples.shape[0]

    @property
    def triples(self) -> np.ndarray:  # noqa: D401
        """The labeled triples."""
        # TODO: Deprecation warning. Will be replaced by re-constructing them from ID-based + mapping soon.
        return self._triples

    @property
    def entity_id_to_label(self) -> Mapping[int, str]:  # noqa: D401
        """The mapping from entity IDs to their labels."""
        return invert_mapping(mapping=self.entity_to_id)

    @property
    def relation_id_to_label(self) -> Mapping[int, str]:  # noqa: D401
        """The mapping from relation IDs to their labels."""
        return invert_mapping(mapping=self.relation_to_id)

    def get_inverse_relation_id(self, relation: str) -> int:
        """Get the inverse relation identifier for the given relation."""
        if not self.create_inverse_triples:
            raise ValueError('Can not get inverse triple, they have not been created.')
        inverse_relation = self.relation_to_inverse[relation]
        return self.relation_to_id[inverse_relation]

    def extra_repr(self) -> str:
        """Extra representation string."""
        return (
            f"num_entities={self.num_entities}, "
            f"num_relations={self.num_relations}, "
            f"num_triples={self.num_triples}, "
            f"inverse_triples={self.create_inverse_triples}"
        )

    def __repr__(self):  # noqa: D105
        return f'{self.__class__.__name__}({self.extra_repr()})'

    @staticmethod
    def _check_already_inverted_relations(relations: Iterable[str]) -> bool:
        for relation in relations:
            if relation.endswith(INVERSE_SUFFIX):
                # We can terminate the search after finding the first inverse occurrence
                return True

        return False

    def create_slcwa_instances(self) -> SLCWAInstances:
        """Create sLCWA instances for this factory's triples."""
        return SLCWAInstances(
            mapped_triples=self.mapped_triples,
            entity_to_id=self.entity_to_id,
            relation_to_id=self.relation_to_id,
        )

    def create_lcwa_instances(self, use_tqdm: Optional[bool] = None) -> LCWAInstances:
        """Create LCWA instances for this factory's triples."""
        s_p_to_multi_tails = _create_multi_label_tails_instance(
            mapped_triples=self.mapped_triples,
            use_tqdm=use_tqdm,
        )
        sp, multi_o = zip(*s_p_to_multi_tails.items())
        mapped_triples: torch.LongTensor = torch.tensor(sp, dtype=torch.long)
        labels = np.array([np.array(item) for item in multi_o], dtype=object)

        return LCWAInstances(
            mapped_triples=mapped_triples,
            entity_to_id=self.entity_to_id,
            relation_to_id=self.relation_to_id,
            labels=labels,
        )

    def map_triples_to_id(self, triples: Union[str, LabeledTriples]) -> MappedTriples:
        """Load triples and map to ids based on the existing id mappings of the triples factory.

        Works from either the path to a file containing triples given as string or a numpy array containing triples.
        """
        if isinstance(triples, str):
            triples = load_triples(triples)
        # Ensure 2d array in case only one triple was given
        triples = np.atleast_2d(triples)
        # FIXME this function is only ever used in tests
        return _map_triples_elements_to_ids(
            triples=triples,
            entity_to_id=self.entity_to_id,
            relation_to_id=self.relation_to_id,
        )

    def split(
        self,
        ratios: Union[float, Sequence[float]] = 0.8,
        *,
        random_state: RandomHint = None,
        randomize_cleanup: bool = False,
        method: Optional[str] = None,
    ) -> List['TriplesFactory']:
        """Split a triples factory into a train/test.

        :param ratios: There are three options for this argument. First, a float can be given between 0 and 1.0,
         non-inclusive. The first triples factory will get this ratio and the second will get the rest. Second,
         a list of ratios can be given for which factory in which order should get what ratios as in ``[0.8, 0.1]``.
         The final ratio can be omitted because that can be calculated. Third, all ratios can be explicitly set in
         order such as in ``[0.8, 0.1, 0.1]`` where the sum of all ratios is 1.0.
        :param random_state: The random state used to shuffle and split the triples in this factory.
        :param randomize_cleanup: If true, uses the non-deterministic method for moving triples to the training set.
         This has the advantage that it doesn't necessarily have to move all of them, but it might be slower.
        :param method:
            The name of the method to use, either 'old' or 'new'. Defaults to new.

        .. code-block:: python

            ratio = 0.8  # makes a [0.8, 0.2] split
            training_factory, testing_factory = factory.split(ratio)

            ratios = [0.8, 0.1]  # makes a [0.8, 0.1, 0.1] split
            training_factory, testing_factory, validation_factory = factory.split(ratios)

            ratios = [0.8, 0.1, 0.1]  # also makes a [0.8, 0.1, 0.1] split
            training_factory, testing_factory, validation_factory = factory.split(ratios)
        """
        triples_groups = split(
            # TODO: work around
            triples=self.mapped_triples.numpy(),
            ratios=ratios,
            random_state=random_state,
            randomize_cleanup=randomize_cleanup,
            method=method,
        )
        return [
<<<<<<< HEAD
            TriplesFactory(
                triples=np.asarray([
                    (
                        self.entity_id_to_label[hi],
                        self.relation_id_to_label[ri],
                        self.entity_id_to_label[ti],
                    )
                    for hi, ri, ti in triples
                ]),
=======
            TriplesFactory.from_labeled_triples(
                triples=triples,
>>>>>>> 3ccbff51
                entity_to_id=self.entity_to_id,
                relation_to_id=self.relation_to_id,
                compact_id=False,
            )
            for triples in triples_groups
        ]

    def get_most_frequent_relations(self, n: Union[int, float]) -> Set[str]:
        """Get the n most frequent relations.

        :param n: Either the (integer) number of top relations to keep or the (float) percentage of top relationships
         to keep
        """
        logger.info(f'applying cutoff of {n} to {self}')
        if isinstance(n, float):
            assert 0 < n < 1
            n = int(self.num_relations * n)
        elif not isinstance(n, int):
            raise TypeError('n must be either an integer or a float')

        counter = Counter(self.triples[:, 1])
        return {
            relation
            for relation, _ in counter.most_common(n)
        }

    def get_idx_for_entities(self, entities: Collection[str], invert: bool = False):
        """Get np.array indices for triples with the given entities."""
        entities = np.asanyarray(entities, dtype=self.triples.dtype)
        return (
            np.isin(self.triples[:, 0], entities, invert=invert)
            & np.isin(self.triples[:, 2], entities, invert=invert)
        )

    def get_idx_for_relations(self, relations: Collection[str], invert: bool = False):
        """Get np.array indices for triples with the given relations."""
        return np.isin(self.triples[:, 1], list(relations), invert=invert)

    def get_triples_for_relations(self, relations: Collection[str], invert: bool = False) -> LabeledTriples:
        """Get the labeled triples containing the given relations."""
        return self.triples[self.get_idx_for_relations(relations, invert=invert)]

    def new_with_relations(self, relations: Collection[str]) -> 'TriplesFactory':
        """Make a new triples factory only keeping the given relations."""
        idx = self.get_idx_for_relations(relations)
        logger.info(
            f'keeping {len(relations)}/{self.num_relations} relations'
            f' and {idx.sum()}/{self.num_triples} triples in {self}',
        )
        return TriplesFactory.from_labeled_triples(triples=self.triples[idx])

    def new_without_relations(self, relations: Collection[str]) -> 'TriplesFactory':
        """Make a new triples factory without the given relations."""
        idx = self.get_idx_for_relations(relations, invert=True)
        logger.info(
            f'removing {len(relations)}/{self.num_relations} relations'
            f' and {idx.sum()}/{self.num_triples} triples',
        )
        return TriplesFactory.from_labeled_triples(triples=self.triples[idx])

    def entity_word_cloud(self, top: Optional[int] = None):
        """Make a word cloud based on the frequency of occurrence of each entity in a Jupyter notebook.

        :param top: The number of top entities to show. Defaults to 100.

        .. warning::

            This function requires the ``word_cloud`` package. Use ``pip install pykeen[plotting]`` to
            install it automatically, or install it yourself with
            ``pip install git+https://github.com/kavgan/word_cloud.git``.
        """
        text = [f'{h} {t}' for h, _, t in self.triples]
        return self._word_cloud(text=text, top=top or 100)

    def relation_word_cloud(self, top: Optional[int] = None):
        """Make a word cloud based on the frequency of occurrence of each relation in a Jupyter notebook.

        :param top: The number of top relations to show. Defaults to 100.

        .. warning::

            This function requires the ``word_cloud`` package. Use ``pip install pykeen[plotting]`` to
            install it automatically, or install it yourself with
            ``pip install git+https://github.com/kavgan/word_cloud.git``.
        """
        text = [r for _, r, _ in self.triples]
        return self._word_cloud(text=text, top=top or 100)

    def _word_cloud(self, *, text: List[str], top: int):
        try:
            from word_cloud.word_cloud_generator import WordCloud
        except ImportError:
            logger.warning(
                'Could not import module `word_cloud`. '
                'Try installing it with `pip install git+https://github.com/kavgan/word_cloud.git`',
            )
            return

        from IPython.core.display import HTML
        word_cloud = WordCloud()
        return HTML(word_cloud.get_embed_code(text=text, topn=top))

    def tensor_to_df(
        self,
        tensor: torch.LongTensor,
        **kwargs: Union[torch.Tensor, np.ndarray, Sequence],
    ) -> pd.DataFrame:
        """Take a tensor of triples and make a pandas dataframe with labels.

        :param tensor: shape: (n, 3)
            The triples, ID-based and in format (head_id, relation_id, tail_id).
        :param kwargs:
            Any additional number of columns. Each column needs to be of shape (n,). Reserved column names:
            {"head_id", "head_label", "relation_id", "relation_label", "tail_id", "tail_label"}.
        :return:
            A dataframe with n rows, and 6 + len(kwargs) columns.
        """
        # Input validation
        additional_columns = set(kwargs.keys())
        forbidden = additional_columns.intersection(TRIPLES_DF_COLUMNS)
        if len(forbidden) > 0:
            raise ValueError(
                f'The key-words for additional arguments must not be in {TRIPLES_DF_COLUMNS}, but {forbidden} were '
                f'used.',
            )

        # convert to numpy
        tensor = tensor.cpu().numpy()
        data = dict(zip(['head_id', 'relation_id', 'tail_id'], tensor.T))

        # vectorized label lookup
        entity_id_to_label = np.vectorize(self.entity_id_to_label.__getitem__)
        relation_id_to_label = np.vectorize(self.relation_id_to_label.__getitem__)
        for column, id_to_label in dict(
            head=entity_id_to_label,
            relation=relation_id_to_label,
            tail=entity_id_to_label,
        ).items():
            data[f'{column}_label'] = id_to_label(data[f'{column}_id'])

        # Additional columns
        for key, values in kwargs.items():
            # convert PyTorch tensors to numpy
            if torch.is_tensor(values):
                values = values.cpu().numpy()
            data[key] = values

        # convert to dataframe
        rv = pd.DataFrame(data=data)

        # Re-order columns
        columns = list(TRIPLES_DF_COLUMNS) + sorted(set(rv.columns).difference(TRIPLES_DF_COLUMNS))
        return rv.loc[:, columns]

    def new_with_restriction(
        self,
        entities: Optional[Collection[str]] = None,
        relations: Optional[Collection[str]] = None,
    ) -> 'TriplesFactory':
        """Make a new triples factory only keeping the given entities and relations, but keeping the ID mapping.

        :param entities:
            The entities of interest. If None, defaults to all entities.
        :param relations:
            The relations of interest. If None, defaults to all relations.

        :return:
            A new triples factory, which has only a subset of the triples containing the entities and relations of
            interest. The label-to-ID mapping is *not* modified.
        """
        if self.create_inverse_triples and relations is not None:
            logger.info(
                'Since %s already contain inverse relations, the relation filter is expanded to contain the inverse '
                'relations as well.',
                str(self),
            )
            relations = list(relations) + list(map(self.relation_to_inverse.__getitem__, relations))

        keep_mask = None

        # Filter for entities
        if entities is not None:
            keep_mask = self.get_idx_for_entities(entities=entities)
            logger.info('Keeping %d/%d entities', len(entities), self.num_entities)

        # Filter for relations
        if relations is not None:
            relation_mask = self.get_idx_for_relations(relations=relations)
            logger.info('Keeping %d/%d relations', len(relations), self.num_relations)
            keep_mask = relation_mask if keep_mask is None else keep_mask & relation_mask

        # No filtering happened
        if keep_mask is None:
            return self

        logger.info('Keeping %d/%d triples', keep_mask.sum(), self.num_triples)
        factory = TriplesFactory.from_labeled_triples(
            triples=self.triples[keep_mask],
            create_inverse_triples=False,
            entity_to_id=self.entity_to_id,
            relation_to_id=self.relation_to_id,
            compact_id=False,
        )

        # manually copy the inverse relation mappings
        if self.create_inverse_triples:
            factory.relation_to_inverse = self.relation_to_inverse

        return factory<|MERGE_RESOLUTION|>--- conflicted
+++ resolved
@@ -484,8 +484,7 @@
             method=method,
         )
         return [
-<<<<<<< HEAD
-            TriplesFactory(
+            TriplesFactory.from_labeled_triples(
                 triples=np.asarray([
                     (
                         self.entity_id_to_label[hi],
@@ -494,10 +493,6 @@
                     )
                     for hi, ri, ti in triples
                 ]),
-=======
-            TriplesFactory.from_labeled_triples(
-                triples=triples,
->>>>>>> 3ccbff51
                 entity_to_id=self.entity_to_id,
                 relation_to_id=self.relation_to_id,
                 compact_id=False,

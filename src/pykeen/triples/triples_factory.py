--- conflicted
+++ resolved
@@ -1351,11 +1351,7 @@
 
 
 def get_mapped_triples(
-<<<<<<< HEAD
-    x: Union[None, MappedTriples, CoreTriplesFactory] = None,
-=======
     x: Union[None, Tuple[str, str, str], Sequence[Tuple[str, str, str]], MappedTriples, CoreTriplesFactory] = None,
->>>>>>> 8d06117d
     *,
     mapped_triples: Optional[MappedTriples] = None,
     triples: Union[None, LabeledTriples, Tuple[str, str, str], Sequence[Tuple[str, str, str]]] = None,

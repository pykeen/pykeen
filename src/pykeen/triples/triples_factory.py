--- conflicted
+++ resolved
@@ -13,21 +13,10 @@
 import pandas as pd
 import torch
 
-<<<<<<< HEAD
-from .instances import LCWAInstances, SLCWAInstances
-from .splitting import split
-from .utils import load_triples
-from ..typing import EntityMapping, LabeledTriples, MappedTriples, RandomHint, RelationMapping
-from ..utils import compact_mapping, invert_mapping, slice_triples
-=======
 from .instances import Instances, LCWAInstances, SLCWAInstances
 from .utils import load_triples
 from ..typing import EntityMapping, LabeledTriples, MappedTriples, RelationMapping, TorchRandomHint
-from ..utils import (
-    compact_mapping, ensure_torch_random_state, format_relative_comparison, invert_mapping,
-    slice_triples, torch_is_in_1d,
-)
->>>>>>> 889995b9
+from ..utils import compact_mapping, ensure_torch_random_state, format_relative_comparison, invert_mapping, slice_triples, torch_is_in_1d
 
 __all__ = [
     'TriplesFactory',
@@ -549,30 +538,6 @@
             ratios = [0.8, 0.1, 0.1]  # also makes a [0.8, 0.1, 0.1] split
             training_factory, testing_factory, validation_factory = factory.split(ratios)
         """
-<<<<<<< HEAD
-        triples_groups = split(
-            # TODO: work around
-            triples=self.mapped_triples.numpy(),
-            ratios=ratios,
-            random_state=random_state,
-            randomize_cleanup=randomize_cleanup,
-            method=method,
-        )
-        return [
-            TriplesFactory.from_labeled_triples(
-                triples=np.asarray([
-                    (
-                        self.entity_id_to_label[hi],
-                        self.relation_id_to_label[ri],
-                        self.entity_id_to_label[ti],
-                    )
-                    for hi, ri, ti in triples
-                ]),
-                entity_to_id=self.entity_to_id,
-                relation_to_id=self.relation_to_id,
-                compact_id=False,
-            )
-=======
         # input normalization
         ratios = normalize_ratios(ratios)
         generator = ensure_torch_random_state(random_state)
@@ -611,7 +576,6 @@
         # Make new triples factories for each group
         return [
             self.clone_and_exchange_triples(mapped_triples=triples)
->>>>>>> 889995b9
             for triples in triples_groups
         ]
 
@@ -813,22 +777,6 @@
         if keep_mask is None:
             return self
 
-<<<<<<< HEAD
-        logger.info('Keeping %d/%d triples', keep_mask.sum(), self.num_triples)
-        factory = TriplesFactory.from_labeled_triples(
-            triples=self.triples[keep_mask],
-            create_inverse_triples=False,
-            entity_to_id=self.entity_to_id,
-            relation_to_id=self.relation_to_id,
-            compact_id=False,
-        )
-
-        # manually copy the inverse relation mappings
-        if self.create_inverse_triples:
-            factory.relation_to_inverse = self.relation_to_inverse
-
-        return factory
-=======
         num_triples = keep_mask.sum()
         logger.info(f"keeping {format_relative_comparison(num_triples, self.num_triples)} triples.")
         return self.clone_and_exchange_triples(mapped_triples=self.mapped_triples[keep_mask])
@@ -928,5 +876,4 @@
         # triples with exclusive test IDs
         exclusive_triples = not_in_training_mask[testing[:, col].view(-1)].view(-1, len(col)).any(dim=-1)
         to_move_mask = to_move_mask | exclusive_triples
-    return to_move_mask
->>>>>>> 889995b9
+    return to_move_mask
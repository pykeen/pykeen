# -*- coding: utf-8 -*-

"""Implementation of basic instance factory which creates just instances based on standard KG triples."""

import dataclasses
import itertools
import logging
import pathlib
import re
import warnings
from abc import abstractmethod
from typing import (
    Any,
    Callable,
    ClassVar,
    Collection,
    Dict,
    Iterable,
    List,
    Mapping,
    MutableMapping,
    Optional,
    Sequence,
    Set,
    TextIO,
    TypeVar,
    Union,
    cast,
)

import numpy as np
import pandas as pd
import torch
from torch.utils.data import Dataset

from .instances import BatchedSLCWAInstances, LCWAInstances, SubGraphSLCWAInstances
from .splitting import split
from .utils import TRIPLES_DF_COLUMNS, load_triples, tensor_to_df
from ..typing import (
    LABEL_HEAD,
    LABEL_RELATION,
    LABEL_TAIL,
    EntityMapping,
    LabeledTriples,
    MappedTriples,
    RelationMapping,
    TorchRandomHint,
)
from ..utils import (
    compact_mapping,
    format_relative_comparison,
    get_edge_index,
    invert_mapping,
    normalize_path,
    triple_tensor_to_set,
)

__all__ = [
    "KGInfo",
    "CoreTriplesFactory",
    "TriplesFactory",
    "create_entity_mapping",
    "create_relation_mapping",
    "INVERSE_SUFFIX",
    "cat_triples",
    "splits_steps",
    "splits_similarity",
]

logger = logging.getLogger(__name__)


def create_entity_mapping(triples: LabeledTriples) -> EntityMapping:
    """Create mapping from entity labels to IDs.

    :param triples: shape: (n, 3), dtype: str
    """
    # Split triples
    heads, tails = triples[:, 0], triples[:, 2]
    # Sorting ensures consistent results when the triples are permuted
    entity_labels = sorted(set(heads).union(tails))
    # Create mapping
    return {str(label): i for (i, label) in enumerate(entity_labels)}


def create_relation_mapping(relations: set) -> RelationMapping:
    """Create mapping from relation labels to IDs.

    :param relations: set
    """
    # Sorting ensures consistent results when the triples are permuted
    relation_labels = sorted(
        set(relations),
        key=lambda x: (re.sub(f"{INVERSE_SUFFIX}$", "", x), x.endswith(f"{INVERSE_SUFFIX}")),
    )
    # Create mapping
    return {str(label): i for (i, label) in enumerate(relation_labels)}


def _map_triples_elements_to_ids(
    triples: LabeledTriples,
    entity_to_id: EntityMapping,
    relation_to_id: RelationMapping,
) -> MappedTriples:
    """Map entities and relations to pre-defined ids."""
    if triples.size == 0:
        logger.warning("Provided empty triples to map.")
        return torch.empty(0, 3, dtype=torch.long)

    # When triples that don't exist are trying to be mapped, they get the id "-1"
    entity_getter = np.vectorize(entity_to_id.get)
    head_column = entity_getter(triples[:, 0:1], [-1])
    tail_column = entity_getter(triples[:, 2:3], [-1])
    relation_getter = np.vectorize(relation_to_id.get)
    relation_column = relation_getter(triples[:, 1:2], [-1])

    # Filter all non-existent triples
    head_filter = head_column < 0
    relation_filter = relation_column < 0
    tail_filter = tail_column < 0
    num_no_head = head_filter.sum()
    num_no_relation = relation_filter.sum()
    num_no_tail = tail_filter.sum()

    if (num_no_head > 0) or (num_no_relation > 0) or (num_no_tail > 0):
        logger.warning(
            f"You're trying to map triples with {num_no_head + num_no_tail} entities and {num_no_relation} relations"
            f" that are not in the training set. These triples will be excluded from the mapping.",
        )
        non_mappable_triples = head_filter | relation_filter | tail_filter
        head_column = head_column[~non_mappable_triples, None]
        relation_column = relation_column[~non_mappable_triples, None]
        tail_column = tail_column[~non_mappable_triples, None]
        logger.warning(
            f"In total {non_mappable_triples.sum():.0f} from {triples.shape[0]:.0f} triples were filtered out",
        )

    triples_of_ids = np.concatenate([head_column, relation_column, tail_column], axis=1)

    triples_of_ids = np.array(triples_of_ids, dtype=np.int64)
    # Note: Unique changes the order of the triples
    # Note: Using unique means implicit balancing of training samples
    unique_mapped_triples = np.unique(ar=triples_of_ids, axis=0)
    return torch.tensor(unique_mapped_triples, dtype=torch.long)


def _get_triple_mask(
    ids: Collection[int],
    triples: MappedTriples,
    columns: Union[int, Collection[int]],
    invert: bool = False,
    max_id: Optional[int] = None,
) -> torch.BoolTensor:
    # normalize input
    triples = triples[:, columns]
    if isinstance(columns, int):
        columns = [columns]
    mask = torch.isin(
        elements=triples,
        test_elements=torch.as_tensor(list(ids), dtype=torch.long),
        assume_unique=False,
        invert=invert,
    )
    if len(columns) > 1:
        mask = mask.all(dim=-1)
    return mask


def _ensure_ids(
    labels_or_ids: Union[Collection[int], Collection[str]],
    label_to_id: Mapping[str, int],
) -> Collection[int]:
    """Convert labels to IDs."""
    return [label_to_id[l_or_i] if isinstance(l_or_i, str) else l_or_i for l_or_i in labels_or_ids]


<<<<<<< HEAD
=======
RelationID = TypeVar("RelationID", int, torch.LongTensor)


class RelationInverter:
    """An interface for inverse-relation ID mapping."""

    # TODO: method is_inverse?

    @abstractmethod
    def get_inverse_id(self, relation_id: RelationID) -> RelationID:
        """Get the inverse ID for a given relation."""
        # TODO: inverse of inverse?
        raise NotImplementedError

    @abstractmethod
    def _map(self, batch: torch.LongTensor, index: int = 1) -> torch.LongTensor:
        raise NotImplementedError

    @abstractmethod
    def invert_(self, batch: torch.LongTensor, index: int = 1) -> torch.LongTensor:
        """Invert relations in a batch (in-place)."""
        raise NotImplementedError

    def map(self, batch: torch.LongTensor, index: int = 1, invert: bool = False) -> torch.LongTensor:
        """Map relations of batch, optionally also inverting them."""
        batch = self._map(batch=batch, index=index)
        return self.invert_(batch=batch, index=index) if invert else batch


class DefaultRelationInverter(RelationInverter):
    """Maps normal relations to even IDs, and the corresponding inverse to the next odd ID."""

    # docstr-coverage: inherited
    def get_inverse_id(self, relation_id: RelationID) -> RelationID:  # noqa: D102
        return relation_id + 1

    # docstr-coverage: inherited
    def _map(self, batch: torch.LongTensor, index: int = 1, invert: bool = False) -> torch.LongTensor:  # noqa: D102
        batch = batch.clone()
        batch[:, index] *= 2
        return batch

    # docstr-coverage: inherited
    def invert_(self, batch: torch.LongTensor, index: int = 1) -> torch.LongTensor:  # noqa: D102
        # The number of relations stored in the triples factory includes the number of inverse relations
        # Id of inverse relation: relation + 1
        batch[:, index] += 1
        return batch


relation_inverter = DefaultRelationInverter()


>>>>>>> c84081ca
@dataclasses.dataclass
class Labeling:
    """A mapping between labels and IDs."""

    #: The mapping from labels to IDs.
    label_to_id: Mapping[str, int]

    #: The inverse mapping for label_to_id; initialized automatically
    id_to_label: Mapping[int, str] = dataclasses.field(init=False)

    #: A vectorized version of entity_label_to_id; initialized automatically
    _vectorized_mapper: Callable[..., np.ndarray] = dataclasses.field(init=False, compare=False)

    #: A vectorized version of entity_id_to_label; initialized automatically
    _vectorized_labeler: Callable[..., np.ndarray] = dataclasses.field(init=False, compare=False)

    def __post_init__(self):
        """Precompute inverse mappings."""
        self.id_to_label = invert_mapping(mapping=self.label_to_id)
        self._vectorized_mapper = np.vectorize(self.label_to_id.get, otypes=[int])
        self._vectorized_labeler = np.vectorize(self.id_to_label.get, otypes=[str])

    def label(
        self,
        ids: Union[int, Sequence[int], np.ndarray, torch.LongTensor],
        unknown_label: str = "unknown",
    ) -> np.ndarray:
        """Convert IDs to labels."""
        # Normalize input
        if isinstance(ids, torch.Tensor):
            ids = ids.cpu().numpy()
        if isinstance(ids, int):
            ids = [ids]
        ids = np.asanyarray(ids)
        # label
        return self._vectorized_labeler(ids, (unknown_label,))

    @property
    def max_id(self) -> int:
        """Return the maximum ID (excl.)."""
        return max(self.label_to_id.values()) + 1


def restrict_triples(
    mapped_triples: MappedTriples,
    entities: Optional[Collection[int]] = None,
    relations: Optional[Collection[int]] = None,
    invert_entity_selection: bool = False,
    invert_relation_selection: bool = False,
) -> MappedTriples:
    """Select a subset of triples based on the given entity and relation ID selection.

    :param mapped_triples:
        The ID-based triples.
    :param entities:
        The entity IDs of interest. If None, defaults to all entities.
    :param relations:
        The relation IDs of interest. If None, defaults to all relations.
    :param invert_entity_selection:
        Whether to invert the entity selection, i.e. select those triples without the provided entities.
    :param invert_relation_selection:
        Whether to invert the relation selection, i.e. select those triples without the provided relations.
    :return:
        A tensor of triples containing the entities and relations of interest.
    """
    keep_mask = None

    # Filter for entities
    if entities is not None:
        keep_mask = _get_triple_mask(
            ids=entities,
            triples=mapped_triples,
            columns=(0, 2),  # head and entity need to fulfil the requirement
            invert=invert_entity_selection,
        )

    # Filter for relations
    if relations is not None:
        relation_mask = _get_triple_mask(
            ids=relations,
            triples=mapped_triples,
            columns=1,
            invert=invert_relation_selection,
        )
        keep_mask = relation_mask if keep_mask is None else keep_mask & relation_mask

    # No filter
    if keep_mask is None:
        return mapped_triples

    return mapped_triples[keep_mask]


class KGInfo:
    """An object storing information about the number of entities and relations."""

    #: the number of unique entities
    num_entities: int

    #: the number of relations (maybe including "artificial" inverse relations)
    num_relations: int

    #: whether to create inverse triples
    create_inverse_triples: bool

    #: the number of real relations, i.e., without artificial inverses
    real_num_relations: int

    def __init__(
        self,
        num_entities: int,
        num_relations: int,
        create_inverse_triples: bool,
    ) -> None:
        """
        Initialize the information object.

        :param num_entities:
            the number of entities.
        :param num_relations:
            the number of relations, excluding artifical inverse relations.
        :param create_inverse_triples:
            whether to create inverse triples
        """
        self.num_entities = num_entities
        self.real_num_relations = num_relations
        if create_inverse_triples:
            num_relations *= 2
        self.num_relations = num_relations
        self.create_inverse_triples = create_inverse_triples

    def extra_repr(self) -> str:
        """Extra representation string."""
        return ", ".join(self._iter_extra_repr())

    def __repr__(self):  # noqa: D105
        return f"{self.__class__.__name__}({self.extra_repr()})"

    def _iter_extra_repr(self) -> Iterable[str]:
        """Iterate over extra_repr components."""
        yield f"num_entities={self.num_entities}"
        yield f"num_relations={self.num_relations}"
        yield f"create_inverse_triples={self.create_inverse_triples}"


class CoreTriplesFactory(KGInfo):
    """Create instances from ID-based triples."""

    triples_file_name: ClassVar[str] = "numeric_triples.tsv.gz"
    base_file_name: ClassVar[str] = "base.pth"

    def __init__(
        self,
        mapped_triples: MappedTriples,
        num_entities: int,
        num_relations: int,
<<<<<<< HEAD
        entity_ids: Collection[int],
        relation_ids: Collection[int],
=======
        create_inverse_triples: bool = False,
>>>>>>> c84081ca
        metadata: Optional[Mapping[str, Any]] = None,
    ):
        """
        Create the triples factory.

        :param mapped_triples: shape: (n, 3)
            A three-column matrix where each row are the head identifier, relation identifier, then tail identifier.
        :param num_entities:
            The number of entities.
        :param num_relations:
            The number of relations.
        :param metadata:
            Arbitrary metadata to go with the graph
        """
        super().__init__(
            num_entities=num_entities,
            num_relations=num_relations,
            create_inverse_triples=create_inverse_triples,
        )
        self.mapped_triples = mapped_triples
<<<<<<< HEAD
        self.num_entities = num_entities
        self.num_relations = num_relations
        self.entity_ids = entity_ids
        self.relation_ids = relation_ids
=======
>>>>>>> c84081ca
        if metadata is None:
            metadata = dict()
        self.metadata = metadata

    @classmethod
    def create(
        cls,
        mapped_triples: MappedTriples,
        num_entities: Optional[int] = None,
        num_relations: Optional[int] = None,
<<<<<<< HEAD
        entity_ids: Collection[int] = None,
        relation_ids: Collection[int] = None,
=======
        create_inverse_triples: bool = False,
>>>>>>> c84081ca
        metadata: Optional[Mapping[str, Any]] = None,
    ) -> "CoreTriplesFactory":
        """
        Create a triples factory without any label information.

        :param mapped_triples: shape: (n, 3)
            The ID-based triples.
        :param num_entities:
            The number of entities. If not given, inferred from mapped_triples.
        :param num_relations:
            The number of relations. If not given, inferred from mapped_triples.
        :param create_inverse_triples:
            Whether to create inverse triples.
        :param metadata:
            Additional metadata to store in the factory.

        :return:
            A new triples factory.
        """
        if num_entities is None:
            num_entities = mapped_triples[:, [0, 2]].max().item() + 1
        if num_relations is None:
            num_relations = mapped_triples[:, 1].max().item() + 1
        return CoreTriplesFactory(
            mapped_triples=mapped_triples,
            num_entities=num_entities,
            num_relations=num_relations,
<<<<<<< HEAD
            entity_ids=entity_ids,
            relation_ids=relation_ids,
=======
            create_inverse_triples=create_inverse_triples,
>>>>>>> c84081ca
            metadata=metadata,
        )

    def __eq__(self, __o: object) -> bool:  # noqa: D105
        if not isinstance(__o, CoreTriplesFactory):
            return False
        return (
            (self.num_entities == __o.num_entities)
            and (self.num_relations == __o.num_relations)
            and (self.num_triples == __o.num_triples)
            and (self.create_inverse_triples == __o.create_inverse_triples)
            and bool((self.mapped_triples == __o.mapped_triples).all().item())
        )

    @property
    def num_triples(self) -> int:  # noqa: D401
        """The number of triples."""
        return self.mapped_triples.shape[0]

<<<<<<< HEAD
    def extra_repr(self) -> str:
        """Extra representation string."""
        d = [
            ("num_entities", self.num_entities),
            ("num_relations", self.num_relations),
            ("num_triples", self.num_triples),
        ]
        d.extend(sorted(self.metadata.items()))  # type: ignore
        return ", ".join(f'{k}="{v}"' if isinstance(v, (str, pathlib.Path)) else f"{k}={v}" for k, v in d)

    def __repr__(self):  # noqa: D105
        return f"{self.__class__.__name__}({self.extra_repr()})"
=======
    def _iter_extra_repr(self) -> Iterable[str]:
        """Iterate over extra_repr components."""
        yield from super()._iter_extra_repr()
        yield f"num_triples={self.num_triples}"
        for k, v in sorted(self.metadata.items()):
            if isinstance(v, (str, pathlib.Path)):
                v = f'"{v}"'
            yield f"{k}={v}"
>>>>>>> c84081ca

    def with_labels(
        self,
        entity_to_id: Mapping[str, int],
        relation_to_id: Mapping[str, int],
    ) -> "TriplesFactory":
        """Add labeling to the TriplesFactory."""
        # check new label to ID mappings
        for name, columns, new_labeling in (
            ("entity", [0, 2], entity_to_id),
            ("relation", 1, relation_to_id),
        ):
            existing_ids = set(self.mapped_triples[:, columns].unique().tolist())
            if not existing_ids.issubset(new_labeling.values()):
                diff = existing_ids.difference(new_labeling.values())
                raise ValueError(f"Some existing IDs do not occur in the new {name} labeling: {diff}")
        return TriplesFactory(
            mapped_triples=self.mapped_triples,
            entity_to_id=entity_to_id,
            relation_to_id=relation_to_id,
            metadata=self.metadata,
        )

<<<<<<< HEAD
    def create_slcwa_instances(self) -> Instances:
=======
    def get_inverse_relation_id(self, relation: int) -> int:
        """Get the inverse relation identifier for the given relation."""
        if not self.create_inverse_triples:
            raise ValueError("Can not get inverse triple, they have not been created.")
        return relation_inverter.get_inverse_id(relation_id=relation)

    def _add_inverse_triples_if_necessary(self, mapped_triples: MappedTriples) -> MappedTriples:
        """Add inverse triples if they shall be created."""
        if not self.create_inverse_triples:
            return mapped_triples

        logger.info("Creating inverse triples.")
        return torch.cat(
            [
                relation_inverter.map(batch=mapped_triples),
                relation_inverter.map(batch=mapped_triples, invert=True).flip(1),
            ]
        )

    def create_slcwa_instances(self, *, sampler: Optional[str] = None, **kwargs) -> Dataset:
>>>>>>> c84081ca
        """Create sLCWA instances for this factory's triples."""
        cls = BatchedSLCWAInstances if sampler is None else SubGraphSLCWAInstances
        if "shuffle" in kwargs:
            if kwargs.pop("shuffle"):
                warnings.warn("Training instances are always shuffled.", DeprecationWarning)
            else:
                raise AssertionError("If shuffle is provided, it must be True.")
        return cls(
            mapped_triples=self._add_inverse_triples_if_necessary(mapped_triples=self.mapped_triples),
            num_entities=self.num_entities,
            num_relations=self.num_relations,
            **kwargs,
        )

    def create_lcwa_instances(self, use_tqdm: Optional[bool] = None, target: Optional[int] = None) -> Dataset:
        """Create LCWA instances for this factory's triples."""
<<<<<<< HEAD
        return self._create_instances(LCWAInstances, target=target)

    def _create_instances(self, instances_cls: Type[Instances], **kwargs) -> Instances:
        return instances_cls.from_triples(
            mapped_triples=self.mapped_triples,
=======
        return LCWAInstances.from_triples(
            mapped_triples=self._add_inverse_triples_if_necessary(mapped_triples=self.mapped_triples),
>>>>>>> c84081ca
            num_entities=self.num_entities,
            num_relations=self.num_relations,
            target=target,
        )

    def get_most_frequent_relations(self, n: Union[int, float]) -> Set[int]:
        """Get the IDs of the n most frequent relations.

        :param n:
            Either the (integer) number of top relations to keep or the (float) percentage of top relationships to keep.
        """
        logger.info(f"applying cutoff of {n} to {self}")
        if isinstance(n, float):
            assert 0 < n < 1
            n = int(self.num_relations * n)
        elif not isinstance(n, int):
            raise TypeError("n must be either an integer or a float")

        uniq, counts = self.mapped_triples[:, 1].unique(return_counts=True)
        top_counts, top_ids = counts.topk(k=n, largest=True)
        return set(uniq[top_ids].tolist())

    def clone_and_exchange_triples(
        self,
        mapped_triples: MappedTriples,
        extra_metadata: Optional[Dict[str, Any]] = None,
        keep_metadata: bool = True,
    ) -> "CoreTriplesFactory":
        """
        Create a new triples factory sharing everything except the triples.

        .. note ::
            We use shallow copies.

        :param mapped_triples:
            The new mapped triples.
        :param extra_metadata:
            Extra metadata to include in the new triples factory. If ``keep_metadata`` is true,
            the dictionaries will be unioned with precedence taken on keys from ``extra_metadata``.
        :param keep_metadata:
            Pass the current factory's metadata to the new triples factory

        :return:
            The new factory.
        """
        return CoreTriplesFactory(
            mapped_triples=mapped_triples,
            num_entities=self.num_entities,
<<<<<<< HEAD
            num_relations=self.num_relations,
            entity_ids=self.entity_ids,
            relation_ids=self.relation_ids,
=======
            num_relations=self.real_num_relations,
            create_inverse_triples=create_inverse_triples,
>>>>>>> c84081ca
            metadata={
                **(extra_metadata or {}),
                **(self.metadata if keep_metadata else {}),  # type: ignore
            },
        )

    def split(
        self,
        ratios: Union[float, Sequence[float]] = 0.8,
        *,
        random_state: TorchRandomHint = None,
        randomize_cleanup: bool = False,
        method: Optional[str] = None,
    ) -> List["CoreTriplesFactory"]:
        """Split a triples factory into a train/test.

        :param ratios:
            There are three options for this argument:

            1. A float can be given between 0 and 1.0, non-inclusive. The first set of triples will
               get this ratio and the second will get the rest.
            2. A list of ratios can be given for which set in which order should get what ratios as in
               ``[0.8, 0.1]``. The final ratio can be omitted because that can be calculated.
            3. All ratios can be explicitly set in order such as in ``[0.8, 0.1, 0.1]``
               where the sum of all ratios is 1.0.
        :param random_state:
            The random state used to shuffle and split the triples.
        :param randomize_cleanup:
            If true, uses the non-deterministic method for moving triples to the training set. This has the
            advantage that it does not necessarily have to move all of them, but it might be significantly
            slower since it moves one triple at a time.
        :param method:
            The name of the method to use, from SPLIT_METHODS. Defaults to "coverage".

        :return:
            A partition of triples, which are split (approximately) according to the ratios, stored TriplesFactory's
            which share everything else with this root triples factory.

        .. code-block:: python

            ratio = 0.8  # makes a [0.8, 0.2] split
            training_factory, testing_factory = factory.split(ratio)

            ratios = [0.8, 0.1]  # makes a [0.8, 0.1, 0.1] split
            training_factory, testing_factory, validation_factory = factory.split(ratios)

            ratios = [0.8, 0.1, 0.1]  # also makes a [0.8, 0.1, 0.1] split
            training_factory, testing_factory, validation_factory = factory.split(ratios)
        """
        # Make new triples factories for each group
        return [
            self.clone_and_exchange_triples(
                mapped_triples=triples,
            )
            for triples in split(
                mapped_triples=self.mapped_triples,
                ratios=ratios,
                random_state=random_state,
                randomize_cleanup=randomize_cleanup,
                method=method,
            )
        ]

    def entities_to_ids(self, entities: Union[Collection[int], Collection[str]]) -> Collection[int]:
        """Normalize entities to IDs.

        :param entities: A collection of either integer identifiers for entities or
            string labels for entities (that will get auto-converted)
        :returns: Integer identifiers for entities
        :raises ValueError: If the ``entities`` passed are string labels
            and this triples factory does not have an entity label to identifier mapping
            (e.g., it's just a base :class:`CoreTriplesFactory` instance)
        """
        for e in entities:
            if not isinstance(e, int):
                raise ValueError(f"{self.__class__.__name__} cannot convert entity IDs from {type(e)} to int.")
        return cast(Collection[int], entities)

    def relations_to_ids(self, relations: Union[Collection[int], Collection[str]]) -> Collection[int]:
        """Normalize relations to IDs.

        :param relations: A collection of either integer identifiers for relations or
            string labels for relations (that will get auto-converted)
        :returns: Integer identifiers for relations
        :raises ValueError: If the ``relations`` passed are string labels
            and this triples factory does not have a relation label to identifier mapping
            (e.g., it's just a base :class:`CoreTriplesFactory` instance)
        """
        for e in relations:
            if not isinstance(e, int):
                raise ValueError(f"{self.__class__.__name__} cannot convert relation IDs from {type(e)} to int.")
        return cast(Collection[int], relations)

    def get_mask_for_relations(
        self,
        relations: Collection[int],
        invert: bool = False,
    ) -> torch.BoolTensor:
        """Get a boolean mask for triples with the given relations."""
        return _get_triple_mask(
            ids=relations,
            triples=self.mapped_triples,
            columns=1,
            invert=invert,
            max_id=self.num_relations,
        )

    def tensor_to_df(
        self,
        tensor: torch.LongTensor,
        **kwargs: Union[torch.Tensor, np.ndarray, Sequence],
    ) -> pd.DataFrame:
        """Take a tensor of triples and make a pandas dataframe with labels.

        :param tensor: shape: (n, 3)
            The triples, ID-based and in format (head_id, relation_id, tail_id).
        :param kwargs:
            Any additional number of columns. Each column needs to be of shape (n,). Reserved column names:
            {"head_id", "head_label", "relation_id", "relation_label", "tail_id", "tail_label"}.
        :return:
            A dataframe with n rows, and 6 + len(kwargs) columns.
        """
        return tensor_to_df(tensor=tensor, **kwargs)

    def new_with_restriction(
        self,
        entities: Union[None, Collection[int], Collection[str]] = None,
        relations: Union[None, Collection[int], Collection[str]] = None,
        invert_entity_selection: bool = False,
        invert_relation_selection: bool = False,
    ) -> "CoreTriplesFactory":
        """Make a new triples factory only keeping the given entities and relations, but keeping the ID mapping.

        :param entities:
            The entities of interest. If None, defaults to all entities.
        :param relations:
            The relations of interest. If None, defaults to all relations.
        :param invert_entity_selection:
            Whether to invert the entity selection, i.e. select those triples without the provided entities.
        :param invert_relation_selection:
            Whether to invert the relation selection, i.e. select those triples without the provided relations.

        :return:
            A new triples factory, which has only a subset of the triples containing the entities and relations of
            interest. The label-to-ID mapping is *not* modified.
        """
        # prepare metadata
        extra_metadata = {}
        if entities is not None:
            extra_metadata["entity_restriction"] = entities
            entities = self.entities_to_ids(entities=entities)
            remaining_entities = (self.num_entities - len(entities)) if invert_entity_selection else len(entities)
            logger.info(f"keeping {format_relative_comparison(remaining_entities, self.num_entities)} entities.")
        if relations is not None:
            extra_metadata["relation_restriction"] = relations
            relations = self.relations_to_ids(relations=relations)
            remaining_relations = (self.num_relations - len(relations)) if invert_relation_selection else len(relations)
            logger.info(f"keeping {format_relative_comparison(remaining_relations, self.num_relations)} relations.")

        # Delegate to function
        mapped_triples = restrict_triples(
            mapped_triples=self.mapped_triples,
            entities=entities,
            relations=relations,
            invert_entity_selection=invert_entity_selection,
            invert_relation_selection=invert_relation_selection,
        )

        # restrict triples can only remove triples; thus, if the new size equals the old one, nothing has changed
        if mapped_triples.shape[0] == self.num_triples:
            return self

        logger.info(f"keeping {format_relative_comparison(mapped_triples.shape[0], self.num_triples)} triples.")

        return self.clone_and_exchange_triples(
            mapped_triples=mapped_triples,
            extra_metadata=extra_metadata,
        )

    @classmethod
    # docstr-coverage: inherited
    def from_path_binary(
        cls,
        path: Union[str, pathlib.Path, TextIO],
    ) -> "CoreTriplesFactory":  # noqa: D102
        """
        Load triples factory from a binary file.

        :param path:
            The path, pointing to an existing PyTorch .pt file.

        :return:
            The loaded triples factory.
        """
        path = normalize_path(path)
        logger.info(f"Loading from {path.as_uri()}")
        return cls(**cls._from_path_binary(path=path))

    @classmethod
    def _from_path_binary(
        cls,
        path: pathlib.Path,
    ) -> MutableMapping[str, Any]:
        # load base
        data = dict(torch.load(path.joinpath(cls.base_file_name)))
        # load numeric triples
        data["mapped_triples"] = torch.as_tensor(
            pd.read_csv(path.joinpath(cls.triples_file_name), sep="\t", dtype=int).values,
            dtype=torch.long,
        )
        return data

    def to_path_binary(
        self,
        path: Union[str, pathlib.Path, TextIO],
    ) -> pathlib.Path:
        """
        Save triples factory to path in (PyTorch's .pt) binary format.

        :param path:
            The path to store the triples factory to.
        """
        path = normalize_path(path, mkdir=True)

        # store numeric triples
        pd.DataFrame(
            data=self.mapped_triples.numpy(),
            columns=[LABEL_HEAD, LABEL_RELATION, LABEL_TAIL],
        ).to_csv(path.joinpath(self.triples_file_name), sep="\t", index=False)

        # store metadata
        torch.save(self._get_binary_state(), path.joinpath(self.base_file_name))
        logger.info(f"Stored {self} to {path.as_uri()}")

        return path

    def _get_binary_state(self):
        return dict(
            num_entities=self.num_entities,
            num_relations=self.num_relations,
            create_inverse_triples=self.create_inverse_triples,
            metadata=self.metadata,
        )


class TriplesFactory(CoreTriplesFactory):
    """Create instances given the path to triples."""

    file_name_entity_to_id: ClassVar[str] = "entity_to_id"
    file_name_relation_to_id: ClassVar[str] = "relation_to_id"

    def __init__(
        self,
        mapped_triples: MappedTriples,
        entity_to_id: EntityMapping,
        relation_to_id: RelationMapping,
        metadata: Optional[Mapping[str, Any]] = None,
    ):
        """
        Create the triples factory.

        :param mapped_triples: shape: (n, 3)
            A three-column matrix where each row are the head identifier, relation identifier, then tail identifier.
        :param entity_to_id:
            The mapping from entities' labels to their indices.
        :param relation_to_id:
            The mapping from relations' labels to their indices.
        :param create_inverse_triples:
            Whether to create inverse triples.
        :param metadata:
            Arbitrary metadata to go with the graph
        """
        self.entity_labeling = Labeling(label_to_id=entity_to_id)
        self.relation_labeling = Labeling(label_to_id=relation_to_id)
        super().__init__(
            mapped_triples=mapped_triples,
<<<<<<< HEAD
            # TODO: this assumes consecutive Ids
            num_entities=len(entity_to_id),
            num_relations=len(relation_to_id),
            entity_ids=sorted(entity_to_id.values()),
            relation_ids=sorted(relation_to_id.values()),
=======
            num_entities=self.entity_labeling.max_id,
            num_relations=self.relation_labeling.max_id,
            create_inverse_triples=create_inverse_triples,
>>>>>>> c84081ca
            metadata=metadata,
        )

    @classmethod
    def from_labeled_triples(
        cls,
        triples: LabeledTriples,
<<<<<<< HEAD
=======
        *,
        create_inverse_triples: bool = False,
>>>>>>> c84081ca
        entity_to_id: Optional[EntityMapping] = None,
        relation_to_id: Optional[RelationMapping] = None,
        compact_id: bool = True,
        filter_out_candidate_inverse_relations: bool = True,
        metadata: Optional[Dict[str, Any]] = None,
    ) -> "TriplesFactory":
        """
        Create a new triples factory from label-based triples.

        :param triples: shape: (n, 3), dtype: str
            The label-based triples.
        :param entity_to_id:
            The mapping from entity labels to ID. If None, create a new one from the triples.
        :param relation_to_id:
            The mapping from relations labels to ID. If None, create a new one from the triples.
        :param compact_id:
            Whether to compact IDs such that the IDs are consecutive.
        :param filter_out_candidate_inverse_relations:
            Whether to remove triples with relations with the inverse suffix.
        :param metadata:
            Arbitrary key/value pairs to store as metadata

        :return:
            A new triples factory.
        """
        # Generate entity mapping if necessary
        if entity_to_id is None:
            entity_to_id = create_entity_mapping(triples=triples)
        if compact_id:
            entity_to_id = compact_mapping(mapping=entity_to_id)[0]

        # Generate relation mapping if necessary
        if relation_to_id is None:
            relation_to_id = create_relation_mapping(triples[:, 1])
        if compact_id:
            relation_to_id = compact_mapping(mapping=relation_to_id)[0]

        # Map triples of labels to triples of IDs.
        mapped_triples = _map_triples_elements_to_ids(
            triples=triples,
            entity_to_id=entity_to_id,
            relation_to_id=relation_to_id,
        )

        return cls(
            entity_to_id=entity_to_id,
            relation_to_id=relation_to_id,
            mapped_triples=mapped_triples,
            metadata=metadata,
        )

    @classmethod
    def from_path(
        cls,
        path: Union[str, pathlib.Path, TextIO],
<<<<<<< HEAD
=======
        *,
        create_inverse_triples: bool = False,
>>>>>>> c84081ca
        entity_to_id: Optional[EntityMapping] = None,
        relation_to_id: Optional[RelationMapping] = None,
        compact_id: bool = True,
        metadata: Optional[Dict[str, Any]] = None,
        load_triples_kwargs: Optional[Mapping[str, Any]] = None,
        **kwargs,
    ) -> "TriplesFactory":
        """
        Create a new triples factory from triples stored in a file.

        :param path:
            The path where the label-based triples are stored.
        :param entity_to_id:
            The mapping from entity labels to ID. If None, create a new one from the triples.
        :param relation_to_id:
            The mapping from relations labels to ID. If None, create a new one from the triples.
        :param compact_id:
            Whether to compact IDs such that the IDs are consecutive.
        :param metadata:
            Arbitrary key/value pairs to store as metadata with the triples factory. Do not
            include ``path`` as a key because it is automatically taken from the ``path``
            kwarg to this function.
        :param load_triples_kwargs: Optional keyword arguments to pass to :func:`load_triples`.
            Could include the ``delimiter`` or a ``column_remapping``.
        :param kwargs:
            additional keyword-based parameters, which are ignored.

        :return:
            A new triples factory.
        """
        path = normalize_path(path)

        # TODO: Check if lazy evaluation would make sense
        triples = load_triples(path, **(load_triples_kwargs or {}))

        return cls.from_labeled_triples(
            triples=triples,
            entity_to_id=entity_to_id,
            relation_to_id=relation_to_id,
            compact_id=compact_id,
            metadata={
                "path": path,
                **(metadata or {}),
            },
        )

    def __eq__(self, __o: object) -> bool:  # noqa: D105
        return (
            isinstance(__o, TriplesFactory)
            and super().__eq__(__o)
            and (self.entity_to_id == __o.entity_to_id)
            and (self.relation_to_id == __o.relation_to_id)
        )

    def to_core_triples_factory(self) -> CoreTriplesFactory:
        """Return this factory as a core factory."""
        return CoreTriplesFactory(
            mapped_triples=self.mapped_triples,
            num_entities=self.num_entities,
            num_relations=self.num_relations,
<<<<<<< HEAD
            entity_ids=self.entity_ids,
            relation_ids=self.relation_ids,
=======
            create_inverse_triples=self.create_inverse_triples,
>>>>>>> c84081ca
            metadata=self.metadata,
        )

    # docstr-coverage: inherited
    def to_path_binary(self, path: Union[str, pathlib.Path, TextIO]) -> pathlib.Path:  # noqa: D102
        path = super().to_path_binary(path=path)
        # store entity/relation to ID
        for name, data in (
            (
                self.file_name_entity_to_id,
                self.entity_to_id,
            ),
            (
                self.file_name_relation_to_id,
                self.relation_to_id,
            ),
        ):
            pd.DataFrame(data=data.items(), columns=["label", "id"],).sort_values(by="id").set_index("id").to_csv(
                path.joinpath(f"{name}.tsv.gz"),
                sep="\t",
            )
        return path

    @classmethod
    def _from_path_binary(cls, path: pathlib.Path) -> MutableMapping[str, Any]:
        data = super()._from_path_binary(path)
        # load entity/relation to ID
        for name in [cls.file_name_entity_to_id, cls.file_name_relation_to_id]:
            df = pd.read_csv(
                path.joinpath(f"{name}.tsv.gz"),
                sep="\t",
            )
            data[name] = dict(zip(df["label"], df["id"]))
        return data

    # docstr-coverage: inherited
    def _get_binary_state(self):  # noqa: D102
        return dict(
            mapped_triples=self.mapped_triples,
            entity_to_id=self.entity_to_id,
            relation_to_id=self.relation_to_id,
            metadata=self.metadata,
        )

    # docstr-coverage: inherited
    def clone_and_exchange_triples(
        self,
        mapped_triples: MappedTriples,
        extra_metadata: Optional[Dict[str, Any]] = None,
        keep_metadata: bool = True,
    ) -> "TriplesFactory":  # noqa: D102
        return TriplesFactory(
            entity_to_id=self.entity_to_id,
            relation_to_id=self.relation_to_id,
            mapped_triples=mapped_triples,
            metadata={
                **(extra_metadata or {}),
                **(self.metadata if keep_metadata else {}),  # type: ignore
            },
        )

    @property
    def entity_to_id(self) -> Mapping[str, int]:
        """Return the mapping from entity labels to IDs."""
        return self.entity_labeling.label_to_id

    @property
    def entity_id_to_label(self) -> Mapping[int, str]:
        """Return the mapping from entity IDs to labels."""
        return self.entity_labeling.id_to_label

    @property
    def relation_to_id(self) -> Mapping[str, int]:
        """Return the mapping from relations labels to IDs."""
        return self.relation_labeling.label_to_id

    @property
    def relation_id_to_label(self) -> Mapping[int, str]:
        """Return the mapping from relations IDs to labels."""
        return self.relation_labeling.id_to_label

    @property
    def triples(self) -> np.ndarray:  # noqa: D401
        """The labeled triples, a 3-column matrix where each row are the head label, relation label, then tail label."""
        logger.warning("Reconstructing all label-based triples. This is expensive and rarely needed.")
        return self.label_triples(self.mapped_triples)

    def label_triples(
        self,
        triples: MappedTriples,
        unknown_entity_label: str = "[UNKNOWN]",
        unknown_relation_label: Optional[str] = None,
    ) -> LabeledTriples:
        """
        Convert ID-based triples to label-based ones.

        :param triples:
            The ID-based triples.
        :param unknown_entity_label:
            The label to use for unknown entity IDs.
        :param unknown_relation_label:
            The label to use for unknown relation IDs.

        :return:
            The same triples, but labeled.
        """
        if len(triples) == 0:
            return np.empty(shape=(0, 3), dtype=str)
        if unknown_relation_label is None:
            unknown_relation_label = unknown_entity_label
        return np.stack(
            [
                labeling.label(ids=column, unknown_label=unknown_label)
                for (labeling, unknown_label), column in zip(
                    [
                        (self.entity_labeling, unknown_entity_label),
                        (self.relation_labeling, unknown_relation_label),
                        (self.entity_labeling, unknown_entity_label),
                    ],
                    triples.t().numpy(),
                )
            ],
            axis=1,
        )

    # docstr-coverage: inherited
    def entities_to_ids(self, entities: Union[Collection[int], Collection[str]]) -> Collection[int]:  # noqa: D102
        return _ensure_ids(labels_or_ids=entities, label_to_id=self.entity_labeling.label_to_id)

    # docstr-coverage: inherited
    def relations_to_ids(self, relations: Union[Collection[int], Collection[str]]) -> Collection[int]:  # noqa: D102
        return _ensure_ids(labels_or_ids=relations, label_to_id=self.relation_labeling.label_to_id)

    def get_mask_for_relations(
        self,
        relations: Union[Collection[int], Collection[str]],
        invert: bool = False,
    ) -> torch.BoolTensor:
        """Get a boolean mask for triples with the given relations."""
        # TODO: invert is not used
        return super().get_mask_for_relations(relations=self.relations_to_ids(relations=relations))

    def entity_word_cloud(self, top: Optional[int] = None):
        """Make a word cloud based on the frequency of occurrence of each entity in a Jupyter notebook.

        :param top: The number of top entities to show. Defaults to 100.

        .. warning::

            This function requires the ``word_cloud`` package. Use ``pip install pykeen[plotting]`` to
            install it automatically, or install it yourself with
            ``pip install git+https://github.com/kavgan/word_cloud.git``.
        """
        return self._word_cloud(
            ids=get_edge_index(mapped_triples=self.mapped_triples).t(),
            id_to_label=self.entity_labeling.id_to_label,
            top=top or 100,
        )

    def relation_word_cloud(self, top: Optional[int] = None):
        """Make a word cloud based on the frequency of occurrence of each relation in a Jupyter notebook.

        :param top: The number of top relations to show. Defaults to 100.

        .. warning::

            This function requires the ``word_cloud`` package. Use ``pip install pykeen[plotting]`` to
            install it automatically, or install it yourself with
            ``pip install git+https://github.com/kavgan/word_cloud.git``.
        """
        return self._word_cloud(
            ids=self.mapped_triples[:, 1],
            id_to_label=self.relation_labeling.id_to_label,
            top=top or 100,
        )

    def _word_cloud(self, *, ids: torch.LongTensor, id_to_label: Mapping[int, str], top: int):
        try:
            from word_cloud.word_cloud_generator import WordCloud
        except ImportError:
            logger.warning(
                "Could not import module `word_cloud`. "
                "Try installing it with `pip install git+https://github.com/kavgan/word_cloud.git`",
            )
            return

        # pre-filter to keep only topk
        uniq, counts = ids.view(-1).unique(return_counts=True)

        # if top is larger than the number of available options
        top = min(top, uniq.numel())
        top_counts, top_ids = counts.topk(k=top, largest=True)

        # generate text
        text = list(
            itertools.chain(
                *(
                    itertools.repeat(id_to_label[e_id], count)
                    for e_id, count in zip(top_ids.tolist(), top_counts.tolist())
                )
            )
        )

        from IPython.core.display import HTML

        word_cloud = WordCloud()
        return HTML(word_cloud.get_embed_code(text=text, topn=top))

    # docstr-coverage: inherited
    def tensor_to_df(
        self,
        tensor: torch.LongTensor,
        **kwargs: Union[torch.Tensor, np.ndarray, Sequence],
    ) -> pd.DataFrame:  # noqa: D102
        data = super().tensor_to_df(tensor=tensor, **kwargs)
        old_col = list(data.columns)

        # vectorized label lookup
        for column, labeling in dict(
            head=self.entity_labeling,
            relation=self.relation_labeling,
            tail=self.entity_labeling,
        ).items():
            assert labeling is not None
            data[f"{column}_label"] = labeling.label(
                ids=data[f"{column}_id"],
                unknown_label=("[unknown_" + column + "]").upper(),
            )

        # Re-order columns
        columns = list(TRIPLES_DF_COLUMNS) + old_col[3:]
        return data.loc[:, columns]

    # docstr-coverage: inherited
    def new_with_restriction(
        self,
        entities: Union[None, Collection[int], Collection[str]] = None,
        relations: Union[None, Collection[int], Collection[str]] = None,
        invert_entity_selection: bool = False,
        invert_relation_selection: bool = False,
    ) -> "TriplesFactory":  # noqa: D102
        if entities is None and relations is None:
            return self
        if entities is not None:
            entities = self.entities_to_ids(entities=entities)
        if relations is not None:
            relations = self.relations_to_ids(relations=relations)
        return (
            super()
            .new_with_restriction(
                entities=entities,
                relations=relations,
                invert_entity_selection=invert_entity_selection,
                invert_relation_selection=invert_relation_selection,
            )
            .with_labels(entity_to_id=self.entity_to_id, relation_to_id=self.relation_to_id)
        )

    def map_triples(self, triples: LabeledTriples) -> MappedTriples:
        """Convert label-based triples to ID-based triples."""
        return _map_triples_elements_to_ids(
            triples=triples,
            entity_to_id=self.entity_to_id,
            relation_to_id=self.relation_to_id,
        )


def cat_triples(*triples_factories: CoreTriplesFactory) -> MappedTriples:
    """Concatenate several triples factories."""
    return torch.cat([factory.mapped_triples for factory in triples_factories], dim=0)


def splits_steps(a: Sequence[CoreTriplesFactory], b: Sequence[CoreTriplesFactory]) -> int:
    """Compute the number of moves to go from the first sequence of triples factories to the second.

    :return: The number of triples present in the training sets in both
    """
    if len(a) != len(b):
        raise ValueError("Must have same number of triples factories")

    train_1 = triple_tensor_to_set(a[0].mapped_triples)
    train_2 = triple_tensor_to_set(b[0].mapped_triples)

    # FIXME currently the implementation does not consider the non-training (i.e., second-last entries)
    #  for the number of steps. Consider more interesting way to discuss splits w/ valid

    return len(train_1.symmetric_difference(train_2))


def splits_similarity(a: Sequence[CoreTriplesFactory], b: Sequence[CoreTriplesFactory]) -> float:
    """Compute the similarity between two datasets' splits.

    :return: The number of triples present in the training sets in both
    """
    steps = splits_steps(a, b)
    n = sum(tf.num_triples for tf in a)
    return 1 - steps / n<|MERGE_RESOLUTION|>--- conflicted
+++ resolved
@@ -174,62 +174,6 @@
     return [label_to_id[l_or_i] if isinstance(l_or_i, str) else l_or_i for l_or_i in labels_or_ids]
 
 
-<<<<<<< HEAD
-=======
-RelationID = TypeVar("RelationID", int, torch.LongTensor)
-
-
-class RelationInverter:
-    """An interface for inverse-relation ID mapping."""
-
-    # TODO: method is_inverse?
-
-    @abstractmethod
-    def get_inverse_id(self, relation_id: RelationID) -> RelationID:
-        """Get the inverse ID for a given relation."""
-        # TODO: inverse of inverse?
-        raise NotImplementedError
-
-    @abstractmethod
-    def _map(self, batch: torch.LongTensor, index: int = 1) -> torch.LongTensor:
-        raise NotImplementedError
-
-    @abstractmethod
-    def invert_(self, batch: torch.LongTensor, index: int = 1) -> torch.LongTensor:
-        """Invert relations in a batch (in-place)."""
-        raise NotImplementedError
-
-    def map(self, batch: torch.LongTensor, index: int = 1, invert: bool = False) -> torch.LongTensor:
-        """Map relations of batch, optionally also inverting them."""
-        batch = self._map(batch=batch, index=index)
-        return self.invert_(batch=batch, index=index) if invert else batch
-
-
-class DefaultRelationInverter(RelationInverter):
-    """Maps normal relations to even IDs, and the corresponding inverse to the next odd ID."""
-
-    # docstr-coverage: inherited
-    def get_inverse_id(self, relation_id: RelationID) -> RelationID:  # noqa: D102
-        return relation_id + 1
-
-    # docstr-coverage: inherited
-    def _map(self, batch: torch.LongTensor, index: int = 1, invert: bool = False) -> torch.LongTensor:  # noqa: D102
-        batch = batch.clone()
-        batch[:, index] *= 2
-        return batch
-
-    # docstr-coverage: inherited
-    def invert_(self, batch: torch.LongTensor, index: int = 1) -> torch.LongTensor:  # noqa: D102
-        # The number of relations stored in the triples factory includes the number of inverse relations
-        # Id of inverse relation: relation + 1
-        batch[:, index] += 1
-        return batch
-
-
-relation_inverter = DefaultRelationInverter()
-
-
->>>>>>> c84081ca
 @dataclasses.dataclass
 class Labeling:
     """A mapping between labels and IDs."""
@@ -386,12 +330,6 @@
         mapped_triples: MappedTriples,
         num_entities: int,
         num_relations: int,
-<<<<<<< HEAD
-        entity_ids: Collection[int],
-        relation_ids: Collection[int],
-=======
-        create_inverse_triples: bool = False,
->>>>>>> c84081ca
         metadata: Optional[Mapping[str, Any]] = None,
     ):
         """
@@ -409,16 +347,8 @@
         super().__init__(
             num_entities=num_entities,
             num_relations=num_relations,
-            create_inverse_triples=create_inverse_triples,
         )
         self.mapped_triples = mapped_triples
-<<<<<<< HEAD
-        self.num_entities = num_entities
-        self.num_relations = num_relations
-        self.entity_ids = entity_ids
-        self.relation_ids = relation_ids
-=======
->>>>>>> c84081ca
         if metadata is None:
             metadata = dict()
         self.metadata = metadata
@@ -429,12 +359,6 @@
         mapped_triples: MappedTriples,
         num_entities: Optional[int] = None,
         num_relations: Optional[int] = None,
-<<<<<<< HEAD
-        entity_ids: Collection[int] = None,
-        relation_ids: Collection[int] = None,
-=======
-        create_inverse_triples: bool = False,
->>>>>>> c84081ca
         metadata: Optional[Mapping[str, Any]] = None,
     ) -> "CoreTriplesFactory":
         """
@@ -446,8 +370,6 @@
             The number of entities. If not given, inferred from mapped_triples.
         :param num_relations:
             The number of relations. If not given, inferred from mapped_triples.
-        :param create_inverse_triples:
-            Whether to create inverse triples.
         :param metadata:
             Additional metadata to store in the factory.
 
@@ -462,12 +384,6 @@
             mapped_triples=mapped_triples,
             num_entities=num_entities,
             num_relations=num_relations,
-<<<<<<< HEAD
-            entity_ids=entity_ids,
-            relation_ids=relation_ids,
-=======
-            create_inverse_triples=create_inverse_triples,
->>>>>>> c84081ca
             metadata=metadata,
         )
 
@@ -487,20 +403,6 @@
         """The number of triples."""
         return self.mapped_triples.shape[0]
 
-<<<<<<< HEAD
-    def extra_repr(self) -> str:
-        """Extra representation string."""
-        d = [
-            ("num_entities", self.num_entities),
-            ("num_relations", self.num_relations),
-            ("num_triples", self.num_triples),
-        ]
-        d.extend(sorted(self.metadata.items()))  # type: ignore
-        return ", ".join(f'{k}="{v}"' if isinstance(v, (str, pathlib.Path)) else f"{k}={v}" for k, v in d)
-
-    def __repr__(self):  # noqa: D105
-        return f"{self.__class__.__name__}({self.extra_repr()})"
-=======
     def _iter_extra_repr(self) -> Iterable[str]:
         """Iterate over extra_repr components."""
         yield from super()._iter_extra_repr()
@@ -509,7 +411,6 @@
             if isinstance(v, (str, pathlib.Path)):
                 v = f'"{v}"'
             yield f"{k}={v}"
->>>>>>> c84081ca
 
     def with_labels(
         self,
@@ -533,30 +434,7 @@
             metadata=self.metadata,
         )
 
-<<<<<<< HEAD
-    def create_slcwa_instances(self) -> Instances:
-=======
-    def get_inverse_relation_id(self, relation: int) -> int:
-        """Get the inverse relation identifier for the given relation."""
-        if not self.create_inverse_triples:
-            raise ValueError("Can not get inverse triple, they have not been created.")
-        return relation_inverter.get_inverse_id(relation_id=relation)
-
-    def _add_inverse_triples_if_necessary(self, mapped_triples: MappedTriples) -> MappedTriples:
-        """Add inverse triples if they shall be created."""
-        if not self.create_inverse_triples:
-            return mapped_triples
-
-        logger.info("Creating inverse triples.")
-        return torch.cat(
-            [
-                relation_inverter.map(batch=mapped_triples),
-                relation_inverter.map(batch=mapped_triples, invert=True).flip(1),
-            ]
-        )
-
     def create_slcwa_instances(self, *, sampler: Optional[str] = None, **kwargs) -> Dataset:
->>>>>>> c84081ca
         """Create sLCWA instances for this factory's triples."""
         cls = BatchedSLCWAInstances if sampler is None else SubGraphSLCWAInstances
         if "shuffle" in kwargs:
@@ -565,7 +443,7 @@
             else:
                 raise AssertionError("If shuffle is provided, it must be True.")
         return cls(
-            mapped_triples=self._add_inverse_triples_if_necessary(mapped_triples=self.mapped_triples),
+            mapped_triples=self.mapped_triples,
             num_entities=self.num_entities,
             num_relations=self.num_relations,
             **kwargs,
@@ -573,16 +451,8 @@
 
     def create_lcwa_instances(self, use_tqdm: Optional[bool] = None, target: Optional[int] = None) -> Dataset:
         """Create LCWA instances for this factory's triples."""
-<<<<<<< HEAD
-        return self._create_instances(LCWAInstances, target=target)
-
-    def _create_instances(self, instances_cls: Type[Instances], **kwargs) -> Instances:
-        return instances_cls.from_triples(
+        return LCWAInstances.from_triples(
             mapped_triples=self.mapped_triples,
-=======
-        return LCWAInstances.from_triples(
-            mapped_triples=self._add_inverse_triples_if_necessary(mapped_triples=self.mapped_triples),
->>>>>>> c84081ca
             num_entities=self.num_entities,
             num_relations=self.num_relations,
             target=target,
@@ -631,14 +501,7 @@
         return CoreTriplesFactory(
             mapped_triples=mapped_triples,
             num_entities=self.num_entities,
-<<<<<<< HEAD
             num_relations=self.num_relations,
-            entity_ids=self.entity_ids,
-            relation_ids=self.relation_ids,
-=======
-            num_relations=self.real_num_relations,
-            create_inverse_triples=create_inverse_triples,
->>>>>>> c84081ca
             metadata={
                 **(extra_metadata or {}),
                 **(self.metadata if keep_metadata else {}),  # type: ignore
@@ -915,17 +778,8 @@
         self.relation_labeling = Labeling(label_to_id=relation_to_id)
         super().__init__(
             mapped_triples=mapped_triples,
-<<<<<<< HEAD
-            # TODO: this assumes consecutive Ids
-            num_entities=len(entity_to_id),
-            num_relations=len(relation_to_id),
-            entity_ids=sorted(entity_to_id.values()),
-            relation_ids=sorted(relation_to_id.values()),
-=======
             num_entities=self.entity_labeling.max_id,
             num_relations=self.relation_labeling.max_id,
-            create_inverse_triples=create_inverse_triples,
->>>>>>> c84081ca
             metadata=metadata,
         )
 
@@ -933,11 +787,7 @@
     def from_labeled_triples(
         cls,
         triples: LabeledTriples,
-<<<<<<< HEAD
-=======
         *,
-        create_inverse_triples: bool = False,
->>>>>>> c84081ca
         entity_to_id: Optional[EntityMapping] = None,
         relation_to_id: Optional[RelationMapping] = None,
         compact_id: bool = True,
@@ -993,11 +843,7 @@
     def from_path(
         cls,
         path: Union[str, pathlib.Path, TextIO],
-<<<<<<< HEAD
-=======
         *,
-        create_inverse_triples: bool = False,
->>>>>>> c84081ca
         entity_to_id: Optional[EntityMapping] = None,
         relation_to_id: Optional[RelationMapping] = None,
         compact_id: bool = True,
@@ -1058,12 +904,6 @@
             mapped_triples=self.mapped_triples,
             num_entities=self.num_entities,
             num_relations=self.num_relations,
-<<<<<<< HEAD
-            entity_ids=self.entity_ids,
-            relation_ids=self.relation_ids,
-=======
-            create_inverse_triples=self.create_inverse_triples,
->>>>>>> c84081ca
             metadata=self.metadata,
         )
 


"""Instance creation utilities."""

import pathlib
<<<<<<< HEAD
from collections.abc import Mapping, Sequence
from typing import Callable, Optional, TextIO, Union
=======
from typing import Callable, List, Optional, Sequence, Set, TextIO, Tuple, Union
>>>>>>> 3e1cc5f1

import numpy as np
import pandas
import torch
from class_resolver import FunctionResolver

from ..typing import LabeledTriples, MappedTriples

__all__ = [
    "compute_compressed_adjacency_list",
    "load_triples",
    "get_entities",
    "get_relations",
    "tensor_to_df",
]

TRIPLES_DF_COLUMNS = ("head_id", "head_label", "relation_id", "relation_label", "tail_id", "tail_label")

Importer = Callable[[str], LabeledTriples]

#: Functions for specifying exotic resources with a given prefix
PREFIX_IMPORTER_RESOLVER: FunctionResolver[Importer] = FunctionResolver.from_entrypoint(
    "pykeen.triples.prefix_importer"
)

#: Functions for specifying exotic resources based on their file extension
EXTENSION_IMPORTER_RESOLVER: FunctionResolver[Importer] = FunctionResolver.from_entrypoint(
    "pykeen.triples.extension_importer"
)


def load_triples(
    path: Union[str, pathlib.Path, TextIO],
    delimiter: str = "\t",
    encoding: Optional[str] = None,
    column_remapping: Optional[Sequence[int]] = None,
) -> LabeledTriples:
    """Load triples saved as tab separated values.

    :param path: The key for the data to be loaded. Typically, this will be a file path ending in ``.tsv``
        that points to a file with three columns - the head, relation, and tail. This can also be used to
        invoke PyKEEN data importer entrypoints (see below).
    :param delimiter: The delimiter between the columns in the file
    :param encoding: The encoding for the file. Defaults to utf-8.
    :param column_remapping: A remapping if the three columns do not follow the order head-relation-tail.
        For example, if the order is head-tail-relation, pass ``(0, 2, 1)``
    :returns: A numpy array representing "labeled" triples.

    :raises ValueError: if a column remapping was passed, but it was not a length 3 sequence

    Besides TSV handling, PyKEEN does not come with any importers pre-installed. A few can be found at:

    - :mod:`pybel.io.pykeen`
    - :mod:`bio2bel.io.pykeen`
    """
    if isinstance(path, (str, pathlib.Path)):
        path = str(path)
        for extension, handler in EXTENSION_IMPORTER_RESOLVER.lookup_dict.items():
            if path.endswith(f".{extension}"):
                return handler(path)

        for prefix, handler in PREFIX_IMPORTER_RESOLVER.lookup_dict.items():
            if path.startswith(f"{prefix}:"):
                return handler(path[len(f"{prefix}:") :])

    if encoding is None:
        encoding = "utf-8"
    if column_remapping is not None:
        if len(column_remapping) != 3:
            raise ValueError("remapping must have length of three")
    df = pandas.read_csv(
        path,
        sep=delimiter,
        encoding=encoding,
        dtype=str,
        header=None,
        usecols=column_remapping,
        keep_default_na=False,
    )
    if column_remapping is not None:
        df = df[[df.columns[c] for c in column_remapping]]
    return df.to_numpy()


def get_entities(triples: torch.LongTensor) -> set[int]:
    """Get all entities from the triples."""
    return set(triples[:, [0, 2]].flatten().tolist())


def get_relations(triples: torch.LongTensor) -> set[int]:
    """Get all relations from the triples."""
    return set(triples[:, 1].tolist())


def tensor_to_df(
    tensor: torch.LongTensor,
    **kwargs: Union[torch.Tensor, np.ndarray, Sequence],
) -> pandas.DataFrame:
    """Take a tensor of triples and make a pandas dataframe with labels.

    :param tensor: shape: (n, 3)
        The triples, ID-based and in format (head_id, relation_id, tail_id).
    :param kwargs:
        Any additional number of columns. Each column needs to be of shape (n,). Reserved column names:
        {"head_id", "head_label", "relation_id", "relation_label", "tail_id", "tail_label"}.

    :return:
        A dataframe with n rows, and 3 + len(kwargs) columns.

    :raises ValueError:
        If a reserved column name appears in kwargs.
    """
    # Input validation
    additional_columns = set(kwargs.keys())
    forbidden = additional_columns.intersection(TRIPLES_DF_COLUMNS)
    if len(forbidden) > 0:
        raise ValueError(
            f"The key-words for additional arguments must not be in {TRIPLES_DF_COLUMNS}, but {forbidden} were "
            f"used.",
        )

    # convert to numpy
    tensor = tensor.cpu().numpy()
    data = dict(zip(["head_id", "relation_id", "tail_id"], tensor.T))

    # Additional columns
    for key, values in kwargs.items():
        # convert PyTorch tensors to numpy
        if isinstance(values, torch.Tensor):
            values = values.cpu().numpy()
        data[key] = values

    # convert to dataframe
    rv = pandas.DataFrame(data=data)

    # Re-order columns
    columns = list(TRIPLES_DF_COLUMNS[::2]) + sorted(set(rv.columns).difference(TRIPLES_DF_COLUMNS))
    return rv.loc[:, columns]


def compute_compressed_adjacency_list(
    mapped_triples: MappedTriples,
    num_entities: Optional[int] = None,
) -> tuple[torch.LongTensor, torch.LongTensor, torch.LongTensor]:
    """Compute compressed undirected adjacency list representation for efficient sampling.

    The compressed adjacency list format is inspired by CSR sparse matrix format.

    :param mapped_triples:
        the ID-based triples
    :param num_entities:
        the number of entities.

    :return: a tuple `(degrees, offsets, compressed_adj_lists)` where

            - degrees: shape: `(num_entities,)`
            - offsets: shape: `(num_entities,)`
            - compressed_adj_list: shape: `(2 * num_triples, 2)`

        with

        .. code::

            adj_list[i] = compressed_adj_list[offsets[i]:offsets[i+1]]
    """
    num_entities = num_entities or mapped_triples[:, [0, 2]].max().item() + 1
    num_triples = mapped_triples.shape[0]
    adj_lists: list[list[tuple[int, float]]] = [[] for _ in range(num_entities)]
    for i, (s, _, o) in enumerate(mapped_triples):
        adj_lists[s].append((i, o.item()))
        adj_lists[o].append((i, s.item()))
    degrees = torch.tensor([len(a) for a in adj_lists], dtype=torch.long)
    assert torch.sum(degrees) == 2 * num_triples

    offset = torch.empty(num_entities, dtype=torch.long)
    offset[0] = 0
    offset[1:] = torch.cumsum(degrees, dim=0)[:-1]
    compressed_adj_lists = torch.cat([torch.as_tensor(adj_list, dtype=torch.long) for adj_list in adj_lists], dim=0)
    return degrees, offset, compressed_adj_lists<|MERGE_RESOLUTION|>--- conflicted
+++ resolved
@@ -1,13 +1,8 @@
-
 """Instance creation utilities."""
 
 import pathlib
-<<<<<<< HEAD
-from collections.abc import Mapping, Sequence
+from collections.abc import Sequence
 from typing import Callable, Optional, TextIO, Union
-=======
-from typing import Callable, List, Optional, Sequence, Set, TextIO, Tuple, Union
->>>>>>> 3e1cc5f1
 
 import numpy as np
 import pandas

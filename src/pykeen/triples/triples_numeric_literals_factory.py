--- conflicted
+++ resolved
@@ -52,13 +52,8 @@
     def __init__(
         self,
         *,
-<<<<<<< HEAD
-        numeric_literals: np.ndarray = None,
-        literals_to_id: Mapping[str, int] = None,
-=======
         numeric_literals: np.ndarray,
         literals_to_id: Mapping[str, int],
->>>>>>> 62d4f075
         **kwargs,
     ) -> None:
         """Initialize the multi-modal triples factory.
@@ -78,19 +73,12 @@
     def from_path(
         cls,
         path: Union[str, pathlib.Path, TextIO],
-<<<<<<< HEAD
-        path_to_numeric_triples: Union[str, pathlib.Path, TextIO],
-        **kwargs,
-    ) -> "TriplesNumericLiteralsFactory":
-        """Create a numeric triples factory from a pair of paths."""
-=======
         *,
         path_to_numeric_triples: Union[str, pathlib.Path, TextIO] = None,
         **kwargs,
     ) -> "TriplesNumericLiteralsFactory":  # noqa: D102
         if path_to_numeric_triples is None:
             raise ValueError(f"{cls.__name__} requires path_to_numeric_triples.")
->>>>>>> 62d4f075
         numeric_triples = load_triples(path_to_numeric_triples)
         triples = load_triples(path)
         return cls.from_labeled_triples(triples=triples, numeric_triples=numeric_triples, **kwargs)
@@ -99,18 +87,12 @@
     def from_labeled_triples(
         cls,
         triples: LabeledTriples,
-<<<<<<< HEAD
-        numeric_triples: LabeledTriples,
-        **kwargs,
-    ) -> "TriplesNumericLiteralsFactory":
-=======
         *,
         numeric_triples: LabeledTriples = None,
         **kwargs,
     ) -> "TriplesNumericLiteralsFactory":  # noqa: D102
         if numeric_triples is None:
             raise ValueError(f"{cls.__name__} requires numeric_triples.")
->>>>>>> 62d4f075
         base = TriplesFactory.from_labeled_triples(triples=triples, **kwargs)
         numeric_literals, literals_to_id = create_matrix_of_literals(
             numeric_triples=numeric_triples, entity_to_id=base.entity_to_id
@@ -150,11 +132,8 @@
                 **(extra_metadata or {}),
                 **(self.metadata if keep_metadata else {}),  # type: ignore
             },
-<<<<<<< HEAD
-=======
             numeric_literals=self.numeric_literals,
             literals_to_id=self.literals_to_id,
->>>>>>> 62d4f075
         )
 
     def to_path_binary(self, path: Union[str, pathlib.Path, TextIO]) -> pathlib.Path:  # noqa: D102

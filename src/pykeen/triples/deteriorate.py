"""Deterioration algorithm."""

import logging
import math
from itertools import zip_longest

import click
import more_click
import torch

from pykeen.triples import TriplesFactory
from pykeen.typing import TorchRandomHint
from pykeen.utils import ensure_torch_random_state

__all__ = [
    "deteriorate",
]

logger = logging.getLogger(__name__)


def deteriorate(
    reference: TriplesFactory,
    *others: TriplesFactory,
    n: int | float,
    random_state: TorchRandomHint = None,
) -> list[TriplesFactory]:
    """Remove n triples from the reference set.

    :param reference: The reference triples factory
    :param others: Other triples factories to deteriorate
    :param n: The ratio to deteriorate. If given as a float, should be between 0 and 1. If an integer, deteriorates that
        many triples
    :param random_state: The random state

    :returns: A concatenated list of the processed reference and other triples factories
<<<<<<< HEAD
=======

    :raises NotImplementedError: if the reference triples factory has inverse triples
>>>>>>> cee045f9
    :raises ValueError: If a float is given for n that isn't between 0 and 1
    """
    if isinstance(n, float):
        if n < 0 or 1 <= n:
            raise ValueError
        n = int(n * reference.num_triples)

    generator = ensure_torch_random_state(random_state)
    logger.debug("random state %s", random_state)
    logger.debug("generator %s %s", generator, generator.get_state())
    idx = torch.randperm(reference.num_triples, generator=generator)
    logger.debug("idx %s", idx)
    reference_idx, deteriorated_idx = idx.split(split_size=[reference.num_triples - n, n], dim=0)

    first = reference.clone_and_exchange_triples(
        mapped_triples=reference.mapped_triples[reference_idx],
    )

    # distribute the deteriorated triples across the remaining factories
    didxs = deteriorated_idx.split(math.ceil(n / len(others)), dim=0)
    rest = [
        tf.clone_and_exchange_triples(
            mapped_triples=(
                torch.cat([tf.mapped_triples, reference.mapped_triples[didx]], dim=0)
                if didx is not None
                else tf.mapped_triples  # maybe just give same tf? should it be copied?
            ),
        )
        for didx, tf in zip_longest(didxs, others)
    ]

    return [first, *rest]


@click.command()
@more_click.verbose_option
@click.option("--trials", type=int, default=15, show_default=True)
def _main(trials: int):
    import matplotlib.pyplot as plt
    import numpy as np
    import pandas as pd
    import seaborn as sns
    from tabulate import tabulate

    from pykeen.constants import PYKEEN_EXPERIMENTS
    from pykeen.datasets import get_dataset

    n_comb = trials * (trials - 1) // 2
    logger.info(f"Number of combinations: {trials} n Choose 2 = {n_comb}")

    ns = [0.01, 0.05, 0.1, 0.2, 0.3, 0.4]
    rows = []
    for dataset_name in [
        # 'kinships',
        "nations",
        # 'umls',
        # 'codexsmall',
        # 'wn18',
    ]:
        dataset_rows = []
        reference_dataset = get_dataset(dataset=dataset_name)
        for n in ns:
            similarities = []
            for trial in range(trials):
                deteriorated_dataset = reference_dataset.deteriorate(n=n, random_state=trial)
                sim = reference_dataset.similarity(deteriorated_dataset)
                similarities.append(sim)
                rows.append((dataset_name, n, trial, sim))
            dataset_rows.append((n, np.mean(similarities), np.std(similarities)))
        click.echo(tabulate(dataset_rows, headers=[f"{dataset_name} N", "Mean", "Std"]))

    df = pd.DataFrame(rows, columns=["name", "n", "trial", "sim"])
    tsv_path = PYKEEN_EXPERIMENTS / "deteriorating.tsv"
    png_path = PYKEEN_EXPERIMENTS / "deteriorating.png"
    click.echo(f"writing to {tsv_path}")
    df.to_csv(tsv_path, sep="\t", index=False)
    sns.lineplot(data=df, x="n", y="sim", hue="name")
    plt.savefig(png_path, dpi=300)


if __name__ == "__main__":
    _main()<|MERGE_RESOLUTION|>--- conflicted
+++ resolved
@@ -34,11 +34,8 @@
     :param random_state: The random state
 
     :returns: A concatenated list of the processed reference and other triples factories
-<<<<<<< HEAD
-=======
 
     :raises NotImplementedError: if the reference triples factory has inverse triples
->>>>>>> cee045f9
     :raises ValueError: If a float is given for n that isn't between 0 and 1
     """
     if isinstance(n, float):

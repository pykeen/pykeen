--- conflicted
+++ resolved
@@ -30,8 +30,4 @@
 Constrainer = Callable[[TensorType], TensorType]
 
 DeviceHint = Union[None, str, torch.device]
-<<<<<<< HEAD
-
-=======
->>>>>>> 71c753e1
 RandomHint = Union[None, int, np.random.RandomState]
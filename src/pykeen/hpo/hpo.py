--- conflicted
+++ resolved
@@ -64,17 +64,11 @@
 
     # 1. Dataset
     dataset_kwargs: Optional[Mapping[str, Any]] = None
-<<<<<<< HEAD
     training: Union[None, TriplesFactory, str] = None
     testing: Union[None, TriplesFactory, str] = None
     validation: Union[None, TriplesFactory, str] = None
-=======
-    training_triples_factory: Optional[TriplesFactory] = None
-    testing_triples_factory: Optional[TriplesFactory] = None
-    validation_triples_factory: Optional[TriplesFactory] = None
     evaluation_entity_whitelist: Optional[Collection[str]] = None
     evaluation_relation_whitelist: Optional[Collection[str]] = None
->>>>>>> 89984e0f
     # 2. Model
     model_kwargs: Optional[Mapping[str, Any]] = None
     model_kwargs_ranges: Optional[Mapping[str, Any]] = None
@@ -191,17 +185,11 @@
                 # 1. Dataset
                 dataset=self.dataset,
                 dataset_kwargs=self.dataset_kwargs,
-<<<<<<< HEAD
                 training=self.training,
                 testing=self.testing,
                 validation=self.validation,
-=======
-                training_triples_factory=self.training_triples_factory,
-                testing_triples_factory=self.testing_triples_factory,
-                validation_triples_factory=self.validation_triples_factory,
                 evaluation_entity_whitelist=self.evaluation_entity_whitelist,
                 evaluation_relation_whitelist=self.evaluation_relation_whitelist,
->>>>>>> 89984e0f
                 # 2. Model
                 model=self.model,
                 model_kwargs=_model_kwargs,

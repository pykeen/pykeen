"""Clinical Knowledge Graph."""

import tarfile
from collections.abc import Iterable
from pathlib import Path
from urllib.request import urlretrieve

import click
import pandas as pd
from docdata import parse_docdata
from more_click import verbose_option

from .base import TabbedDataset
from ..typing import TorchRandomHint

__all__ = [
    "CKG",
]

URL = "https://md-datasets-public-files-prod.s3.eu-west-1.amazonaws.com/d1e8d3df-2342-468a-91a9-97a981a479ad"
COLUMNS = ["START_ID", "TYPE", "END_ID"]


@parse_docdata
class CKG(TabbedDataset):
    """The Clinical Knowledge Graph (CKG) dataset from [santos2020]_.

    ---
    name: Clinical Knowledge Graph
    citation:
        author: Santos
        year: 2020
        link: https://doi.org/10.1101/2020.05.09.084897
        github: MannLabs/CKG
    single: true
    statistics:
        entities: 7617419
        relations: 11
        triples: 26691525
        training: 21353220
        testing: 2669152
        validation: 2669153
    """

    def __init__(
        self,
        random_state: TorchRandomHint = 0,
        **kwargs,
    ):
        """Initialize the `CKG <https://github.com/MannLabs/CKG>`_ dataset from [santos2020]_.

        :param random_state: The random seed to use in splitting the dataset. Defaults to 0.
        :param kwargs: keyword arguments passed to :class:`pykeen.datasets.base.TabbedDataset`.
        """
        super().__init__(
            random_state=random_state,
            **kwargs,
        )
        self.preloaded_path = self.cache_root.joinpath("preloaded.tsv.gz")

<<<<<<< HEAD
    def _get_path(self) -> pathlib.Path | None:
=======
    def _get_path(self) -> Path | None:
>>>>>>> cee045f9
        return self.preloaded_path

    def _get_df(self) -> pd.DataFrame:
        if self.preloaded_path.exists():
            return pd.read_csv(self.preloaded_path, sep="\t", dtype=str)
        df = pd.concat(self._iterate_dataframes())
        df.to_csv(self.preloaded_path, sep="\t", index=False)
        return df

    def _iterate_dataframes(self) -> Iterable[pd.DataFrame]:
        archive_path = self.cache_root / "data.tar.gz"
        if not archive_path.exists():
            urlretrieve(URL, archive_path)  # noqa:S310
        with tarfile.TarFile.open(archive_path) as tar_file:
            if tar_file is None:
                raise ValueError
            for tarinfo in tar_file:
                if not tarinfo.name.startswith("data/imports/") or not tarinfo.name.endswith(".tsv"):
                    continue
                path = Path(tarinfo.name)
                if path.name.startswith("."):
                    continue

                _inner_file = tar_file.extractfile(tarinfo)
                if _inner_file is None:
                    raise ValueError(f"Unable to open inner file: {tarinfo}")
                with _inner_file as file:
                    df = pd.read_csv(file, usecols=COLUMNS, sep="\t", dtype=str)
                    df = df[COLUMNS]
                    yield df


@click.command()
@verbose_option
def _main():
    from pykeen.datasets import get_dataset

    d = get_dataset(dataset=CKG)
    d.summarize()


if __name__ == "__main__":
    _main()<|MERGE_RESOLUTION|>--- conflicted
+++ resolved
@@ -58,11 +58,7 @@
         )
         self.preloaded_path = self.cache_root.joinpath("preloaded.tsv.gz")
 
-<<<<<<< HEAD
-    def _get_path(self) -> pathlib.Path | None:
-=======
     def _get_path(self) -> Path | None:
->>>>>>> cee045f9
         return self.preloaded_path
 
     def _get_df(self) -> pd.DataFrame:

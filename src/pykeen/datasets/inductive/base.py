--- conflicted
+++ resolved
@@ -51,12 +51,7 @@
                     self.inductive_inference,
                     self.inductive_testing,
                     self.inductive_validation,
-<<<<<<< HEAD
                 ), strict=False,
-=======
-                ),
-                strict=False,
->>>>>>> cee045f9
             )
         ]
 
@@ -213,14 +208,8 @@
         :param inductive_testing_path: Path to the testing triples file or testing triples file.
         :param inductive_validation_path: Path to the validation triples file or validation triples file.
         :param eager: Should the data be loaded eagerly? Defaults to false.
-<<<<<<< HEAD
-        :param load_triples_kwargs: Arguments to pass through to :func:`TriplesFactory.from_path`
-            and ultimately through to :func:`pykeen.triples.utils.load_triples`.
-=======
-        :param create_inverse_triples: Should inverse triples be created? Defaults to false.
         :param load_triples_kwargs: Arguments to pass through to :func:`TriplesFactory.from_path` and ultimately through
             to :func:`pykeen.triples.utils.load_triples`.
->>>>>>> cee045f9
         """
         self.transductive_training_path = pathlib.Path(transductive_training_path)
         self.inductive_inference_path = pathlib.Path(inductive_inference_path)
@@ -297,14 +286,8 @@
             ``~/.data/pykeen``.
         :param force: If true, redownload any cached files
         :param eager: Should the data be loaded eagerly? Defaults to false.
-<<<<<<< HEAD
-        :param load_triples_kwargs: Arguments to pass through to :func:`TriplesFactory.from_path`
-            and ultimately through to :func:`pykeen.triples.utils.load_triples`.
-=======
-        :param create_inverse_triples: Should inverse triples be created? Defaults to false.
         :param load_triples_kwargs: Arguments to pass through to :func:`TriplesFactory.from_path` and ultimately through
             to :func:`pykeen.triples.utils.load_triples`.
->>>>>>> cee045f9
         :param download_kwargs: Keyword arguments to pass to :func:`pystow.utils.download`
         :param version: accepts a string "v1" to "v4" to select among Teru et al inductive datasets
         """

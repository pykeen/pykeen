--- conflicted
+++ resolved
@@ -50,11 +50,7 @@
     #: The name of the dataset to download
     name: ClassVar[str]
 
-<<<<<<< HEAD
-    def __init__(self, cache_root: Optional[str] = None):
-=======
-    def __init__(self, cache_root: str | None = None, create_inverse_triples: bool = False):
->>>>>>> b8067611
+    def __init__(self, cache_root: str | None = None):
         """Initialize the OGB loader.
 
         :param cache_root: An optional override for where data should be cached.

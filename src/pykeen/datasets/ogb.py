"""Load the OGB datasets.

Run with ``python -m pykeen.datasets.ogb``
"""

from __future__ import annotations

import abc
import logging
import pathlib
import typing
from typing import ClassVar, Generic, Literal, TypedDict, TypeVar, overload

import click
import numpy
import pandas
import torch
from docdata import parse_docdata
from more_click import verbose_option

from .base import LazyDataset
from ..triples import TriplesFactory

if typing.TYPE_CHECKING:
    from collections.abc import Sequence

    from ogb.linkproppred import LinkPropPredDataset

    from ..typing import EntityMapping, RelationMapping

__all__ = [
    "OGBLoader",
    "OGBBioKG",
    "OGBWikiKG2",
]

LOGGER = logging.getLogger(__name__)

# Type annotation for split types
TrainKey = Literal["train"]
EvalKey = Literal["valid", "test"]
SplitKey = TrainKey | EvalKey

# type variables for dictionaries of preprocessed data loaded through torch.load
PreprocessedTrainDictType = TypeVar("PreprocessedTrainDictType")
PreprocessedEvalDictType = TypeVar("PreprocessedEvalDictType")


class OGBLoader(LazyDataset, Generic[PreprocessedTrainDictType, PreprocessedEvalDictType]):
    """Load from the Open Graph Benchmark (OGB)."""

    #: The name of the dataset to download
    name: ClassVar[str]

    def __init__(self, cache_root: str | None = None, create_inverse_triples: bool = False):
        """Initialize the OGB loader.

        :param cache_root: An optional override for where data should be cached.
            If not specified, uses default PyKEEN location with :mod:`pystow`.
        :param create_inverse_triples: Should inverse triples be created? Defaults to false.
        """
        self.cache_root = self._help_cache(cache_root)
        self._create_inverse_triples = create_inverse_triples

    # docstr-coverage: inherited
    def _load(self) -> None:  # noqa: D102
        dataset = self._load_ogb_dataset()
        # label mapping is in dataset.root/mapping
        entity_to_id, relation_to_id = self._load_mappings(pathlib.Path(dataset.root).joinpath("mapping"))
        self._training = TriplesFactory(
            mapped_triples=self._compose_mapped_triples(data_dict=self._load_data_dict_for_split(dataset, "train")),
            entity_to_id=entity_to_id,
            relation_to_id=relation_to_id,
            create_inverse_triples=self._create_inverse_triples,
        )
        self._testing = TriplesFactory(
            mapped_triples=self._compose_mapped_triples(data_dict=self._load_data_dict_for_split(dataset, "test")),
            entity_to_id=entity_to_id,
            relation_to_id=relation_to_id,
        )

    # docstr-coverage: inherited
    def _load_validation(self) -> None:  # noqa: D102
        dataset = self._load_ogb_dataset()
        self._validation = TriplesFactory(
            mapped_triples=self._compose_mapped_triples(data_dict=self._load_data_dict_for_split(dataset, "valid")),
            entity_to_id=self.entity_to_id,
            relation_to_id=self.relation_to_id,
        )

    def _load_ogb_dataset(self) -> LinkPropPredDataset:
        """
        Load the OGB dataset (lazily).

        Also handles error message if OGB package is not yet installed.

        :return:
            the OGB dataset instance.

        :raises ModuleNotFoundError:
            if the OGB package is not installed
        """
        try:
            from ogb.linkproppred import LinkPropPredDataset
        except ImportError as e:
            raise ModuleNotFoundError(
                f"Need to `pip install ogb` to use pykeen.datasets.{self.__class__.__name__}.",
            ) from e
        return LinkPropPredDataset(name=self.name, root=self.cache_root)

    @overload
    def _load_data_dict_for_split(self, dataset: LinkPropPredDataset, which: TrainKey) -> PreprocessedTrainDictType: ...

    @overload
    def _load_data_dict_for_split(self, dataset: LinkPropPredDataset, which: EvalKey) -> PreprocessedEvalDictType: ...

    @abc.abstractmethod
    def _load_data_dict_for_split(
        self, dataset: LinkPropPredDataset | LinkPropPredDataset, which: TrainKey | EvalKey
    ) -> PreprocessedTrainDictType | PreprocessedEvalDictType:
        """Load the dictionary of preprocessed data for the given key."""
        raise NotImplementedError

    @abc.abstractmethod
    def _load_mappings(self, mapping_root: pathlib.Path) -> tuple[EntityMapping, RelationMapping]:
        """Load entity and relation labels from the mapping root."""
        raise NotImplementedError

    @abc.abstractmethod
    def _compose_mapped_triples(self, data_dict: PreprocessedTrainDictType | PreprocessedEvalDictType) -> numpy.ndarray:
        """Compose the mapped triples tensor for the given dataset and split."""
        raise NotImplementedError


class WikiKG2TrainDict(TypedDict):
    """A type hint for dictionaries of OGB preprocessed training triples for WikiKG2."""

    # note: we do not use the built-in constants here, since those refer to OGB nomenclature
    #       (which happens to coincide with ours)

    # dtype: numpy.int64, shape: (m,)
    head: numpy.ndarray
    relation: numpy.ndarray
    tail: numpy.ndarray


class WikiKG2EvalDict(WikiKG2TrainDict):
    """A type hint for dictionaries of OGB preprocessed evaluation triples for WikiKG2."""

    # dtype: numpy.int64, shape: (n, k)
    head_neg: numpy.ndarray
    tail_neg: numpy.ndarray


@parse_docdata
class OGBWikiKG2(OGBLoader[WikiKG2TrainDict, WikiKG2EvalDict]):
    """The OGB WikiKG2 dataset.

    .. seealso:: https://ogb.stanford.edu/docs/linkprop/#ogbl-wikikg2

    ---
    name: OGB WikiKG2
    citation:
        author: Hu
        year: 2020
        link: https://arxiv.org/abs/2005.00687
        github: snap-stanford/ogb
    statistics:
        entities: 2500604
        relations: 535
        training: 16109182
        testing: 598543
        validation: 429456
        triples: 17137181
    """

    name = "ogbl-wikikg2"

    # docstr-coverage: inherited
    def _load_mappings(self, mapping_root: pathlib.Path) -> tuple[EntityMapping, RelationMapping]:  # noqa: D102
        df_ent = pandas.read_csv(mapping_root.joinpath("nodeidx2entityid.csv.gz"))
        entity_to_id = dict(zip(df_ent["entity id"].tolist(), df_ent["node idx"].tolist(), strict=False))
        df_rel = pandas.read_csv(mapping_root.joinpath("reltype2relid.csv.gz"))
        relation_to_id = dict(zip(df_rel["rel id"].tolist(), df_rel["reltype"].tolist(), strict=False))
        return entity_to_id, relation_to_id

    # docstr-coverage: inherited
    def _load_data_dict_for_split(self, dataset, which):  # noqa: D102
        # noqa: D102
        return torch.load(
            pathlib.Path(dataset.root).joinpath("split", dataset.meta_info["split"], which).with_suffix(".pt"),
            weights_only=False,
        )
<<<<<<< HEAD
=======
        return cast(WikiKG2TrainDict, data_dict) if which == "train" else cast(WikiKG2EvalDict, data_dict)
>>>>>>> 6d0529cf

    # docstr-coverage: inherited
    def _compose_mapped_triples(self, data_dict: WikiKG2TrainDict | WikiKG2EvalDict) -> numpy.ndarray:  # noqa: D102
        return numpy.stack([data_dict["head"], data_dict["relation"], data_dict["tail"]], axis=-1)


#: the node types
OGBBioKGNodeType = Literal["disease", "drug", "function", "protein", "sideeffect"]
NODE_TYPES = typing.get_args(OGBBioKGNodeType)


class BioKGTrainDict(WikiKG2TrainDict):
    """A type hint for dictionaries of OGB preprocessed training triples for BioKG."""

    # shape: (n,)
    head_type: Sequence[OGBBioKGNodeType]
    tail_type: Sequence[OGBBioKGNodeType]


class BioKGEvalDict(BioKGTrainDict):
    """A type hint for dictionaries of OGB preprocessed evaluation triples for BioKG."""

    # dtype: numpy.int64, shape: (n, k)
    head_neg: numpy.ndarray
    tail_neg: numpy.ndarray


def load_partial_entity_mapping(mapping_root: pathlib.Path, node_type: OGBBioKGNodeType) -> pandas.DataFrame:
    """Load a partial entity mapping for a single node type."""
    # disease: UMLS CUI (https://www.nlm.nih.gov/research/umls/index.html).
    # drug: STITCH ID (http://stitch.embl.de/).
    # function: Gene Ontology ID (http://geneontology.org/).
    # protein: Proteins: Entrez Gene ID (https://www.genenames.org/).
    # side effects: UMLS CUI (https://www.nlm.nih.gov/research/umls/index.html).
    # todo(@cthoyt): proper prefixing?
    df = pandas.read_csv(mapping_root.joinpath(f"{node_type}_entidx2name.csv.gz"))
    df = df.rename(columns={"ent name": "entity_name", "ent idx": "local_entity_id"})
    df["entity_type"] = node_type
    return df


@parse_docdata
class OGBBioKG(OGBLoader[BioKGTrainDict, BioKGEvalDict]):
    """The OGB BioKG dataset.

    .. seealso:: https://ogb.stanford.edu/docs/linkprop/#ogbl-biokg

    ---
    name: OGB BioKG
    citation:
        author: Hu
        year: 2020
        link: https://arxiv.org/abs/2005.00687
    statistics:
        entities: 93773
        relations: 51
        training: 4762677
        testing: 162870
        validation: 162886
        triples: 5088434
    """

    name = "ogbl-biokg"

    # docstr-coverage: inherited
    def _load_mappings(self, mapping_root: pathlib.Path) -> tuple[EntityMapping, RelationMapping]:  # noqa: D102
        df_rel = pandas.read_csv(mapping_root.joinpath("relidx2relname.csv.gz"))
        LOGGER.info(f"Loaded relation mapping for {len(df_rel)} relations.")
        relation_to_id = dict(zip(df_rel["rel name"].tolist(), df_rel["rel idx"].tolist(), strict=False))

        # entity mappings are separate for each node type -> combine
        entity_mapping_df = pandas.concat(
            [load_partial_entity_mapping(mapping_root=mapping_root, node_type=node_type) for node_type in NODE_TYPES],
            ignore_index=True,
        ).sort_values(by=["entity_type", "entity_name"])
        entity_mapping_df["name"] = entity_mapping_df["entity_type"] + ":" + entity_mapping_df["entity_name"]
        # convert entity_name to categorical for fast joins
        entity_mapping_df["entity_type"] = entity_mapping_df["entity_type"].astype("category")
        entity_mapping_df = entity_mapping_df.reset_index(drop=False)
        LOGGER.info(f"Merged entity labels for {len(entity_mapping_df)} entities across {len(NODE_TYPES)} node types.")

        # we need the entity dataframe for fast re-mapping later on
        self.df_ent = entity_mapping_df[["index", "local_entity_id", "entity_type"]]

        entity_to_id = dict(zip(entity_mapping_df["name"].tolist(), entity_mapping_df["index"].tolist(), strict=False))

        return entity_to_id, relation_to_id

    # docstr-coverage: inherited
    def _compose_mapped_triples(self, data_dict: BioKGTrainDict | BioKGEvalDict) -> numpy.ndarray:
        return numpy.stack(
            [
                self._map_entity_column(local_entity_id=data_dict["head"], entity_type=data_dict["head_type"]),
                data_dict["relation"],
                self._map_entity_column(local_entity_id=data_dict["tail"], entity_type=data_dict["tail_type"]),
            ],
            axis=-1,
        )

    # docstr-coverage: inherited
    def _load_data_dict_for_split(self, dataset, which):  # noqa: D102
        return torch.load(
            pathlib.Path(dataset.root).joinpath("split", dataset.meta_info["split"], which).with_suffix(".pt"),
            weights_only=False,
        )
<<<<<<< HEAD
=======
        return cast(BioKGTrainDict, data_dict) if which == "train" else cast(BioKGEvalDict, data_dict)
>>>>>>> 6d0529cf

    def _map_entity_column(
        self, local_entity_id: numpy.ndarray, entity_type: Sequence[OGBBioKGNodeType]
    ) -> numpy.ndarray:
        """Convert node-type local entity IDs with their types to globally unique IDs."""
        # compose temporary df
        df = pandas.DataFrame({"local_entity_id": local_entity_id, "entity_type": entity_type})
        # add extra column with old index to revert sort order change by merge
        df.index.name = "old_index"
        df = df.reset_index(drop=False)
        # convert to categorical dtype
        df["entity_type"] = df["entity_type"].astype(self.df_ent["entity_type"].dtype)
        # join with entity mapping
        df = pandas.merge(df, self.df_ent, on=["local_entity_id", "entity_type"])
        assert len(df) == len(local_entity_id)
        # revert change in order
        df = df.sort_values(by="old_index")
        # select global ID
        return df["index"].to_numpy()


@click.command()
@verbose_option
def _main():
    for _cls in [OGBBioKG, OGBWikiKG2]:
        _cls().summarize()


if __name__ == "__main__":
    _main()<|MERGE_RESOLUTION|>--- conflicted
+++ resolved
@@ -191,10 +191,6 @@
             pathlib.Path(dataset.root).joinpath("split", dataset.meta_info["split"], which).with_suffix(".pt"),
             weights_only=False,
         )
-<<<<<<< HEAD
-=======
-        return cast(WikiKG2TrainDict, data_dict) if which == "train" else cast(WikiKG2EvalDict, data_dict)
->>>>>>> 6d0529cf
 
     # docstr-coverage: inherited
     def _compose_mapped_triples(self, data_dict: WikiKG2TrainDict | WikiKG2EvalDict) -> numpy.ndarray:  # noqa: D102
@@ -300,10 +296,6 @@
             pathlib.Path(dataset.root).joinpath("split", dataset.meta_info["split"], which).with_suffix(".pt"),
             weights_only=False,
         )
-<<<<<<< HEAD
-=======
-        return cast(BioKGTrainDict, data_dict) if which == "train" else cast(BioKGEvalDict, data_dict)
->>>>>>> 6d0529cf
 
     def _map_entity_column(
         self, local_entity_id: numpy.ndarray, entity_type: Sequence[OGBBioKGNodeType]

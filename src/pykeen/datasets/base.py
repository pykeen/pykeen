--- conflicted
+++ resolved
@@ -640,13 +640,8 @@
         if not os.path.exists(self._get_path()):
             logger.info('downloading data from %s to %s', self.url, self._get_path())
             _urlretrieve(self.url, self._get_path())  # noqa:S310
-<<<<<<< HEAD
         df = pd.read_csv(self._get_path(), **self.read_csv_kwargs)
-        tf = TriplesFactory(triples=df.values, create_inverse_triples=self.create_inverse_triples)
-=======
-        df = pd.read_csv(self._get_path(), sep=self.delimiter)
         tf = TriplesFactory.from_labeled_triples(triples=df.values, create_inverse_triples=self.create_inverse_triples)
->>>>>>> e2accf65
         tf.path = self._get_path()
         self._training, self._testing, self._validation = tf.split(
             ratios=self.ratios,

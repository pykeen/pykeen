--- conflicted
+++ resolved
@@ -294,12 +294,8 @@
         """
         if cache_root is None:
             cache_root = PYKEEN_DATASETS
-<<<<<<< HEAD
-        cache_root = pathlib.Path(cache_root).joinpath(self.__class__.__name__.lower()).resolve()
-=======
         cache_root = pathlib.Path(cache_root).resolve()
         cache_root = self._extend_cache_root(cache_root=cache_root)
->>>>>>> f0250a6d
         cache_root.mkdir(parents=True, exist_ok=True)
         logger.debug('using cache root at %s', cache_root.as_uri())
         return cache_root

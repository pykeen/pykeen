"""Utility classes for constructing datasets."""

from __future__ import annotations

import logging
import pathlib
import tarfile
import zipfile
from abc import abstractmethod
from collections.abc import Iterable, Mapping, Sequence
from io import BytesIO
from typing import Any, ClassVar, cast

import click
import docdata
import pandas as pd
import requests
import torch
from more_click import verbose_option
from pystow.utils import download, name_from_url
from tabulate import tabulate

from ..constants import PYKEEN_DATASETS
from ..triples import CoreTriplesFactory, TriplesFactory
from ..triples.deteriorate import deteriorate
from ..triples.remix import remix
from ..triples.triples_factory import splits_similarity
from ..typing import TorchRandomHint
from ..utils import ExtraReprMixin, normalize_path, normalize_string

__all__ = [
    # Base classes
    "Dataset",
    "EagerDataset",
    "LazyDataset",
    "PathDataset",
    "RemoteDataset",
    "UnpackedRemoteDataset",
    "TarFileRemoteDataset",
    "PackedZipRemoteDataset",
    "CompressedSingleDataset",
    "TarFileSingleDataset",
    "ZipSingleDataset",
    "TabbedDataset",
    "SingleTabbedDataset",
    # Utilities
    "dataset_similarity",
]

logger = logging.getLogger(__name__)


def dataset_similarity(a: Dataset, b: Dataset, metric: str | None = None) -> float:
    """Calculate the similarity between two datasets.

    :param a: The reference dataset
    :param b: The target dataset
    :param metric: The similarity metric to use. Defaults to `tanimoto`. Could either be a symmetric
        or asymmetric metric.
    :returns: A scalar value between 0 and 1 where closer to 1 means the datasets are more
        similar based on the metric.

    :raises ValueError: if an invalid metric type is passed. Right now, there's only `tanimoto`,
        but this could change in later.
    """
    if metric == "tanimoto" or metric is None:
        return splits_similarity(a._tup(), b._tup())
    raise ValueError(f"invalid metric: {metric}")


class Dataset(ExtraReprMixin):
    """The base dataset class."""

    #: A factory wrapping the training triples
    training: CoreTriplesFactory
    #: A factory wrapping the testing triples, that share indices with the training triples
    testing: CoreTriplesFactory
    #: A factory wrapping the validation triples, that share indices with the training triples
    validation: CoreTriplesFactory | None
    #: the dataset's name
    metadata: Mapping[str, Any] | None = None

    metadata_file_name: ClassVar[str] = "metadata.pth"
    triples_factory_cls: ClassVar[type[CoreTriplesFactory]] = TriplesFactory

    def __eq__(self, __o: object) -> bool:  # noqa: D105
        return (
            isinstance(__o, Dataset)
            and (self.training == __o.training)
            and (self.testing == __o.testing)
            and ((self.validation is None and __o.validation is None) or (self.validation == __o.validation))
        )

    @property
    def factory_dict(self) -> Mapping[str, CoreTriplesFactory]:
        """Return a dictionary of the three factories."""
        rv = dict(
            training=self.training,
            testing=self.testing,
        )
        if self.validation:
            rv["validation"] = self.validation
        return rv

    @property
    def entity_to_id(self):  # noqa: D401
        """The mapping of entity labels to IDs."""
        if not isinstance(self.training, TriplesFactory):
            raise AttributeError(f"{self.training.__class__} does not have labeling information.")
        return self.training.entity_to_id

    @property
    def relation_to_id(self):  # noqa: D401
        """The mapping of relation labels to IDs."""
        if not isinstance(self.training, TriplesFactory):
            raise AttributeError(f"{self.training.__class__} does not have labeling information.")
        return self.training.relation_to_id

    @property
    def num_entities(self):  # noqa: D401
        """The number of entities."""
        return self.training.num_entities

    @property
    def num_relations(self):  # noqa: D401
        """The number of relations."""
        return self.training.num_relations

    @classmethod
    def docdata(cls, *parts: str) -> Any:
        """Get docdata for this class."""
        rv = docdata.get_docdata(cls)
        for part in parts:
            rv = rv[part]
        return rv

    @staticmethod
    def triples_sort_key(cls: type[Dataset]) -> int:
        """Get the number of triples for sorting."""
        return cls.docdata("statistics", "triples")

    @classmethod
    def triples_pair_sort_key(cls, pair: tuple[str, type[Dataset]]) -> int:
        """Get the number of triples for sorting in an iterator context."""
        return cls.triples_sort_key(pair[1])

    def _summary_rows(self):
        return [
            (label, triples_factory.num_entities, triples_factory.num_relations, triples_factory.num_triples)
            for label, triples_factory in zip(
                ("Training", "Testing", "Validation"), (self.training, self.testing, self.validation)
            )
        ]

    def summary_str(self, title: str | None = None, show_examples: int | None = 5, end="\n") -> str:
        """Make a summary string of all of the factories."""
        rows = self._summary_rows()
        n_triples = sum(count for *_, count in rows)
        rows.append(("Total", "-", "-", n_triples))
        t = tabulate(rows, headers=["Name", "Entities", "Relations", "Triples"])
        rv = f"{title or self.__class__.__name__} ()\n{t}"
        if show_examples:
            if not isinstance(self.training, TriplesFactory):
                raise AttributeError(f"{self.training.__class__} does not have labeling information.")
            examples = tabulate(
                self.training.label_triples(self.training.mapped_triples[:show_examples]),
                headers=["Head", "Relation", "tail"],
            )
            rv += "\n" + examples
        return rv + end

    def summarize(self, title: str | None = None, show_examples: int | None = 5, file=None) -> None:
        """Print a summary of the dataset."""
        print(self.summary_str(title=title, show_examples=show_examples), file=file)  # noqa:T201

    def iter_extra_repr(self) -> Iterable[str]:
        """Yield extra entries for the instance's string representation."""
        yield f"num_entities={self.num_entities}"
        yield f"num_relations={self.num_relations}"

    @classmethod
    def from_path(cls, path: str | pathlib.Path, ratios: list[float] | None = None) -> Dataset:
        """Create a dataset from a single triples factory by splitting it in 3."""
        tf = TriplesFactory.from_path(path=path)
        return cls.from_tf(tf=tf, ratios=ratios)

    @classmethod
    def from_directory_binary(cls, path: str | pathlib.Path) -> Dataset:
        """Load a dataset from a directory."""
        path = pathlib.Path(path)

        if not path.is_dir():
            raise NotADirectoryError(path)

        tfs = dict()
        # TODO: Make a constant for the names
        for key in ("training", "testing", "validation"):
            tf_path = path.joinpath(key)
            if tf_path.is_dir():
                tfs[key] = cls.triples_factory_cls.from_path_binary(path=tf_path)
            else:
                logger.warning(f"{tf_path.as_uri()} does not exist.")
        metadata_path = path.joinpath(cls.metadata_file_name)
        metadata = torch.load(metadata_path) if metadata_path.is_file() else None
        return EagerDataset(**tfs, metadata=metadata)

    def to_directory_binary(self, path: str | pathlib.Path) -> None:
        """Store a dataset to a path in binary format."""
        path = pathlib.Path(path)
        for key, factory in self.factory_dict.items():
            tf_path = path.joinpath(key)
            factory.to_path_binary(tf_path)
            logger.info(f"Stored {key} factory to {tf_path.as_uri()}")
        metadata = dict(self.metadata or {})
        metadata.setdefault("name", self.get_normalized_name())
        torch.save(metadata, path.joinpath(self.metadata_file_name))

    @staticmethod
    def from_tf(tf: TriplesFactory, ratios: list[float] | None = None) -> Dataset:
        """Create a dataset from a single triples factory by splitting it in 3."""
        training, testing, validation = cast(
            tuple[TriplesFactory, TriplesFactory, TriplesFactory],
            tf.split(ratios or [0.8, 0.1, 0.1]),
        )
        return EagerDataset(training=training, testing=testing, validation=validation)

    @classmethod
    def cli(cls) -> None:
        """Run the CLI."""

        @click.command(help=f"{cls.__name__} Dataset CLI.")
        @verbose_option
        def main():
            """Run the dataset CLI."""
            click.secho(f"Loading {cls.__name__}", fg="green", bold=True)
            click.echo(cls().summary_str())

        main()

    def get_normalized_name(self) -> str:
        """Get the normalized name of the dataset."""
        return normalize_string((self.metadata or {}).get("name") or self.__class__.__name__)

    def remix(self, random_state: TorchRandomHint = None, **kwargs) -> Dataset:
        """Remix a dataset using :func:`pykeen.triples.remix.remix`."""
        return EagerDataset(
            *remix(
                *self._tup(),
                random_state=random_state,
                **kwargs,
            ),
        )

    def deteriorate(self, n: int | float, random_state: TorchRandomHint = None) -> Dataset:
        """Deteriorate n triples from the dataset's training with :func:`pykeen.triples.deteriorate.deteriorate`."""
        return EagerDataset(
            *deteriorate(
                *self._tup(),
                n=n,
                random_state=random_state,
            )
        )

    def similarity(self, other: Dataset, metric: str | None = None) -> float:
        """Compute the similarity between two shuffles of the same dataset.

        :param other: The other shuffling of the dataset
        :param metric: The metric to use. Defaults to `tanimoto`.
        :return: A float of the similarity

        .. seealso:: :func:`pykeen.triples.triples_factory.splits_similarity`.
        """
        return dataset_similarity(self, other, metric=metric)

    def _tup(self):
        if self.validation is None:
            return self.training, self.testing
        return self.training, self.testing, self.validation


class EagerDataset(Dataset):
    """A dataset whose training, testing, and optional validation factories are pre-loaded."""

    def __init__(
        self,
        training: CoreTriplesFactory,
        testing: CoreTriplesFactory,
        validation: CoreTriplesFactory | None = None,
        *,
        metadata: Mapping[str, Any] | None = None,
    ) -> None:
        """Initialize the eager dataset.

        :param training: A pre-defined triples factory with training triples
        :param testing: A pre-defined triples factory with testing triples
        :param validation: A pre-defined triples factory with validation triples
        :param metadata: additional metadata to store inside the dataset
        """
        self.training = training
        self.testing = testing
        self.validation = validation
        self.metadata = metadata

    # docstr-coverage: inherited
    def iter_extra_repr(self) -> Iterable[str]:  # noqa: D102
        yield from super().iter_extra_repr()
        yield f"metadata={self.metadata}"


class LazyDataset(Dataset):
    """A dataset whose training, testing, and optional validation factories are lazily loaded."""

    #: The actual instance of the training factory, which is exposed to the user through `training`
    _training: TriplesFactory | None = None
    #: The actual instance of the testing factory, which is exposed to the user through `testing`
    _testing: TriplesFactory | None = None
    #: The actual instance of the validation factory, which is exposed to the user through `validation`
    _validation: TriplesFactory | None = None
    #: The directory in which the cached data is stored
    cache_root: pathlib.Path

    @property
    def training(self) -> TriplesFactory:  # type:ignore # noqa: D401
        """The training triples factory."""
        if not self._loaded:
            self._load()
        assert self._training is not None
        return self._training

    @property
    def testing(self) -> TriplesFactory:  # type:ignore # noqa: D401
        """The testing triples factory that shares indices with the training triples factory."""
        if not self._loaded:
            self._load()
        assert self._testing is not None
        return self._testing

    @property
    def validation(self) -> TriplesFactory | None:  # type:ignore # noqa: D401
        """The validation triples factory that shares indices with the training triples factory."""
        if not self._loaded:
            self._load()
        if not self._loaded_validation:
            self._load_validation()
        return self._validation

    @property
    def _loaded(self) -> bool:
        return self._training is not None and self._testing is not None

    @property
    def _loaded_validation(self):
        return self._validation is not None

    def _load(self) -> None:
        raise NotImplementedError

    def _load_validation(self) -> None:
        raise NotImplementedError

    def _help_cache(self, cache_root: None | str | pathlib.Path) -> pathlib.Path:
        """Get the appropriate cache root directory.

        :param cache_root: If none is passed, defaults to a subfolder of the
            PyKEEN home directory defined in :data:`pykeen.constants.PYKEEN_HOME`.
            The subfolder is named based on the class inheriting from
            :class:`pykeen.datasets.base.Dataset`.
        :returns: A path object for the calculated cache root directory
        """
        cache_root = normalize_path(cache_root, *self._cache_sub_directories(), mkdir=True, default=PYKEEN_DATASETS)
        logger.debug("using cache root at %s", cache_root.as_uri())
        return cache_root

    def _cache_sub_directories(self) -> Iterable[str]:
        """Iterate over appropriate cache sub-directory."""
        # TODO: use class-resolver normalize?
        yield self.__class__.__name__.lower()


class PathDataset(LazyDataset):
    """Contains a lazy reference to a training, testing, and validation dataset."""

    def __init__(
        self,
        training_path: str | pathlib.Path,
        testing_path: str | pathlib.Path,
        validation_path: None | str | pathlib.Path,
        eager: bool = False,
<<<<<<< HEAD
        load_triples_kwargs: Optional[Mapping[str, Any]] = None,
=======
        create_inverse_triples: bool = False,
        load_triples_kwargs: Mapping[str, Any] | None = None,
>>>>>>> b8067611
    ) -> None:
        """Initialize the dataset.

        :param training_path: Path to the training triples file or training triples file.
        :param testing_path: Path to the testing triples file or testing triples file.
        :param validation_path: Path to the validation triples file or validation triples file.
        :param eager: Should the data be loaded eagerly? Defaults to false.
        :param load_triples_kwargs: Arguments to pass through to :func:`TriplesFactory.from_path`
            and ultimately through to :func:`pykeen.triples.utils.load_triples`.
        """
        self.training_path = pathlib.Path(training_path)
        self.testing_path = pathlib.Path(testing_path)
        self.validation_path = pathlib.Path(validation_path) if validation_path else None

        self.load_triples_kwargs = load_triples_kwargs

        if eager:
            self._load()
            self._load_validation()

    def _load(self) -> None:
        self._training = TriplesFactory.from_path(
            path=self.training_path,
            load_triples_kwargs=self.load_triples_kwargs,
        )
        self._testing = TriplesFactory.from_path(
            path=self.testing_path,
            entity_to_id=self._training.entity_to_id,  # share entity index with training
            relation_to_id=self._training.relation_to_id,  # share relation index with training
            load_triples_kwargs=self.load_triples_kwargs,
        )

    def _load_validation(self) -> None:
        # don't call this function by itself. assumes called through the `validation`
        # property and the _training factory has already been loaded
        assert self._training is not None
        if self.validation_path is None:
            self._validation = None
        else:
            self._validation = TriplesFactory.from_path(
                path=self.validation_path,
                entity_to_id=self._training.entity_to_id,  # share entity index with training
                relation_to_id=self._training.relation_to_id,  # share relation index with training
                load_triples_kwargs=self.load_triples_kwargs,
            )

    def __repr__(self) -> str:  # noqa: D105
        return (
            f'{self.__class__.__name__}(training_path="{self.training_path}", testing_path="{self.testing_path}",'
            f' validation_path="{self.validation_path}")'
        )


class UnpackedRemoteDataset(PathDataset):
    """A dataset with all three of train, test, and validation sets as URLs."""

    def __init__(
        self,
        training_url: str,
        testing_url: str,
        validation_url: str,
        cache_root: str | None = None,
        force: bool = False,
        eager: bool = False,
<<<<<<< HEAD
        load_triples_kwargs: Optional[Mapping[str, Any]] = None,
        download_kwargs: Optional[Mapping[str, Any]] = None,
=======
        create_inverse_triples: bool = False,
        load_triples_kwargs: Mapping[str, Any] | None = None,
        download_kwargs: Mapping[str, Any] | None = None,
>>>>>>> b8067611
    ):
        """Initialize dataset.

        :param training_url: The URL of the training file
        :param testing_url: The URL of the testing file
        :param validation_url: The URL of the validation file
        :param cache_root:
            An optional directory to store the extracted files. Is none is given, the default PyKEEN directory is used.
            This is defined either by the environment variable ``PYKEEN_HOME`` or defaults to ``~/.data/pykeen``.
        :param force: If true, redownload any cached files
        :param eager: Should the data be loaded eagerly? Defaults to false.
        :param load_triples_kwargs: Arguments to pass through to :func:`TriplesFactory.from_path`
            and ultimately through to :func:`pykeen.triples.utils.load_triples`.
        :param download_kwargs: Keyword arguments to pass to :func:`pystow.utils.download`
        """
        self.cache_root = self._help_cache(cache_root)

        self.training_url = training_url
        self.testing_url = testing_url
        self.validation_url = validation_url

        training_path = self.cache_root.joinpath(name_from_url(self.training_url))
        testing_path = self.cache_root.joinpath(name_from_url(self.testing_url))
        validation_path = self.cache_root.joinpath(name_from_url(self.validation_url))

        download_kwargs = {} if download_kwargs is None else dict(download_kwargs)
        download_kwargs.setdefault("backend", "urllib")

        for url, path in [
            (self.training_url, training_path),
            (self.testing_url, testing_path),
            (self.validation_url, validation_path),
        ]:
            if force or not path.is_file():
                download(url, path, **download_kwargs)

        super().__init__(
            training_path=training_path,
            testing_path=testing_path,
            validation_path=validation_path,
            eager=eager,
            load_triples_kwargs=load_triples_kwargs,
        )


class RemoteDataset(PathDataset):
    """Contains a lazy reference to a remote dataset that is loaded if needed."""

    def __init__(
        self,
        url: str,
        relative_training_path: str | pathlib.PurePath,
        relative_testing_path: str | pathlib.PurePath,
        relative_validation_path: str | pathlib.PurePath,
        cache_root: str | None = None,
        eager: bool = False,
<<<<<<< HEAD
=======
        create_inverse_triples: bool = False,
        timeout=None,
>>>>>>> b8067611
    ):
        """Initialize dataset.

        :param url:
            The url where to download the dataset from.
        :param relative_training_path: The path inside the cache root where the training path gets extracted
        :param relative_testing_path: The path inside the cache root where the testing path gets extracted
        :param relative_validation_path: The path inside the cache root where the validation path gets extracted
        :param cache_root:
            An optional directory to store the extracted files. Is none is given, the default PyKEEN directory is used.
            This is defined either by the environment variable ``PYKEEN_HOME`` or defaults to ``~/.data/pykeen``.
        :param eager: Should the data be loaded eagerly? Defaults to false.
<<<<<<< HEAD
=======
        :param create_inverse_triples: Should inverse triples be created? Defaults to false.
        :param timeout: The timeout number of seconds for waiting to download the dataset. Defaults to 60.
>>>>>>> b8067611
        """
        self.cache_root = self._help_cache(cache_root)

        self.url = url
        self.timeout = timeout if timeout is not None else 60
        self._relative_training_path = pathlib.PurePath(relative_training_path)
        self._relative_testing_path = pathlib.PurePath(relative_testing_path)
        self._relative_validation_path = pathlib.PurePath(relative_validation_path)

        training_path, testing_path, validation_path = self._get_paths()
        super().__init__(
            training_path=training_path,
            testing_path=testing_path,
            validation_path=validation_path,
            eager=eager,
        )

    def _get_paths(self) -> tuple[pathlib.Path, pathlib.Path, pathlib.Path]:  # noqa: D401
        """Get the paths where the extracted files can be found."""
        return (
            self.cache_root.joinpath(self._relative_training_path),
            self.cache_root.joinpath(self._relative_testing_path),
            self.cache_root.joinpath(self._relative_validation_path),
        )

    @abstractmethod
    def _extract(self, archive_file: BytesIO) -> None:
        """Extract from the downloaded file."""
        raise NotImplementedError

    def _get_bytes(self) -> BytesIO:
        logger.info(f"Requesting dataset from {self.url}")
        res = requests.get(url=self.url, timeout=self.timeout)
        res.raise_for_status()
        return BytesIO(res.content)

    # docstr-coverage: inherited
    def _load(self) -> None:  # noqa: D102
        all_unpacked = all(path.is_file() for path in self._get_paths())

        if not all_unpacked:
            archive_file = self._get_bytes()
            self._extract(archive_file=archive_file)
            logger.info(f"Extracted to {self.cache_root}.")

        super()._load()


class TarFileRemoteDataset(RemoteDataset):
    """A remote dataset stored as a tar file."""

    # docstr-coverage: inherited
    def _extract(self, archive_file: BytesIO) -> None:  # noqa: D102
        with tarfile.open(fileobj=archive_file) as tf:
            tf.extractall(path=self.cache_root)  # noqa:S202


class PackedZipRemoteDataset(LazyDataset):
    """Contains a lazy reference to a remote dataset that is loaded if needed."""

    head_column: int = 0
    relation_column: int = 1
    tail_column: int = 2
    sep = "\t"
    header = None

    def __init__(
        self,
        relative_training_path: str | pathlib.PurePath,
        relative_testing_path: str | pathlib.PurePath,
        relative_validation_path: str | pathlib.PurePath,
        url: str | None = None,
        name: str | None = None,
        cache_root: str | None = None,
        eager: bool = False,
    ):
        """Initialize dataset.

        :param relative_training_path: The path inside the zip file for the training data
        :param relative_testing_path: The path inside the zip file for the testing data
        :param relative_validation_path: The path inside the zip file for the validation data
        :param url:
            The url where to download the dataset from
        :param name:
            The name of the file. If not given, tries to get the name from the end of the URL
        :param cache_root:
            An optional directory to store the extracted files. Is none is given, the default PyKEEN directory is used.
            This is defined either by the environment variable ``PYKEEN_HOME`` or defaults to ``~/.pykeen``.
        :param eager: Should the data be loaded eagerly? Defaults to false.

        :raises ValueError: if there's no URL specified and there is no data already at the calculated path
        """
        self.cache_root = self._help_cache(cache_root)

        self.name = name or name_from_url(url)
        self.path = self.cache_root.joinpath(self.name)
        logger.debug("file path at %s", self.path)

        self.url = url
        if not self.path.is_file() and not self.url:
            raise ValueError(f"must specify url to download from since path does not exist: {self.path}")

        self.relative_training_path = pathlib.PurePath(relative_training_path)
        self.relative_testing_path = pathlib.PurePath(relative_testing_path)
        self.relative_validation_path = pathlib.PurePath(relative_validation_path)
        if eager:
            self._load()
            self._load_validation()

    # docstr-coverage: inherited
    def _load(self) -> None:  # noqa: D102
        self._training = self._load_helper(self.relative_training_path)
        self._testing = self._load_helper(
            self.relative_testing_path,
            entity_to_id=self._training.entity_to_id,
            relation_to_id=self._training.relation_to_id,
        )

    def _load_validation(self) -> None:
        assert self._training is not None
        self._validation = self._load_helper(
            self.relative_validation_path,
            entity_to_id=self._training.entity_to_id,
            relation_to_id=self._training.relation_to_id,
        )

    def _load_helper(
        self,
        relative_path: pathlib.PurePath,
        entity_to_id: Mapping[str, Any] | None = None,
        relation_to_id: Mapping[str, Any] | None = None,
    ) -> TriplesFactory:
        if not self.path.is_file():
            if self.url is None:
                raise ValueError("url should be set")
            logger.info("downloading data from %s to %s", self.url, self.path)
            download(url=self.url, path=self.path)

        with zipfile.ZipFile(file=self.path) as zf:
            # relative paths within zip file's always follow Posix path, even on Windows
            with zf.open(relative_path.as_posix()) as file:
                logger.debug("loading %s", relative_path)
                df = pd.read_csv(
                    file,
                    usecols=[self.head_column, self.relation_column, self.tail_column],
                    header=self.header,
                    sep=self.sep,
                )
                return TriplesFactory.from_labeled_triples(
                    triples=df.values,
                    metadata={"path": relative_path},
                    entity_to_id=entity_to_id,
                    relation_to_id=relation_to_id,
                )


class CompressedSingleDataset(LazyDataset):
    """Loads a dataset that's a single file inside an archive."""

    ratios = (0.8, 0.1, 0.1)

    def __init__(
        self,
        url: str,
        relative_path: str | pathlib.PurePosixPath,
        name: str | None = None,
        cache_root: str | None = None,
        eager: bool = False,
<<<<<<< HEAD
        delimiter: Optional[str] = None,
=======
        create_inverse_triples: bool = False,
        delimiter: str | None = None,
>>>>>>> b8067611
        random_state: TorchRandomHint = None,
        read_csv_kwargs: dict[str, Any] | None = None,
    ):
        """Initialize dataset.

        :param url:
            The url where to download the dataset from
        :param relative_path:
            The path inside the archive to the contained dataset.
        :param name:
            The name of the file. If not given, tries to get the name from the end of the URL
        :param cache_root:
            An optional directory to store the extracted files. Is none is given, the default PyKEEN directory is used.
            This is defined either by the environment variable ``PYKEEN_HOME`` or defaults to ``~/.pykeen``.
        :param eager: Should the data be loaded eagerly? Defaults to false.
        :param random_state: An optional random state to make the training/testing/validation split reproducible.
        :param delimiter:
            The delimiter for the contained dataset.
        :param read_csv_kwargs: Keyword arguments to pass through to :func:`pandas.read_csv`.
        """
        self.cache_root = self._help_cache(cache_root)

        self.name = name or name_from_url(url)
        self.random_state = random_state
        self.delimiter = delimiter or "\t"
        self.url = url
        self._relative_path = pathlib.PurePosixPath(relative_path)
        self.read_csv_kwargs = read_csv_kwargs or {}
        self.read_csv_kwargs.setdefault("sep", self.delimiter)

        if eager:
            self._load()

    def _get_path(self) -> pathlib.Path:
        return self.cache_root.joinpath(self.name)

    def _load(self) -> None:
        df = self._get_df()
        tf_path = self._get_path()
        tf = TriplesFactory.from_labeled_triples(
            triples=df.values,
            metadata={"path": tf_path},
        )
        self._training, self._testing, self._validation = cast(
            tuple[TriplesFactory, TriplesFactory, TriplesFactory],
            tf.split(
                ratios=self.ratios,
                random_state=self.random_state,
            ),
        )
        logger.info("[%s] done splitting data from %s", self.__class__.__name__, tf_path)

    def _get_df(self) -> pd.DataFrame:
        raise NotImplementedError

    def _load_validation(self) -> None:
        pass  # already loaded by _load()


class ZipSingleDataset(CompressedSingleDataset):
    """Loads a dataset that's a single file inside a zip archive."""

    def _get_df(self) -> pd.DataFrame:
        path = self._get_path()
        if not path.is_file():
            download(self.url, self._get_path())  # noqa:S310

        with zipfile.ZipFile(path) as zip_file:
            with zip_file.open(self._relative_path.as_posix()) as file:
                df = pd.read_csv(file, sep=self.delimiter)
        return df


class TarFileSingleDataset(CompressedSingleDataset):
    """Loads a dataset that's a single file inside a tar.gz archive."""

    def _get_df(self) -> pd.DataFrame:
        if not self._get_path().is_file():
            download(self.url, self._get_path())  # noqa:S310

        _actual_path = self.cache_root.joinpath(self._relative_path)
        if not _actual_path.is_file():
            logger.error(
                "[%s] untaring from %s (%s) to %s",
                self.__class__.__name__,
                self._get_path(),
                self._relative_path,
                _actual_path,
            )
            with tarfile.open(self._get_path()) as tar_file:
                # tarfile does not like pathlib
                tar_file.extract(str(self._relative_path), self.cache_root)

        df = pd.read_csv(_actual_path, **self.read_csv_kwargs)

        usecols = self.read_csv_kwargs.get("usecols")
        if usecols is not None:
            logger.info("reordering columns: %s", usecols)
            df = df[usecols]

        return df


class TabbedDataset(LazyDataset):
    """This class is for when you've got a single TSV of edges and want them to get auto-split."""

    ratios: ClassVar[Sequence[float]] = (0.8, 0.1, 0.1)
    _triples_factory: TriplesFactory | None

    def __init__(
        self,
        cache_root: str | None = None,
        eager: bool = False,
        random_state: TorchRandomHint = None,
    ):
        """Initialize dataset.

        :param cache_root:
            An optional directory to store the extracted files. Is none is given, the default PyKEEN directory is used.
            This is defined either by the environment variable ``PYKEEN_HOME`` or defaults to ``~/.pykeen``.
        :param eager: Should the data be loaded eagerly? Defaults to false.
        :param random_state: An optional random state to make the training/testing/validation split reproducible.
        """
        self.cache_root = self._help_cache(cache_root)

        self._triples_factory = None
        self.random_state = random_state
        self._training = None
        self._testing = None
        self._validation = None

        if eager:
            self._load()

    def _get_path(self) -> pathlib.Path | None:
        """Get the path of the data if there's a single file."""

    def _get_df(self) -> pd.DataFrame:
        raise NotImplementedError

    def _load(self) -> None:
        df = self._get_df()
        path = self._get_path()
        tf = TriplesFactory.from_labeled_triples(
            triples=df.values,
            metadata=dict(path=path) if path else None,
        )
        self._training, self._testing, self._validation = cast(
            tuple[TriplesFactory, TriplesFactory, TriplesFactory],
            tf.split(
                ratios=self.ratios,
                random_state=self.random_state,
            ),
        )

    def _load_validation(self) -> None:
        pass  # already loaded by _load()


class SingleTabbedDataset(TabbedDataset):
    """This class is for when you've got a single TSV of edges and want them to get auto-split."""

    ratios: ClassVar[Sequence[float]] = (0.8, 0.1, 0.1)
    _triples_factory: TriplesFactory | None

    #: URL to the data to download
    url: str

    def __init__(
        self,
        url: str,
        name: str | None = None,
        cache_root: str | None = None,
        eager: bool = False,
        random_state: TorchRandomHint = None,
        download_kwargs: dict[str, Any] | None = None,
        read_csv_kwargs: dict[str, Any] | None = None,
    ):
        """Initialize dataset.

        :param url:
            The url where to download the dataset from
        :param name:
            The name of the file. If not given, tries to get the name from the end of the URL
        :param cache_root:
            An optional directory to store the extracted files. Is none is given, the default PyKEEN directory is used.
            This is defined either by the environment variable ``PYKEEN_HOME`` or defaults to ``~/.pykeen``.
        :param eager: Should the data be loaded eagerly? Defaults to false.
        :param random_state: An optional random state to make the training/testing/validation split reproducible.
        :param download_kwargs: Keyword arguments to pass through to :func:`pystow.utils.download`.
        :param read_csv_kwargs: Keyword arguments to pass through to :func:`pandas.read_csv`.

        :raises ValueError: if there's no URL specified and there is no data already at the calculated path
        """
        super().__init__(
            cache_root=cache_root,
            random_state=random_state,
            eager=False,  # because it gets hooked below
        )

        self.name = name or name_from_url(url)

        self.download_kwargs = download_kwargs or {}
        self.read_csv_kwargs = read_csv_kwargs or {}
        self.read_csv_kwargs.setdefault("sep", "\t")

        self.url = url
        if not self._get_path().is_file() and not self.url:
            raise ValueError(f"must specify url to download from since path does not exist: {self._get_path()}")

        if eager:
            self._load()

    def _get_path(self) -> pathlib.Path:
        return self.cache_root.joinpath(self.name)

    def _get_df(self) -> pd.DataFrame:
        if not self._get_path().is_file():
            logger.info("downloading data from %s to %s", self.url, self._get_path())
            download(url=self.url, path=self._get_path(), **self.download_kwargs)  # noqa:S310
        df = pd.read_csv(self._get_path(), **self.read_csv_kwargs)

        usecols = self.read_csv_kwargs.get("usecols")
        if usecols is not None:
            logger.info("reordering columns: %s", usecols)
            df = df[usecols]

        return df<|MERGE_RESOLUTION|>--- conflicted
+++ resolved
@@ -386,12 +386,7 @@
         testing_path: str | pathlib.Path,
         validation_path: None | str | pathlib.Path,
         eager: bool = False,
-<<<<<<< HEAD
-        load_triples_kwargs: Optional[Mapping[str, Any]] = None,
-=======
-        create_inverse_triples: bool = False,
         load_triples_kwargs: Mapping[str, Any] | None = None,
->>>>>>> b8067611
     ) -> None:
         """Initialize the dataset.
 
@@ -456,14 +451,8 @@
         cache_root: str | None = None,
         force: bool = False,
         eager: bool = False,
-<<<<<<< HEAD
-        load_triples_kwargs: Optional[Mapping[str, Any]] = None,
-        download_kwargs: Optional[Mapping[str, Any]] = None,
-=======
-        create_inverse_triples: bool = False,
         load_triples_kwargs: Mapping[str, Any] | None = None,
         download_kwargs: Mapping[str, Any] | None = None,
->>>>>>> b8067611
     ):
         """Initialize dataset.
 
@@ -520,11 +509,7 @@
         relative_validation_path: str | pathlib.PurePath,
         cache_root: str | None = None,
         eager: bool = False,
-<<<<<<< HEAD
-=======
-        create_inverse_triples: bool = False,
         timeout=None,
->>>>>>> b8067611
     ):
         """Initialize dataset.
 
@@ -537,11 +522,7 @@
             An optional directory to store the extracted files. Is none is given, the default PyKEEN directory is used.
             This is defined either by the environment variable ``PYKEEN_HOME`` or defaults to ``~/.data/pykeen``.
         :param eager: Should the data be loaded eagerly? Defaults to false.
-<<<<<<< HEAD
-=======
-        :param create_inverse_triples: Should inverse triples be created? Defaults to false.
         :param timeout: The timeout number of seconds for waiting to download the dataset. Defaults to 60.
->>>>>>> b8067611
         """
         self.cache_root = self._help_cache(cache_root)
 
@@ -710,12 +691,7 @@
         name: str | None = None,
         cache_root: str | None = None,
         eager: bool = False,
-<<<<<<< HEAD
-        delimiter: Optional[str] = None,
-=======
-        create_inverse_triples: bool = False,
         delimiter: str | None = None,
->>>>>>> b8067611
         random_state: TorchRandomHint = None,
         read_csv_kwargs: dict[str, Any] | None = None,
     ):

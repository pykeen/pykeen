--- conflicted
+++ resolved
@@ -22,9 +22,6 @@
 
 from ..constants import PYKEEN_DATASETS
 from ..triples import TriplesFactory
-from ..triples.deteriorate import deteriorate
-from ..triples.remix import remix
-from ..triples.triples_factory import splits_similarity
 from ..typing import TorchRandomHint
 from ..utils import normalize_string
 
@@ -41,28 +38,9 @@
     'TarFileSingleDataset',
     'TabbedDataset',
     'SingleTabbedDataset',
-    'dataset_similarity',
 ]
 
 logger = logging.getLogger(__name__)
-
-
-def dataset_similarity(a: Dataset, b: Dataset, metric: Optional[str] = None) -> float:
-    """Calculate the similarity between two datasets.
-
-    :param a: The reference dataset
-    :param b: The target dataset
-    :param metric: The similarity metric to use. Defaults to `tanimoto`. Could either be a symmetric
-        or asymmetric metric.
-    :returns: A scalar value between 0 and 1 where closer to 1 means the datasets are more
-        similar based on the metric.
-
-    :raises ValueError: if an invalid metric type is passed. Right now, there's only `tanimoto`,
-        but this could change in later.
-    """
-    if metric == 'tanimoto' or metric is None:
-        return splits_similarity(a._tup(), b._tup())
-    raise ValueError(f'invalid metric: {metric}')
 
 
 class Dataset:
@@ -145,68 +123,6 @@
     def get_normalized_name(cls) -> str:
         """Get the normalized name of the dataset."""
         return normalize_string(cls.__name__)
-
-<<<<<<< HEAD
-    def unleak(
-        self,
-        n: Union[None, int, float] = None,
-        minimum_frequency: Optional[float] = None,
-    ) -> Dataset:
-        """Unleak the dataset with :func:`pykeen.triples.leakage.unleak`."""
-        from ..triples.leakage import unleak
-        return EagerDataset(*unleak(
-            *self._tup(),
-            n=n,
-            minimum_frequency=minimum_frequency,
-        ))
-
-    def remix(self, random_state: TorchRandomHint = None, **kwargs) -> Dataset:
-        """Remix a dataset using :func:`pykeen.triples.remix.remix`."""
-        from ..triples.remix import remix
-=======
-    def remix(self, random_state: TorchRandomHint = None, **kwargs) -> Dataset:
-        """Remix a dataset using :func:`pykeen.triples.remix.remix`."""
->>>>>>> 0f1fa3ae
-        return EagerDataset(*remix(
-            *self._tup(),
-            random_state=random_state,
-            **kwargs,
-        ))
-
-    def deteriorate(self, n: Union[int, float], random_state: TorchRandomHint = None) -> Dataset:
-        """Deteriorate n triples from the dataset's training with :func:`pykeen.triples.deteriorate.deteriorate`."""
-<<<<<<< HEAD
-        from ..triples.deteriorate import deteriorate
-=======
->>>>>>> 0f1fa3ae
-        return EagerDataset(*deteriorate(
-            *self._tup(),
-            n=n,
-            random_state=random_state,
-        ))
-
-<<<<<<< HEAD
-    def similarity(self, other: Dataset) -> float:
-        """Compute the distance between two datasets that are remixes of each other via :func:`splits_distance`."""
-        from ..triples.triples_factory import splits_similarity
-        return splits_similarity(self._tup(), other._tup())
-=======
-    def similarity(self, other: Dataset, metric: Optional[str] = None) -> float:
-        """Compute the similarity between two shuffles of the same dataset.
-
-        :param other: The other shuffling of the dataset
-        :param metric: The metric to use. Defaults to `tanimoto`.
-        :return: A float of the similarity
-
-        .. seealso:: :func:`pykeen.triples.triples_factory.splits_similarity`.
-        """
-        return dataset_similarity(self, other, metric=metric)
->>>>>>> 0f1fa3ae
-
-    def _tup(self):
-        if self.validation is None:
-            return self.training, self.testing
-        return self.training, self.testing, self.validation
 
 
 class EagerDataset(Dataset):

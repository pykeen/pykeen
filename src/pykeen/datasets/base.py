--- conflicted
+++ resolved
@@ -144,7 +144,6 @@
         """Get the normalized name of the dataset."""
         return normalize_string(cls.__name__)
 
-<<<<<<< HEAD
     def deteriorate(self, n: Union[int, float], random_state: TorchRandomHint = None) -> Dataset:
         """Deteriorate n triples from the dataset's training with :func:`pykeen.triples.deteriorate.deteriorate`."""
         from ..triples.deteriorate import deteriorate
@@ -153,7 +152,7 @@
             n=n,
             random_state=random_state,
         ))
-=======
+
     def similarity(self, other: Dataset, metric: Optional[str] = None) -> float:
         """Compute the similarity between two shuffles of the same dataset.
 
@@ -169,7 +168,6 @@
         if self.validation is None:
             return self.training, self.testing
         return self.training, self.testing, self.validation
->>>>>>> e55cc934
 
 
 class EagerDataset(Dataset):

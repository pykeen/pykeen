--- conflicted
+++ resolved
@@ -89,7 +89,6 @@
         self.mlflow.end_run()
 
 
-<<<<<<< HEAD
 class WANDBResultTracker(ResultTracker):
     """A tracker for Weights & Biases. Note that you have to perform wandb login beforehand."""
 
@@ -129,7 +128,8 @@
         params = flatten_dictionary(dictionary=params, prefix=prefix)
         for k, v in params.items():
             self.wandb.config[k] = v
-=======
+
+
 #: A mapping of trackers' names to their implementations
 trackers: Mapping[str, Type[ResultTracker]] = {
     normalize_string(tracker.__name__, suffix='ResultTracker'): tracker
@@ -144,5 +144,4 @@
         base=ResultTracker,
         lookup_dict=trackers,
         default=ResultTracker,
-    )
->>>>>>> 2bcc859f
+    )
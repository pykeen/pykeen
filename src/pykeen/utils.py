--- conflicted
+++ resolved
@@ -3,13 +3,10 @@
 """Utilities for PyKEEN."""
 
 import ftplib
-<<<<<<< HEAD
-import inspect
-=======
 import functools
 import inspect
 import itertools as itt
->>>>>>> 62733a2a
+import inspect
 import json
 import logging
 import math
@@ -48,12 +45,6 @@
     'split_list_in_batches_iter',
     'torch_is_in_1d',
     'normalize_string',
-<<<<<<< HEAD
-    'normalized_lookup',
-    'get_cls',
-    'get_fn',
-=======
->>>>>>> 62733a2a
     'get_until_first_blank',
     'flatten_dictionary',
     'set_random_seed',
@@ -124,75 +115,6 @@
     )
 
 
-<<<<<<< HEAD
-def normalize_string(s: str, *, suffix: Optional[str] = None) -> str:
-    """Normalize a string for lookup."""
-    s = s.lower().replace('-', '').replace('_', '').replace(' ', '')
-    if suffix is not None:
-        suffix = suffix.lower().replace('-', '').replace('_', '')
-        if s.endswith(suffix.lower()):
-            return s[:-len(suffix)]
-    return s
-
-
-def normalized_lookup(classes: Iterable[Type[X]]) -> Mapping[str, Type[X]]:
-    """Make a normalized lookup dict."""
-    return {
-        normalize_string(cls.__name__): cls
-        for cls in classes
-    }
-
-
-def get_cls(
-    query: Union[None, str, Type[X]],
-    base: Type[X],
-    lookup_dict: Mapping[str, Type[X]],
-    lookup_dict_synonyms: Optional[Mapping[str, Type[X]]] = None,
-    default: Optional[Type[X]] = None,
-    suffix: Optional[str] = None,
-) -> Type[X]:
-    """Get a class by string, default, or implementation."""
-    if query is None:
-        if default is None:
-            raise ValueError(f'No default {base.__name__} set')
-        return default
-    elif not isinstance(query, (str, type)):
-        raise TypeError(f'Invalid {base.__name__} type: {type(query)} - {query}')
-    elif isinstance(query, str):
-        key = normalize_string(query, suffix=suffix)
-        if key in lookup_dict:
-            return lookup_dict[key]
-        if lookup_dict_synonyms is not None and key in lookup_dict_synonyms:
-            return lookup_dict_synonyms[key]
-        raise ValueError(f'Invalid {base.__name__} name: {query}')
-    elif issubclass(query, base):
-        return query
-    raise TypeError(f'Not subclass of {base.__name__}: {query}')
-
-
-def get_fn(
-    query: Union[None, str, X],
-    lookup_dict: Mapping[str, X],
-    default: Optional[X] = None,
-    suffix: Optional[str] = None,
-) -> X:
-    """Get a function by string, default, or implementation."""
-    if query is None:
-        if default is None:
-            raise ValueError('No default set')
-        return default
-    elif isinstance(query, str):
-        try:
-            return lookup_dict[normalize_string(query, suffix=suffix)]
-        except KeyError:
-            raise ValueError(f'Invalid function name: {query}')
-    elif inspect.isfunction(query):
-        return query
-    raise TypeError(f'Not a function or valid funcion name: {query}')
-
-
-=======
->>>>>>> 62733a2a
 def get_until_first_blank(s: str) -> str:
     """Recapitulate all lines in the string until the first blank line."""
     lines = list(s.splitlines())

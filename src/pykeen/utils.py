--- conflicted
+++ resolved
@@ -7,15 +7,11 @@
 import logging
 import random
 from io import BytesIO
-<<<<<<< HEAD
 from pathlib import Path
-from typing import Any, Callable, Dict, Generic, Iterable, List, Mapping, Optional, Tuple, Type, TypeVar, Union
-=======
 from typing import (
     Any, Callable, Collection, Dict, Generic, Iterable, List, Mapping, Optional, Tuple, Type, TypeVar,
     Union,
 )
->>>>>>> 889995b9
 
 import numpy
 import numpy as np
@@ -23,13 +19,9 @@
 import torch
 import torch.nn
 
-<<<<<<< HEAD
 from .constants import PYKEEN_BENCHMARKS
-from .typing import DeviceHint, RandomHint
+from .typing import DeviceHint, RandomHint, TorchRandomHint
 from .version import get_git_hash
-=======
-from .typing import DeviceHint, RandomHint, TorchRandomHint
->>>>>>> 889995b9
 
 __all__ = [
     'compose',

--- conflicted
+++ resolved
@@ -216,21 +216,11 @@
 
     :return: shape: (batch_size, num_embeddings, d)
     """
-<<<<<<< HEAD
+    # FIXME should this go inside the embedding class? should this function be moved?
     x = embedding(indices=ind)
     if ind is None:
         return x.unsqueeze(dim=0)
     return x.unsqueeze(dim=1)
-=======
-    # FIXME should this go inside the embedding class? should this function be moved?
-    if isinstance(embedding, Embedding) and ind is None:
-        e = embedding(ind).unsqueeze(dim=1)
-    elif ind is None:
-        e = embedding.weight.unsqueeze(dim=0)
-    else:
-        e = embedding(ind).unsqueeze(dim=1)
-    return e
->>>>>>> f408b6aa
 
 
 def clamp_norm(

--- conflicted
+++ resolved
@@ -105,13 +105,10 @@
     "product_normalize",
     "compute_box",
     "point_to_box_distance",
-<<<<<<< HEAD
+    "get_devices",
+    "get_preferred_device",
     "triple_tensor_to_set",
     "is_triple_tensor_subset",
-=======
-    "get_devices",
-    "get_preferred_device",
->>>>>>> ef456cde
 ]
 
 logger = logging.getLogger(__name__)

# -*- coding: utf-8 -*-

"""Utilities for PyKEEN."""

import ftplib
import functools
import inspect
import itertools as itt
import json
import logging
import math
import operator
import random
from abc import ABC, abstractmethod
from io import BytesIO
from pathlib import Path
from typing import (
    Any, Callable, Collection, Dict, Generic, Iterable, List, Mapping, Optional, Sequence, Tuple, Type, TypeVar,
    Union,
)

import numpy as np
import pandas as pd
import torch
import torch.nn
import torch.nn.modules.batchnorm

from .constants import PYKEEN_BENCHMARKS
from .typing import DeviceHint, MappedTriples, TorchRandomHint
from .version import get_git_hash

__all__ = [
    'compose',
    'clamp_norm',
    'compact_mapping',
    'ensure_torch_random_state',
    'format_relative_comparison',
    'invert_mapping',
    'is_cuda_oom_error',
    'random_non_negative_int',
    'resolve_device',
    'split_complex',
    'split_list_in_batches_iter',
    'torch_is_in_1d',
    'normalize_string',
    'normalized_lookup',
    'get_cls',
    'get_until_first_blank',
    'flatten_dictionary',
    'set_random_seed',
    'NoRandomSeedNecessary',
    'Result',
    'fix_dataclass_init_docs',
    'get_benchmark',
    'extended_einsum',
    'convert_to_canonical_shape',
    'pop_only',
    'strip_dim',
    'upgrade_to_sequence',
    'ensure_tuple',
    'unpack_singletons',
    'get_subclasses',
    'extend_batch',
<<<<<<< HEAD
    'check_shapes',
=======
    'all_in_bounds',
    'is_cudnn_error',
    'view_complex',
    'combine_complex',
    'get_model_io',
    'get_json_bytes_io',
    'get_df_io',
    'ensure_ftp_directory',
    'broadcast_cat',
    'get_batchnorm_modules',
    'calculate_broadcasted_elementwise_result_shape',
    'estimate_cost_of_sequence',
    'get_optimal_sequence',
    'tensor_sum',
    'tensor_product',
    'negative_norm_of_sum',
    'negative_norm',
    'project_entity',
    'CANONICAL_DIMENSIONS',
    'convert_to_canonical_shape',
    'get_expected_norm',
>>>>>>> 955a6bbe
]

logger = logging.getLogger(__name__)

#: An error that occurs because the input in CUDA is too big. See ConvE for an example.
_CUDNN_ERROR = 'cuDNN error: CUDNN_STATUS_NOT_SUPPORTED. This error may appear if you passed in a non-contiguous input.'

_CUDA_OOM_ERROR = 'CUDA out of memory.'


def resolve_device(device: DeviceHint = None) -> torch.device:
    """Resolve a torch.device given a desired device (string)."""
    if device is None or device == 'gpu':
        device = 'cuda'
    if isinstance(device, str):
        device = torch.device(device)
    if not torch.cuda.is_available() and device.type == 'cuda':
        device = torch.device('cpu')
        logger.warning('No cuda devices were available. The model runs on CPU')
    return device


X = TypeVar('X')


def split_list_in_batches_iter(input_list: List[X], batch_size: int) -> Iterable[List[X]]:
    """Split a list of instances in batches of size batch_size."""
    return (
        input_list[i:i + batch_size]
        for i in range(0, len(input_list), batch_size)
    )


def normalize_string(s: str, *, suffix: Optional[str] = None) -> str:
    """Normalize a string for lookup."""
    s = s.lower().replace('-', '').replace('_', '').replace(' ', '')
    if suffix is not None and s.endswith(suffix.lower()):
        return s[:-len(suffix)]
    return s


def normalized_lookup(classes: Iterable[Type[X]]) -> Mapping[str, Type[X]]:
    """Make a normalized lookup dict."""
    return {
        normalize_string(cls.__name__): cls
        for cls in classes
    }


def get_cls(
    query: Union[None, str, Type[X]],
    base: Type[X],
    lookup_dict: Mapping[str, Type[X]],
    lookup_dict_synonyms: Optional[Mapping[str, Type[X]]] = None,
    default: Optional[Type[X]] = None,
    suffix: Optional[str] = None,
) -> Type[X]:
    """Get a class by string, default, or implementation."""
    if query is None:
        if default is None:
            raise ValueError(f'No default {base.__name__} set')
        return default
    elif not isinstance(query, (str, type)):
        raise TypeError(f'Invalid {base.__name__} type: {type(query)} - {query}')
    elif isinstance(query, str):
        key = normalize_string(query, suffix=suffix)
        if key in lookup_dict:
            return lookup_dict[key]
        if lookup_dict_synonyms is not None and key in lookup_dict_synonyms:
            return lookup_dict_synonyms[key]
        raise ValueError(f'Invalid {base.__name__} name: {query}')
    elif issubclass(query, base):
        return query
    raise TypeError(f'Not subclass of {base.__name__}: {query}')


def get_until_first_blank(s: str) -> str:
    """Recapitulate all lines in the string until the first blank line."""
    lines = list(s.splitlines())
    try:
        m, _ = min(enumerate(lines), key=lambda line: line == '')
    except ValueError:
        return s
    else:
        return ' '.join(
            line.lstrip()
            for line in lines[:m + 2]
        )


def flatten_dictionary(
    dictionary: Mapping[str, Any],
    prefix: Optional[str] = None,
    sep: str = '.',
) -> Dict[str, Any]:
    """Flatten a nested dictionary."""
    real_prefix = tuple() if prefix is None else (prefix,)
    partial_result = _flatten_dictionary(dictionary=dictionary, prefix=real_prefix)
    return {sep.join(map(str, k)): v for k, v in partial_result.items()}


def _flatten_dictionary(
    dictionary: Mapping[str, Any],
    prefix: Tuple[str, ...],
) -> Dict[Tuple[str, ...], Any]:
    """Help flatten a nested dictionary."""
    result = {}
    for k, v in dictionary.items():
        new_prefix = prefix + (k,)
        if isinstance(v, dict):
            result.update(_flatten_dictionary(dictionary=v, prefix=new_prefix))
        else:
            result[new_prefix] = v
    return result


def clamp_norm(
    x: torch.Tensor,
    maxnorm: float,
    p: Union[str, int] = 'fro',
    dim: Union[None, int, Iterable[int]] = None,
    eps: float = 1.0e-08,
) -> torch.Tensor:
    """Ensure that a tensor's norm does not exceeds some threshold.

    :param x:
        The vector.
    :param maxnorm:
        The maximum norm (>0).
    :param p:
        The norm type.
    :param dim:
        The dimension(s).
    :param eps:
        A small value to avoid division by zero.

    :return:
        A vector with $|x| <= maxnorm$.
    """
    norm = x.norm(p=p, dim=dim, keepdim=True)
    mask = (norm < maxnorm).type_as(x)
    return mask * x + (1 - mask) * (x / norm.clamp_min(eps) * maxnorm)


class compose(Generic[X]):  # noqa:N801
    """A class representing the composition of several functions."""

    def __init__(self, *operations: Callable[[X], X]):
        """Initialize the composition with a sequence of operations.

        :param operations: unary operations that will be applied in succession
        """
        self.operations = operations

    def __call__(self, x: X) -> X:
        """Apply the operations in order to the given tensor."""
        for operation in self.operations:
            x = operation(x)
        return x


def set_random_seed(seed: int) -> Tuple[None, torch.Generator, None]:
    """Set the random seed on numpy, torch, and python.

    :param seed: The seed that will be used in :func:`np.random.seed`, :func:`torch.manual_seed`,
        and :func:`random.seed`.
    :returns: A three tuple with None, the torch generator, and None.
    """
    np.random.seed(seed=seed)
    generator = torch.manual_seed(seed=seed)
    random.seed(seed)
    return None, generator, None


class NoRandomSeedNecessary:
    """Used in pipeline when random seed is set automatically."""


def all_in_bounds(
    x: torch.Tensor,
    low: Optional[float] = None,
    high: Optional[float] = None,
    a_tol: float = 0.,
) -> bool:
    """Check if tensor values respect lower and upper bound.

    :param x:
        The tensor.
    :param low:
        The lower bound.
    :param high:
        The upper bound.
    :param a_tol:
        Absolute tolerance.

    :returns: If all values are within the given bounds
    """
    # lower bound
    if low is not None and (x < low - a_tol).any():
        return False

    # upper bound
    if high is not None and (x > high + a_tol).any():
        return False

    return True


def is_cuda_oom_error(runtime_error: RuntimeError) -> bool:
    """Check whether the caught RuntimeError was due to CUDA being out of memory."""
    return _CUDA_OOM_ERROR in runtime_error.args[0]


def is_cudnn_error(runtime_error: RuntimeError) -> bool:
    """Check whether the caught RuntimeError was due to a CUDNN error."""
    return _CUDNN_ERROR in runtime_error.args[0]


def compact_mapping(
    mapping: Mapping[X, int],
) -> Tuple[Mapping[X, int], Mapping[int, int]]:
    """Update a mapping (key -> id) such that the IDs range from 0 to len(mappings) - 1.

    :param mapping:
        The mapping to compact.

    :return: A pair (translated, translation)
        where translated is the updated mapping, and translation a dictionary from old to new ids.
    """
    translation = {
        old_id: new_id
        for new_id, old_id in enumerate(sorted(mapping.values()))
    }
    translated = {
        k: translation[v]
        for k, v in mapping.items()
    }
    return translated, translation


class Result(ABC):
    """A superclass of results that can be saved to a directory."""

    @abstractmethod
    def save_to_directory(self, directory: str, **kwargs) -> None:
        """Save the results to the directory."""

    @abstractmethod
    def save_to_ftp(self, directory: str, ftp: ftplib.FTP) -> None:
        """Save the results to the directory in an FTP server."""

    @abstractmethod
    def save_to_s3(self, directory: str, bucket: str, s3=None) -> None:
        """Save all artifacts to the given directory in an S3 Bucket.

        :param directory: The directory in the S3 bucket
        :param bucket: The name of the S3 bucket
        :param s3: A client from :func:`boto3.client`, if already instantiated
        """


def split_complex(
    x: torch.FloatTensor,
) -> Tuple[torch.FloatTensor, torch.FloatTensor]:
    """Split a complex tensor into real and imaginary part."""
    dim = x.shape[-1] // 2
    return x[..., :dim], x[..., dim:]


def view_complex(x: torch.FloatTensor) -> torch.Tensor:
    """Convert a PyKEEN complex tensor representation into a torch one."""
    real, imag = split_complex(x=x)
    return torch.complex(real=real, imag=imag)


def combine_complex(
    x_re: torch.FloatTensor,
    x_im: torch.FloatTensor,
) -> torch.FloatTensor:
    """Combine a complex tensor from real and imaginary part."""
    return torch.cat([x_re, x_im], dim=-1)


def fix_dataclass_init_docs(cls: Type) -> Type:
    """Fix the ``__init__`` documentation for a :class:`dataclasses.dataclass`.

    :param cls: The class whose docstring needs fixing
    :returns: The class that was passed so this function can be used as a decorator

    .. seealso:: https://github.com/agronholm/sphinx-autodoc-typehints/issues/123
    """
    cls.__init__.__qualname__ = f'{cls.__name__}.__init__'
    return cls


def get_benchmark(name: str) -> Path:
    """Get the benchmark directory for this version."""
    rv = PYKEEN_BENCHMARKS / name / get_git_hash()
    rv.mkdir(exist_ok=True, parents=True)
    return rv


def get_model_io(model) -> BytesIO:
    """Get the model as bytes."""
    model_io = BytesIO()
    torch.save(model, model_io)
    model_io.seek(0)
    return model_io


def get_json_bytes_io(obj) -> BytesIO:
    """Get the JSON as bytes."""
    obj_str = json.dumps(obj, indent=2)
    obj_bytes = obj_str.encode('utf-8')
    return BytesIO(obj_bytes)


def get_df_io(df: pd.DataFrame) -> BytesIO:
    """Get the dataframe as bytes."""
    df_io = BytesIO()
    df.to_csv(df_io, sep='\t', index=False)
    df_io.seek(0)
    return df_io


def ensure_ftp_directory(*, ftp: ftplib.FTP, directory: str) -> None:
    """Ensure the directory exists on the FTP server."""
    try:
        ftp.mkd(directory)
    except ftplib.error_perm:
        pass  # its fine...


K = TypeVar("K")
V = TypeVar("V")


def invert_mapping(mapping: Mapping[K, V]) -> Mapping[V, K]:
    """
    Invert a mapping.

    :param mapping:
        The mapping, key -> value.

    :return:
        The inverse mapping, value -> key.

    :raises ValueError: if the mapping is not bijective
    """
    num_unique_values = len(set(mapping.values()))
    num_keys = len(mapping)
    if num_unique_values < num_keys:
        raise ValueError(f'Mapping is not bijective! Only {num_unique_values}/{num_keys} are unique.')
    return {
        value: key
        for key, value in mapping.items()
    }


def random_non_negative_int() -> int:
    """Generate a random positive integer."""
    sq = np.random.SeedSequence(np.random.randint(0, np.iinfo(np.int_).max))
    return int(sq.generate_state(1)[0])


def ensure_torch_random_state(random_state: TorchRandomHint) -> torch.Generator:
    """Prepare a random state for PyTorch."""
    if random_state is None:
        random_state = random_non_negative_int()
        logger.warning(f'using automatically assigned random_state={random_state}')
    if isinstance(random_state, int):
        random_state = torch.manual_seed(seed=random_state)
    if not isinstance(random_state, torch.Generator):
        raise TypeError
    return random_state


def torch_is_in_1d(
    query_tensor: torch.LongTensor,
    test_tensor: Union[Collection[int], torch.LongTensor],
    max_id: Optional[int] = None,
    invert: bool = False,
) -> torch.BoolTensor:
    """
    Return a boolean mask with ``Q[i]`` in T.

    The method guarantees memory complexity of ``max(size(Q), size(T))`` and is thus, memory-wise, superior to naive
    broadcasting.

    :param query_tensor: shape: S
        The query Q.
    :param test_tensor:
        The test set T.
    :param max_id:
        A maximum ID. If not given, will be inferred.
    :param invert:
        Whether to invert the result.

    :return: shape: S
        A boolean mask.
    """
    # normalize input
    if not isinstance(test_tensor, torch.Tensor):
        test_tensor = torch.as_tensor(data=list(test_tensor), dtype=torch.long)
    if max_id is None:
        max_id = max(query_tensor.max(), test_tensor.max()) + 1
    mask = torch.zeros(max_id, dtype=torch.bool)
    mask[test_tensor] = True
    if invert:
        mask = ~mask
    return mask[query_tensor.view(-1)].view(*query_tensor.shape)


def format_relative_comparison(
    part: int,
    total: int,
) -> str:
    """Format a relative comparison."""
    return f"{part}/{total} ({part / total:2.2%})"


def broadcast_cat(
    x: torch.FloatTensor,
    y: torch.FloatTensor,
    dim: int,
) -> torch.FloatTensor:
    """Concatenate with broadcasting.

    :param x:
        The first tensor.
    :param y:
        The second tensor.
    :param dim:
        The concat dimension.

    :return: A concatenated, broadcasted

    :raises ValueError: if the x and y dimensions are not the same
    :raises ValueError: if broadcasting is not possible
    """
    if x.ndimension() != y.ndimension():
        raise ValueError
    if dim < 0:
        dim = x.ndimension() + dim
    x_rep, y_rep = [], []
    for d, (xd, yd) in enumerate(zip(x.shape, y.shape)):
        xr = yr = 1
        if d != dim and xd != yd:
            if xd == 1:
                xr = yd
            elif yd == 1:
                yr = xd
            else:
                raise ValueError
        x_rep.append(xr)
        y_rep.append(yr)
    return torch.cat([x.repeat(*x_rep), y.repeat(*y_rep)], dim=dim)


def get_batchnorm_modules(module: torch.nn.Module) -> List[torch.nn.Module]:
    """Return all submodules which are batch normalization layers."""
    return [
        submodule
        for submodule in module.modules()
        if isinstance(submodule, torch.nn.modules.batchnorm._BatchNorm)
    ]


def calculate_broadcasted_elementwise_result_shape(
    first: Tuple[int, ...],
    second: Tuple[int, ...],
) -> Tuple[int, ...]:
    """Determine the return shape of a broadcasted elementwise operation."""
    return tuple(max(a, b) for a, b in zip(first, second))


def estimate_cost_of_sequence(
    shape: Tuple[int, ...],
    *other_shapes: Tuple[int, ...],
) -> int:
    """Cost of a sequence of broadcasted element-wise operations of tensors, given their shapes."""
    return sum(map(
        np.prod,
        itt.islice(
            itt.accumulate(
                (shape,) + other_shapes,
                calculate_broadcasted_elementwise_result_shape,
            ),
            1,
            None,
        ),
    ))


@functools.lru_cache(maxsize=32)
def _get_optimal_sequence(
    *sorted_shapes: Tuple[int, ...],
) -> Tuple[int, Tuple[int, ...]]:
    """Find the optimal sequence in which to combine tensors element-wise based on the shapes.

    The shapes should be sorted to enable efficient caching.
    :param sorted_shapes:
        The shapes of the tensors to combine.
    :return:
        The optimal execution order (as indices), and the cost.
    """
    return min(
        (estimate_cost_of_sequence(*(sorted_shapes[i] for i in p)), p)
        for p in itt.permutations(list(range(len(sorted_shapes))))
    )


@functools.lru_cache(maxsize=64)
def get_optimal_sequence(*shapes: Tuple[int, ...]) -> Tuple[int, Tuple[int, ...]]:
    """Find the optimal sequence in which to combine tensors elementwise based on the shapes.

    :param shapes:
        The shapes of the tensors to combine.
    :return:
        The optimal execution order (as indices), and the cost.
    """
    # create sorted list of shapes to allow utilization of lru cache (optimal execution order does not depend on the
    # input sorting, as the order is determined by re-ordering the sequence anyway)
    arg_sort = sorted(range(len(shapes)), key=shapes.__getitem__)

    # Determine optimal order and cost
    cost, optimal_order = _get_optimal_sequence(*(shapes[new_index] for new_index in arg_sort))

    # translate back to original order
    optimal_order = tuple(arg_sort[i] for i in optimal_order)

    return cost, optimal_order


def _reorder(
    tensors: Tuple[torch.FloatTensor, ...],
) -> Tuple[torch.FloatTensor, ...]:
    """Re-order tensors for broadcasted element-wise combination of tensors.

    The optimal execution plan gets cached so that the optimization is only performed once for a fixed set of shapes.

    :param tensors:
        The tensors, in broadcastable shape.

    :return:
        The re-ordered tensors in optimal processing order.
    """
    if len(tensors) < 3:
        return tensors
    # determine optimal processing order
    shapes = tuple(tuple(t.shape) for t in tensors)
    if len(set(s[0] for s in shapes)) < 2:
        # heuristic
        return tensors
    order = get_optimal_sequence(*shapes)[1]
    return tuple(tensors[i] for i in order)


def tensor_sum(*tensors: torch.FloatTensor) -> torch.FloatTensor:
    """Compute element-wise sum of tensors in broadcastable shape."""
    return sum(_reorder(tensors=tensors))


def tensor_product(*tensors: torch.FloatTensor) -> torch.FloatTensor:
    """Compute element-wise product of tensors in broadcastable shape."""
    head, *rest = _reorder(tensors=tensors)
    return functools.reduce(operator.mul, rest, head)


def negative_norm_of_sum(
    *x: torch.FloatTensor,
    p: Union[str, int] = 2,
    power_norm: bool = False,
) -> torch.FloatTensor:
    """Evaluate negative norm of a sum of vectors on already broadcasted representations.

    :param x: shape: (batch_size, num_heads, num_relations, num_tails, dim)
        The representations.
    :param p:
        The p for the norm. cf. torch.norm.
    :param power_norm:
        Whether to return $|x-y|_p^p$, cf. https://github.com/pytorch/pytorch/issues/28119

    :return: shape: (batch_size, num_heads, num_relations, num_tails)
        The scores.
    """
    return negative_norm(tensor_sum(*x), p=p, power_norm=power_norm)


def negative_norm(
    x: torch.FloatTensor,
    p: Union[str, int] = 2,
    power_norm: bool = False,
) -> torch.FloatTensor:
    """Evaluate negative norm of a vector.

    :param x: shape: (batch_size, num_heads, num_relations, num_tails, dim)
        The vectors.
    :param p:
        The p for the norm. cf. torch.norm.
    :param power_norm:
        Whether to return $|x-y|_p^p$, cf. https://github.com/pytorch/pytorch/issues/28119

    :return: shape: (batch_size, num_heads, num_relations, num_tails)
        The scores.
    """
    if power_norm:
        assert not isinstance(p, str)
        return -(x.abs() ** p).sum(dim=-1)

    if torch.is_complex(x):
        assert not isinstance(p, str)
        # workaround for complex numbers: manually compute norm
        return -(x.abs() ** p).sum(dim=-1) ** (1 / p)

    return -x.norm(p=p, dim=-1)


def extended_einsum(
    eq: str,
    *tensors,
) -> torch.FloatTensor:
    """Drop dimensions of size 1 to allow broadcasting."""
    # TODO: check if einsum is still very slow.
    lhs, rhs = eq.split("->")
    mod_ops, mod_t = [], []
    for op, t in zip(lhs.split(","), tensors):
        mod_op = ""
        if len(op) != len(t.shape):
            raise ValueError(f'Shapes not equal: op={op} and t.shape={t.shape}')
        # TODO: t_shape = list(t.shape); del t_shape[i]; t.view(*shape) -> only one reshape operation
        for i, c in reversed(list(enumerate(op))):
            if t.shape[i] == 1:
                t = t.squeeze(dim=i)
            else:
                mod_op = c + mod_op
        mod_ops.append(mod_op)
        mod_t.append(t)
    m_lhs = ",".join(mod_ops)
    r_keep_dims = set("".join(mod_ops))
    m_rhs = "".join(c for c in rhs if c in r_keep_dims)
    m_eq = f"{m_lhs}->{m_rhs}"
    mod_r = torch.einsum(m_eq, *mod_t)
    # unsqueeze
    for i, c in enumerate(rhs):
        if c not in r_keep_dims:
            mod_r = mod_r.unsqueeze(dim=i)
    return mod_r


def project_entity(
    e: torch.FloatTensor,
    e_p: torch.FloatTensor,
    r_p: torch.FloatTensor,
) -> torch.FloatTensor:
    r"""Project entity relation-specific.

    .. math::

        e_{\bot} = M_{re} e
                 = (r_p e_p^T + I^{d_r \times d_e}) e
                 = r_p e_p^T e + I^{d_r \times d_e} e
                 = r_p (e_p^T e) + e'

    and additionally enforces

    .. math::

        \|e_{\bot}\|_2 \leq 1

    :param e: shape: (..., d_e)
        The entity embedding.
    :param e_p: shape: (..., d_e)
        The entity projection.
    :param r_p: shape: (..., d_r)
        The relation projection.

    :return: shape: (..., d_r)

    """
    # The dimensions affected by e'
    change_dim = min(e.shape[-1], r_p.shape[-1])

    # Project entities
    # r_p (e_p.T e) + e'
    e_bot = r_p * torch.sum(e_p * e, dim=-1, keepdim=True)
    e_bot[..., :change_dim] += e[..., :change_dim]

    # Enforce constraints
    e_bot = clamp_norm(e_bot, p=2, dim=-1, maxnorm=1)

    return e_bot


CANONICAL_DIMENSIONS = dict(h=1, r=2, t=3)


def _normalize_dim(dim: Union[int, str]) -> int:
    """Normalize the dimension selection."""
    if isinstance(dim, int):
        return dim
    return CANONICAL_DIMENSIONS[dim.lower()[0]]


def convert_to_canonical_shape(
    x: torch.FloatTensor,
    dim: Union[int, str],
    num: Optional[int] = None,
    batch_size: int = 1,
    suffix_shape: Union[int, Sequence[int]] = -1,
) -> torch.FloatTensor:
    """Convert a tensor to canonical shape.

    :param x:
        The tensor in compatible shape.
    :param dim:
        The "num" dimension.
    :param batch_size:
        The batch size.
    :param num:
        The number.
    :param suffix_shape:
        The suffix shape.

    :return: shape: (batch_size, num_heads, num_relations, num_tails, ``*``)
        A tensor in canonical shape.
    """
    if num is None:
        num = x.shape[0]
    suffix_shape = upgrade_to_sequence(suffix_shape)
    shape = [batch_size, 1, 1, 1]
    dim = _normalize_dim(dim=dim)
    shape[dim] = num
    return x.view(*shape, *suffix_shape)


<<<<<<< HEAD
def pop_only(elements: Iterable[X]) -> X:
    """Unpack a one element list, or raise an error."""
    elements = tuple(elements)
    if len(elements) == 0:
        raise ValueError('Empty sequence given')
    if len(elements) > 1:
        raise ValueError(f'More than one element: {elements}')
    return elements[0]


def strip_dim(*x, num: int = 4):
    """Strip the first dimensions."""
    return [xx.view(xx.shape[num:]) for xx in x]
=======
def strip_dim(*tensors: torch.FloatTensor, n: int = 4) -> Sequence[torch.FloatTensor]:
    """Strip the first dimensions.

    :param tensors: The tensors whose first ``n`` dimensions should be independently stripped
    :param n: The number of initial dimensions to strip
    :return: A tuple of the reduced tensors
    """
    return tuple(tensor.view(tensor.shape[n:]) for tensor in tensors)
>>>>>>> 955a6bbe


def upgrade_to_sequence(x: Union[X, Sequence[X]]) -> Sequence[X]:
    """Ensure that the input is a sequence.

    :param x: A literal or sequence of literals
    :return: If a literal was given, a one element tuple with it in it. Otherwise, return the given value.

    >>> upgrade_to_sequence(1)
    (1,)
    >>> upgrade_to_sequence((1, 2, 3))
    (1, 2, 3)
    """
    return x if isinstance(x, Sequence) else (x,)


def ensure_tuple(*x: Union[X, Sequence[X]]) -> Sequence[Sequence[X]]:
    """Ensure that all elements in the sequence are upgraded to sequences.

    :param x: A sequence of sequences or literals
    :return: An upgraded sequence of sequences

    >>> ensure_tuple(1, (1,), (1, 2))
    ((1,), (1,), (1, 2))
    """
    return tuple(upgrade_to_sequence(xx) for xx in x)


def unpack_singletons(*xs: Tuple[X]) -> Sequence[Union[X, Tuple[X]]]:
    """Unpack sequences of length one.

    :param xs: A sequence of tuples of length 1 or more
    :return: An unpacked sequence of sequences

    >>> unpack_singletons((1,), (1, 2), (1, 2, 3))
    (1, (1, 2), (1, 2, 3))
    """
    return tuple(
        x[0] if len(x) == 1 else x
        for x in xs
    )


def get_subclasses(cls: Type[X]) -> Iterable[Type[X]]:
    """Get all subclasses.

    :param cls: The ancestor class
    :yields: Descendant classes of the ancestor class
    """
    for subclass in cls.__subclasses__():
        yield from get_subclasses(subclass)
        yield subclass


def _can_slice(fn) -> bool:
    """Check if a model's score_X function can slice."""
    return 'slice_size' in inspect.getfullargspec(fn).args


def extend_batch(
    batch: MappedTriples,
    all_ids: List[int],
    dim: int,
) -> MappedTriples:
    """Extend batch for 1-to-all scoring by explicit enumeration.

    :param batch: shape: (batch_size, 2)
        The batch.
    :param all_ids: len: num_choices
        The IDs to enumerate.
    :param dim: in {0,1,2}
        The column along which to insert the enumerated IDs.

    :return: shape: (batch_size * num_choices, 3)
        A large batch, where every pair from the original batch is combined with every ID.
    """
    # Extend the batch to the number of IDs such that each pair can be combined with all possible IDs
    extended_batch = batch.repeat_interleave(repeats=len(all_ids), dim=0)

    # Create a tensor of all IDs
    ids = torch.tensor(all_ids, dtype=torch.long, device=batch.device)

    # Extend all IDs to the number of pairs such that each ID can be combined with every pair
    extended_ids = ids.repeat(batch.shape[0])

    # Fuse the extended pairs with all IDs to a new (h, r, t) triple tensor.
    columns = [extended_batch[:, i] for i in (0, 1)]
    columns.insert(dim, extended_ids)
    hrt_batch = torch.stack(columns, dim=-1)

    return hrt_batch


<<<<<<< HEAD
def check_shapes(
    *x: Tuple[Union[torch.Tensor, Tuple[int, ...]], str],
    raise_on_errors: bool = True,
) -> bool:
    """Verify that a sequence of tensors are of matching shapes.

    :param x:
        A tuple (tensor, shape), where tensor is a tensor, and shape is a string, where each character corresponds to
        a (named) dimension. If the shapes of different tensors share a character, the corresponding dimensions are
        expected to be of equal size.
    :param raise_on_errors:
        Whether to raise an exception in case of a mismatch.

    :return:
        Whether the shapes matched.

    :raises ValueError:
        If the shapes mismatch and raise_on_error is True.
    """
    dims: Dict[str, Tuple[int, ...]] = dict()
    errors = []
    for actual_shape, shape in x:
        if isinstance(actual_shape, torch.Tensor):
            actual_shape = actual_shape.shape
        if len(actual_shape) != len(shape):
            errors.append(f"Invalid number of dimensions: {actual_shape} vs. {shape}")
            continue
        for dim, name in zip(actual_shape, shape):
            exp_dim = dims.get(name)
            if exp_dim is not None and exp_dim != dim:
                errors.append(f"{name}: {dim} vs. {exp_dim}")
            dims[name] = dim
    if raise_on_errors and errors:
        raise ValueError("Shape verification failed:\n" + '\n'.join(errors))
    return len(errors) == 0
=======
@functools.lru_cache(maxsize=1)
def get_expected_norm(
    p: Union[int, float, str],
    d: int,
) -> float:
    r"""Compute the expected value of the L_p norm.

    .. math ::
        E[\|x\|_p] = d^{1/p} E[|x_1|^p]^{1/p}

    under the assumption that :math:`x_i \sim N(0, 1)`, i.e.

    .. math ::
        E[|x_1|^p] = 2^{p/2} \cdot \Gamma(\frac{p+1}{2} \cdot \pi^{-1/2}

    :param p:
        The parameter p of the norm.
    :param d:
        The dimension of the vector.

    :return:
        The expected value.

    :raises NotImplementedError: If infinity or negative infinity are given as p
    :raises TypeError: If an invalid type was given

    .. seealso ::
        https://math.stackexchange.com/questions/229033/lp-norm-of-multivariate-standard-normal-random-variable
        https://www.wolframalpha.com/input/?i=expected+value+of+%7Cx%7C%5Ep
    """
    if isinstance(p, str):
        p = float(p)
    if math.isinf(p) and p > 0:  # max norm
        # TODO: this only works for x ~ N(0, 1), but not for |x|
        raise NotImplementedError("Normalization for inf norm is not implemented")
        # cf. https://en.wikipedia.org/wiki/Generalized_extreme_value_distribution
        # mean = scipy.stats.norm.ppf(1 - 1/d)
        # scale = scipy.stats.norm.ppf(1 - 1/d * 1/math.e) - mean
        # return scipy.stats.gumbel_r.mean(loc=mean, scale=scale)
    elif math.isfinite(p):
        exp_abs_norm_p = math.pow(2, p / 2) * math.gamma((p + 1) / 2) / math.sqrt(math.pi)
        return math.pow(exp_abs_norm_p * d, 1 / p)
    else:
        raise TypeError(f"norm not implemented for {type(p)}: {p}")


if __name__ == '__main__':
    import doctest

    doctest.testmod()
>>>>>>> 955a6bbe
<|MERGE_RESOLUTION|>--- conflicted
+++ resolved
@@ -61,9 +61,7 @@
     'unpack_singletons',
     'get_subclasses',
     'extend_batch',
-<<<<<<< HEAD
     'check_shapes',
-=======
     'all_in_bounds',
     'is_cudnn_error',
     'view_complex',
@@ -85,7 +83,6 @@
     'CANONICAL_DIMENSIONS',
     'convert_to_canonical_shape',
     'get_expected_norm',
->>>>>>> 955a6bbe
 ]
 
 logger = logging.getLogger(__name__)
@@ -822,7 +819,6 @@
     return x.view(*shape, *suffix_shape)
 
 
-<<<<<<< HEAD
 def pop_only(elements: Iterable[X]) -> X:
     """Unpack a one element list, or raise an error."""
     elements = tuple(elements)
@@ -833,10 +829,6 @@
     return elements[0]
 
 
-def strip_dim(*x, num: int = 4):
-    """Strip the first dimensions."""
-    return [xx.view(xx.shape[num:]) for xx in x]
-=======
 def strip_dim(*tensors: torch.FloatTensor, n: int = 4) -> Sequence[torch.FloatTensor]:
     """Strip the first dimensions.
 
@@ -845,7 +837,6 @@
     :return: A tuple of the reduced tensors
     """
     return tuple(tensor.view(tensor.shape[n:]) for tensor in tensors)
->>>>>>> 955a6bbe
 
 
 def upgrade_to_sequence(x: Union[X, Sequence[X]]) -> Sequence[X]:
@@ -939,7 +930,6 @@
     return hrt_batch
 
 
-<<<<<<< HEAD
 def check_shapes(
     *x: Tuple[Union[torch.Tensor, Tuple[int, ...]], str],
     raise_on_errors: bool = True,
@@ -975,7 +965,8 @@
     if raise_on_errors and errors:
         raise ValueError("Shape verification failed:\n" + '\n'.join(errors))
     return len(errors) == 0
-=======
+
+
 @functools.lru_cache(maxsize=1)
 def get_expected_norm(
     p: Union[int, float, str],
@@ -1025,5 +1016,4 @@
 if __name__ == '__main__':
     import doctest
 
-    doctest.testmod()
->>>>>>> 955a6bbe
+    doctest.testmod()
# -*- coding: utf-8 -*-

"""Utilities for PyKEEN."""

import ftplib
import json
import logging
import random
<<<<<<< HEAD
from typing import Any, Dict, Iterable, List, Mapping, Optional, Set, Tuple, Type, TypeVar, Union
=======
from io import BytesIO
from typing import Any, Dict, Iterable, List, Mapping, Optional, Tuple, Type, TypeVar, Union
>>>>>>> 93816a70

import numpy
import numpy as np
import pandas as pd
import torch
from torch import nn

__all__ = [
    'clamp_norm',
    'compact_mapping',
    'get_all_subclasses',
    'get_embedding',
    'imag_part',
    'l2_regularization',
    'is_cuda_oom_error',
    'kwargs_or_empty',
    'real_part',
    'resolve_device',
    'slice_triples',
    'slice_doubles',
    'split_complex',
    'split_list_in_batches_iter',
    'split_list_in_batches',
    'normalize_string',
    'normalized_lookup',
    'get_cls',
    'get_until_first_blank',
    'flatten_dictionary',
    'get_embedding_in_canonical_shape',
    'set_random_seed',
    'NoRandomSeedNecessary',
    'Result',
    'fix_dataclass_init_docs',
]

logger = logging.getLogger(__name__)

#: An error that occurs because the input in CUDA is too big. See ConvE for an example.
_CUDNN_ERROR = 'cuDNN error: CUDNN_STATUS_NOT_SUPPORTED. This error may appear if you passed in a non-contiguous input.'

_CUDA_OOM_ERROR = 'CUDA out of memory.'


def l2_regularization(
    *xs: torch.Tensor,
    normalize: bool = False
) -> torch.Tensor:
    """
    Compute squared L2-regularization term.

    :param xs: a list of torch.Tensor
        The tensors for which to compute the regularization.
    :param normalize:
        Whether to divide the term by the total number of elements in the tensors.

    :return: The sum of squared value across all tensors.
    """
    regularization_term = sum(x.pow(2).sum() for x in xs)

    # Normalize by the number of elements in the tensors for dimensionality-independent weight tuning.
    if normalize:
        regularization_term /= sum(numpy.prod(x.shape) for x in xs)

    return regularization_term


def resolve_device(device: Union[None, str, torch.device] = None) -> torch.device:
    """Resolve a torch.device given a desired device (string)."""
    if device is None or device == 'gpu':
        device = 'cuda'
    if isinstance(device, str):
        device = torch.device(device)
    if not torch.cuda.is_available() and device.type == 'cuda':
        device = torch.device('cpu')
        logger.warning('No cuda devices were available. The model runs on CPU')
    return device


def slice_triples(triples):
    """Get the heads, relations, and tails from a matrix of triples."""
    return (
        triples[:, 0:1],  # heads
        triples[:, 1:2],  # relations
        triples[:, 2:3],  # tails
    )


def slice_doubles(doubles):
    """Get the heads and relations from a matrix of doubles."""
    return (
        doubles[:, 0:1],  # heads
        doubles[:, 1:2],  # relations
    )


X = TypeVar('X')


def split_list_in_batches(input_list: List[X], batch_size: int) -> List[List[X]]:
    """Split a list of instances in batches of size batch_size."""
    return list(split_list_in_batches_iter(input_list=input_list, batch_size=batch_size))


def split_list_in_batches_iter(input_list: List[X], batch_size: int) -> Iterable[List[X]]:
    """Split a list of instances in batches of size batch_size."""
    return (
        input_list[i:i + batch_size]
        for i in range(0, len(input_list), batch_size)
    )


def normalize_string(s: str, *, suffix: Optional[str] = None) -> str:
    """Normalize a string for lookup."""
    s = s.lower().replace('-', '').replace('_', '')
    if suffix is not None and s.endswith(suffix.lower()):
        return s[:-len(suffix)]
    return s


def normalized_lookup(classes: Iterable[Type[X]]) -> Mapping[str, Type[X]]:
    """Make a normalized lookup dict."""
    return {
        normalize_string(cls.__name__): cls
        for cls in classes
    }


def get_cls(
    query: Union[None, str, Type[X]],
    base: Type[X],
    lookup_dict: Mapping[str, Type[X]],
    default: Optional[Type[X]] = None,
    suffix: Optional[str] = None,
) -> Type[X]:
    """Get a class by string, default, or implementation."""
    if query is None:
        if default is None:
            raise ValueError(f'No default {base.__name__} set')
        return default
    elif not isinstance(query, (str, type)):
        raise TypeError(f'Invalid {base.__name__} type: {type(query)} - {query}')
    elif isinstance(query, str):
        try:
            return lookup_dict[normalize_string(query, suffix=suffix)]
        except KeyError:
            raise ValueError(f'Invalid {base.__name__} name: {query}')
    elif issubclass(query, base):
        return query
    raise TypeError(f'Not subclass of {base.__name__}: {query}')


def get_until_first_blank(s: str) -> str:
    """Recapitulate all lines in the string until the first blank line."""
    lines = list(s.splitlines())
    try:
        m, _ = min(enumerate(lines), key=lambda line: line == '')
    except ValueError:
        return s
    else:
        return ' '.join(
            line.lstrip()
            for line in lines[:m + 2]
        )


def flatten_dictionary(
    dictionary: Dict[str, Any],
    prefix: Optional[str] = None,
    sep: str = '.',
) -> Dict[str, Any]:
    """Flatten a nested dictionary."""
    real_prefix = tuple() if prefix is None else (prefix,)
    partial_result = _flatten_dictionary(dictionary=dictionary, prefix=real_prefix)
    return {sep.join(k): v for k, v in partial_result.items()}


def _flatten_dictionary(
    dictionary: Dict[str, Any],
    prefix: Tuple[str, ...],
) -> Dict[Tuple[str, ...], Any]:
    """Help flatten a nested dictionary."""
    result = {}
    for k, v in dictionary.items():
        new_prefix = prefix + (k,)
        if isinstance(v, dict):
            result.update(_flatten_dictionary(dictionary=v, prefix=new_prefix))
        else:
            result[new_prefix] = v
    return result


def get_embedding_in_canonical_shape(
    embedding: nn.Embedding,
    ind: Optional[torch.LongTensor],
) -> torch.FloatTensor:
    """Get embedding in canonical shape.

    :param embedding: The embedding.
    :param ind: The indices. If None, return all embeddings.

    :return: shape: (batch_size, num_embeddings, d)
    """
    if ind is None:
        e = embedding.weight.unsqueeze(dim=0)
    else:
        e = embedding(ind).unsqueeze(dim=1)
    return e


def clamp_norm(
    x: torch.Tensor,
    maxnorm: float,
    p: Union[str, int] = 'fro',
    dim: Union[None, int, Iterable[int]] = None,
    eps: float = 1.0e-08,
) -> torch.Tensor:
    """Ensure that a tensor's norm does not exceeds some threshold.

    :param x:
        The vector.
    :param maxnorm:
        The maximum norm (>0).
    :param p:
        The norm type.
    :param dim:
        The dimension(s).
    :param eps:
        A small value to avoid division by zero.

    :return:
        A vector with |x| <= max_norm.
    """
    norm = x.norm(p=p, dim=dim, keepdim=True)
    mask = (norm < maxnorm).type_as(x)
    return mask * x + (1 - mask) * (x / norm.clamp_min(eps) * maxnorm)


def set_random_seed(seed: int):
    """Set the random seed on numpy, torch, and python."""
    return (
        np.random.seed(seed=seed),
        torch.manual_seed(seed=seed),
        random.seed(seed),
    )


class NoRandomSeedNecessary:
    """Used in pipeline when random seed is set automatically."""


def all_in_bounds(
    x: torch.Tensor,
    low: Optional[float] = None,
    high: Optional[float] = None,
    a_tol: float = 0.,
) -> bool:
    """Check if tensor values respect lower and upper bound.

    :param x:
        The tensor.
    :param low:
        The lower bound.
    :param high:
        The upper bound.
    :param a_tol:
        Absolute tolerance.

    """
    # lower bound
    if low is not None and (x < low - a_tol).any():
        return False

    # upper bound
    if high is not None and (x > high + a_tol).any():
        return False

    return True


def is_cuda_oom_error(runtime_error: RuntimeError) -> bool:
    """Check whether the caught RuntimeError was due to CUDA being out of memory."""
    return _CUDA_OOM_ERROR in runtime_error.args[0]


def is_cudnn_error(runtime_error: RuntimeError) -> bool:
    """Check whether the caught RuntimeError was due to a CUDNN error."""
    return _CUDNN_ERROR in runtime_error.args[0]


def compact_mapping(
    mapping: Mapping[X, int]
) -> Tuple[Mapping[X, int], Mapping[int, int]]:
    """Update a mapping (key -> id) such that the IDs range from 0 to len(mappings) - 1.

    :param mapping:
        The mapping to compact.

    :return: A pair (translated, translation)
        where translated is the updated mapping, and translation a dictionary from old to new ids.
    """
    translation = {
        old_id: new_id
        for new_id, old_id in enumerate(sorted(mapping.values()))
    }
    translated = {
        k: translation[v]
        for k, v in mapping.items()
    }
    return translated, translation


class Result:
    """A superclass of results that can be saved to a directory."""

    def save_to_directory(self, directory: str, **kwargs) -> None:
        """Save the results to the directory."""
        raise NotImplementedError

    def save_to_ftp(self, directory: str, ftp: ftplib.FTP) -> None:
        """Save the results to the directory in an FTP server."""
        raise NotImplementedError

    def save_to_s3(self, directory: str, bucket: str, s3=None) -> None:
        """Save all artifacts to the given directory in an S3 Bucket.

        :param directory: The directory in the S3 bucket
        :param bucket: The name of the S3 bucket
        :param s3: The boto3.client, if already instantiated
        """
        raise NotImplementedError


def get_embedding(
    num_embeddings: int,
    embedding_dim: int,
    device: torch.device,
    initializer_: Optional = None,
    initializer_kwargs: Optional[Mapping[str, Any]] = None,
) -> nn.Embedding:
    """Create an embedding object on a device.

    This method is a hotfix for not being able to pass a device during initialization of nn.Embedding. Instead the
    weight is always initialized on CPU and has to be moved to GPU afterwards.

    :param num_embeddings: >0
        The number of embeddings.
    :param embedding_dim: >0
        The embedding dimensionality.
    :param device:
        The device.
    :param initializer_:
        An optional initializer, which takes a (num_embeddings, embedding_dim) tensor as input, and modifies the weights
        in-place.
    :param initializer_kwargs:
        Additional keyword arguments passed to the initializer

    :return:
        The embedding.
    """
    # Allocate weight on device
    weight = torch.empty(num_embeddings, embedding_dim, device=device)

    # Initialize if initializer is provided
    if initializer_ is not None:
        if initializer_kwargs is None:
            initializer_kwargs = {}
        initializer_(weight, **initializer_kwargs)

    # Wrap embedding around it.
    return nn.Embedding(num_embeddings=num_embeddings, embedding_dim=embedding_dim, _weight=weight)


def split_complex(
    x: torch.FloatTensor,
) -> Tuple[torch.FloatTensor, torch.FloatTensor]:
    """Split a complex tensor into real and imaginary part."""
    dim = x.shape[-1] // 2
    return x[..., :dim], x[..., dim:]


def real_part(
    x: torch.FloatTensor,
) -> torch.FloatTensor:
    """Get the real part from a complex tensor."""
    dim = x.shape[-1] // 2
    return x[..., :dim]


def imag_part(
    x: torch.FloatTensor,
) -> torch.FloatTensor:
    """Get the imaginary part from a complex tensor."""
    dim = x.shape[-1] // 2
    return x[..., dim:]


def fix_dataclass_init_docs(cls: Type):
    """Fix the __init__ doumentation for dataclasses.

    .. seealso:: https://github.com/agronholm/sphinx-autodoc-typehints/issues/123
    """
    cls.__init__.__qualname__ = f'{cls.__name__}.__init__'
    return cls


<<<<<<< HEAD
def get_all_subclasses(base_class: Type[X]) -> Set[Type[X]]:
    """Get a collection of all (recursive) subclasses of a given base class."""
    return set(base_class.__subclasses__()).union(s for c in base_class.__subclasses__() for s in get_all_subclasses(c))


def kwargs_or_empty(kwargs: Optional[Mapping[str, Any]]) -> Mapping[str, Any]:
    """Return the dictionary, or an empty dictionary."""
    if kwargs is None:
        kwargs = {}
    return kwargs
=======
def get_model_io(model) -> BytesIO:
    """Get the model as bytes."""
    model_io = BytesIO()
    torch.save(model, model_io)
    model_io.seek(0)
    return model_io


def get_json_bytes_io(obj) -> BytesIO:
    """Get the JSON as bytes."""
    obj_str = json.dumps(obj, indent=2)
    obj_bytes = obj_str.encode('utf-8')
    return BytesIO(obj_bytes)


def get_df_io(df: pd.DataFrame) -> BytesIO:
    """Get the dataframe as bytes."""
    df_io = BytesIO()
    df.to_csv(df_io, sep='\t', index=False)
    df_io.seek(0)
    return df_io


def ensure_ftp_directory(*, ftp: ftplib.FTP, directory: str) -> None:
    """Ensure the directory exists on the FTP server."""
    try:
        ftp.mkd(directory)
    except ftplib.error_perm:
        pass  # its fine...
>>>>>>> 93816a70
<|MERGE_RESOLUTION|>--- conflicted
+++ resolved
@@ -6,12 +6,8 @@
 import json
 import logging
 import random
-<<<<<<< HEAD
+from io import BytesIO
 from typing import Any, Dict, Iterable, List, Mapping, Optional, Set, Tuple, Type, TypeVar, Union
-=======
-from io import BytesIO
-from typing import Any, Dict, Iterable, List, Mapping, Optional, Tuple, Type, TypeVar, Union
->>>>>>> 93816a70
 
 import numpy
 import numpy as np
@@ -417,18 +413,6 @@
     return cls
 
 
-<<<<<<< HEAD
-def get_all_subclasses(base_class: Type[X]) -> Set[Type[X]]:
-    """Get a collection of all (recursive) subclasses of a given base class."""
-    return set(base_class.__subclasses__()).union(s for c in base_class.__subclasses__() for s in get_all_subclasses(c))
-
-
-def kwargs_or_empty(kwargs: Optional[Mapping[str, Any]]) -> Mapping[str, Any]:
-    """Return the dictionary, or an empty dictionary."""
-    if kwargs is None:
-        kwargs = {}
-    return kwargs
-=======
 def get_model_io(model) -> BytesIO:
     """Get the model as bytes."""
     model_io = BytesIO()
@@ -458,4 +442,15 @@
         ftp.mkd(directory)
     except ftplib.error_perm:
         pass  # its fine...
->>>>>>> 93816a70
+
+
+def get_all_subclasses(base_class: Type[X]) -> Set[Type[X]]:
+    """Get a collection of all (recursive) subclasses of a given base class."""
+    return set(base_class.__subclasses__()).union(s for c in base_class.__subclasses__() for s in get_all_subclasses(c))
+
+
+def kwargs_or_empty(kwargs: Optional[Mapping[str, Any]]) -> Mapping[str, Any]:
+    """Return the dictionary, or an empty dictionary."""
+    if kwargs is None:
+        kwargs = {}
+    return kwargs
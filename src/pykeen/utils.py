"""Utilities for PyKEEN."""

from __future__ import annotations

import contextlib
import ftplib
import functools
import itertools as itt
import json
import logging
import math
import operator
import os
import pathlib
import random
import re
import time
import warnings
from abc import ABC, abstractmethod
from collections import defaultdict
from collections.abc import Callable, Collection, Iterable, Mapping, MutableMapping, Sequence
from io import BytesIO
from pathlib import Path
from textwrap import dedent
from typing import (
    Any,
    Generic,
    TextIO,
    TypeVar,
    overload,
)

import numpy as np
import pandas as pd
import torch
import torch.nn
import torch.nn.modules.batchnorm
import yaml
from class_resolver import OneOrManyOptionalKwargs, OptionalKwargs, normalize_string
from docdata import get_docdata
from torch import nn
from typing_extensions import ParamSpec

from .constants import PYKEEN_BENCHMARKS
from .typing import BoolTensor, DeviceHint, FloatTensor, LongTensor, MappedTriples, TorchRandomHint
from .version import get_git_hash

__all__ = [
    "at_least_eps",
    "broadcast_upgrade_to_sequences",
    "compose",
    "clamp_norm",
    "compact_mapping",
    "create_relation_to_entity_set_mapping",
    "ensure_complex",
    "ensure_torch_random_state",
    "format_relative_comparison",
    "invert_mapping",
    "random_non_negative_int",
    "resolve_device",
    "split_complex",
    "normalize_string",
    "get_until_first_blank",
    "flatten_dictionary",
    "set_random_seed",
    "NoRandomSeedNecessary",
    "Result",
    "fix_dataclass_init_docs",
    "get_benchmark",
    "upgrade_to_sequence",
    "ensure_tuple",
    "unpack_singletons",
    "extend_batch",
    "check_shapes",
    "all_in_bounds",
    "view_complex",
    "combine_complex",
    "get_model_io",
    "get_json_bytes_io",
    "get_df_io",
    "ensure_ftp_directory",
    "get_batchnorm_modules",
    "get_dropout_modules",
    "calculate_broadcasted_elementwise_result_shape",
    "estimate_cost_of_sequence",
    "get_optimal_sequence",
    "tensor_sum",
    "tensor_product",
    "negative_norm_of_sum",
    "negative_norm",
    "project_entity",
    "get_expected_norm",
    "Bias",
    "complex_normalize",
    "lp_norm",
    "powersum_norm",
    "get_devices",
    "get_preferred_device",
    "triple_tensor_to_set",
    "is_triple_tensor_subset",
    "logcumsumexp",
    "get_connected_components",
    "normalize_path",
    "get_edge_index",
    "prepare_filter_triples",
    "nested_get",
    "rate_limited",
    "ExtraReprMixin",
    "einsum",
    "isin_many_dim",
    "split_workload",
    "batched_dot",
    "merge_kwargs",
]

logger = logging.getLogger(__name__)

P = ParamSpec("P")
X = TypeVar("X")


#: An error that occurs because the input in CUDA is too big. See ConvE for an example.
_CUDNN_ERROR = "cuDNN error: CUDNN_STATUS_NOT_SUPPORTED. This error may appear if you passed in a non-contiguous input."


def at_least_eps(x: FloatTensor) -> FloatTensor:
    """Make sure a tensor is greater than zero."""
    # get datatype specific epsilon
    eps = torch.finfo(x.dtype).eps
    # clamp minimum value
    return x.clamp(min=eps)


def resolve_device(device: DeviceHint = None) -> torch.device:
    """Resolve a torch.device given a desired device (string)."""
    if device is None or device == "gpu":
        device = "cuda"
    if isinstance(device, str):
        device = torch.device(device)
    if not torch.cuda.is_available() and device.type == "cuda":
        device = torch.device("cpu")
        logger.warning("No cuda devices were available. The model runs on CPU")
    return device


class DeviceResolutionError(ValueError):
    """An error in the resolution of a model's device."""


class AmbiguousDeviceError(DeviceResolutionError):
    """An error raised if there is ambiguity in device resolution."""

    def __init__(self, module: nn.Module) -> None:
        """Initialize the error."""
        _info = defaultdict(list)
        for name, tensor in itt.chain(module.named_parameters(), module.named_buffers()):
            _info[tensor.data.device].append(name)
        info = {device: sorted(tensor_names) for device, tensor_names in _info.items()}
        super().__init__(f"Ambiguous device! Found: {list(info.keys())}\n\n{info}")


def get_devices(module: nn.Module) -> Collection[torch.device]:
    """Return the device(s) from each components of the model."""
    return {tensor.data.device for tensor in itt.chain(module.parameters(), module.buffers())}


def get_preferred_device(module: nn.Module, allow_ambiguity: bool = True) -> torch.device:
    """Return the preferred device."""
    devices = get_devices(module=module)
    if len(devices) == 0:
        raise DeviceResolutionError("Could not infer device, since there are neither parameters nor buffers.")
    if len(devices) == 1:
        return next(iter(devices))
    if not allow_ambiguity:
        raise AmbiguousDeviceError(module=module)
    # try to resolve ambiguous device; there has to be at least one cuda device
    cuda_devices = {d for d in devices if d.type == "cuda"}
    if len(cuda_devices) == 1:
        return next(iter(cuda_devices))
    raise AmbiguousDeviceError(module=module)


def get_until_first_blank(s: str) -> str:
    """Recapitulate all lines in the string until the first blank line."""
    lines = list(s.splitlines())
    try:
        m, _ = min(enumerate(lines), key=lambda line: line == "")
    except ValueError:
        return s
    else:
        return " ".join(line.lstrip() for line in lines[: m + 2])


def flatten_dictionary(
    dictionary: Mapping[str, Any],
    prefix: str | None = None,
    sep: str = ".",
) -> dict[str, Any]:
    """Flatten a nested dictionary."""
    real_prefix = () if prefix is None else (prefix,)
    partial_result = _flatten_dictionary(dictionary=dictionary, prefix=real_prefix)
    return {sep.join(map(str, k)): v for k, v in partial_result.items()}


def _flatten_dictionary(
    dictionary: Mapping[str, Any],
    prefix: tuple[str, ...],
) -> dict[tuple[str, ...], Any]:
    """Help flatten a nested dictionary."""
    result = {}
    for k, v in dictionary.items():
        new_prefix = prefix + (k,)
        if isinstance(v, dict):
            result.update(_flatten_dictionary(dictionary=v, prefix=new_prefix))
        else:
            result[new_prefix] = v
    return result


def clamp_norm(
    x: torch.Tensor,
    maxnorm: float,
    p: str | int = "fro",
    dim: None | int | Iterable[int] = None,
) -> torch.Tensor:
    """Ensure that a tensor's norm does not exceeds some threshold.

    :param x:
        The vector.
    :param maxnorm:
        The maximum norm (>0).
    :param p:
        The norm type.
    :param dim:
        The dimension(s).

    :return:
        A vector with $|x| <= maxnorm$.
    """
    norm = x.norm(p=p, dim=dim, keepdim=True)
    mask = (norm < maxnorm).type_as(x)
    return mask * x + (1 - mask) * (x / at_least_eps(norm) * maxnorm)


class compose(Generic[X]):  # noqa:N801
    """A class representing the composition of several functions."""

    def __init__(self, *operations: Callable[[X], X], name: str):
        """Initialize the composition with a sequence of operations.

        :param operations: unary operations that will be applied in succession
        :param name: The name of the composed function.
        """
        self.operations = operations
        self.name = name

    @property
    def __name__(self) -> str:
        """Get the name of this composition."""
        return self.name

    def __call__(self, x: X) -> X:
        """Apply the operations in order to the given tensor."""
        for operation in self.operations:
            x = operation(x)
        return x


def set_random_seed(seed: int) -> tuple[None, torch.Generator, None]:
    """Set the random seed on numpy, torch, and python.

    :param seed: The seed that will be used in :func:`np.random.seed`, :func:`torch.manual_seed`,
        and :func:`random.seed`.
    :returns: A three tuple with None, the torch generator, and None.
    """
    np.random.seed(seed=seed)  # noqa: NPY002
    generator = torch.manual_seed(seed=seed)
    random.seed(seed)
    return None, generator, None


class NoRandomSeedNecessary:
    """Used in pipeline when random seed is set automatically."""


def all_in_bounds(
    x: torch.Tensor,
    low: float | None = None,
    high: float | None = None,
    a_tol: float = 0.0,
) -> bool:
    """Check if tensor values respect lower and upper bound.

    :param x:
        The tensor.
    :param low:
        The lower bound.
    :param high:
        The upper bound.
    :param a_tol:
        Absolute tolerance.

    :returns: If all values are within the given bounds
    """
    # lower bound
    if low is not None and (x < low - a_tol).any():
        return False

    # upper bound
    return not (high is not None and (x > high + a_tol).any())


def is_cudnn_error(runtime_error: RuntimeError) -> bool:
    """Check whether the caught RuntimeError was due to a CUDNN error."""
    return _CUDNN_ERROR in runtime_error.args[0]


def compact_mapping(
    mapping: Mapping[X, int],
) -> tuple[Mapping[X, int], Mapping[int, int]]:
    """Update a mapping (key -> id) such that the IDs range from 0 to len(mappings) - 1.

    :param mapping:
        The mapping to compact.

    :return: A pair (translated, translation)
        where translated is the updated mapping, and translation a dictionary from old to new ids.
    """
    translation = {old_id: new_id for new_id, old_id in enumerate(sorted(mapping.values()))}
    translated = {k: translation[v] for k, v in mapping.items()}
    return translated, translation


class Result(ABC):
    """A superclass of results that can be saved to a directory."""

    @abstractmethod
    def save_to_directory(self, directory: str, **kwargs) -> None:
        """Save the results to the directory."""

    @abstractmethod
    def save_to_ftp(self, directory: str, ftp: ftplib.FTP) -> None:
        """Save the results to the directory in an FTP server."""

    @abstractmethod
    def save_to_s3(self, directory: str, bucket: str, s3=None) -> None:
        """Save all artifacts to the given directory in an S3 Bucket.

        :param directory: The directory in the S3 bucket
        :param bucket: The name of the S3 bucket
        :param s3: A client from :func:`boto3.client`, if already instantiated
        """


def split_complex(
    x: FloatTensor,
) -> tuple[FloatTensor, FloatTensor]:
    """Split a complex tensor into real and imaginary part."""
    x = torch.view_as_real(x)
    return x[..., 0], x[..., 1]


def view_complex(x: FloatTensor) -> torch.Tensor:
    """Convert a PyKEEN complex tensor representation into a torch one."""
    real, imag = split_complex(x=x)
    return torch.complex(real=real, imag=imag)


def view_complex_native(x: FloatTensor) -> torch.Tensor:
    """Convert a PyKEEN complex tensor representation into a torch one using :func:`torch.view_as_complex`."""
    return torch.view_as_complex(x.view(*x.shape[:-1], -1, 2))


def combine_complex(
    x_re: FloatTensor,
    x_im: FloatTensor,
) -> FloatTensor:
    """Combine a complex tensor from real and imaginary part."""
    return torch.view_as_complex(torch.stack([x_re, x_im], dim=-1))


def fix_dataclass_init_docs(cls: type[X]) -> type[X]:
    """Fix the ``__init__`` documentation for a :class:`dataclasses.dataclass`.

    :param cls: The class whose docstring needs fixing
    :returns: The class that was passed so this function can be used as a decorator

    .. seealso:: https://github.com/agronholm/sphinx-autodoc-typehints/issues/123
    """
    cls.__init__.__qualname__ = f"{cls.__name__}.__init__"  # type:ignore
    return cls


def get_benchmark(name: str) -> Path:
    """Get the benchmark directory for this version."""
    rv = PYKEEN_BENCHMARKS / name / get_git_hash()
    rv.mkdir(exist_ok=True, parents=True)
    return rv


def get_model_io(model) -> BytesIO:
    """Get the model as bytes."""
    model_io = BytesIO()
    torch.save(model, model_io)
    model_io.seek(0)
    return model_io


def get_json_bytes_io(obj) -> BytesIO:
    """Get the JSON as bytes."""
    obj_str = json.dumps(obj, indent=2)
    obj_bytes = obj_str.encode("utf-8")
    return BytesIO(obj_bytes)


def get_df_io(df: pd.DataFrame) -> BytesIO:
    """Get the dataframe as bytes."""
    df_io = BytesIO()
    df.to_csv(df_io, sep="\t", index=False)
    df_io.seek(0)
    return df_io


def ensure_ftp_directory(*, ftp: ftplib.FTP, directory: pathlib.Path | str) -> None:
    """Ensure the directory exists on the FTP server."""
<<<<<<< HEAD
    try:
        ftp.mkd(pathlib.Path(directory).as_posix())
    except ftplib.error_perm:
        pass  # its fine...
=======
    with contextlib.suppress(ftplib.error_perm):  # its fine...
        ftp.mkd(directory)
>>>>>>> 18729846


K = TypeVar("K")
V = TypeVar("V")


def invert_mapping(mapping: Mapping[K, V]) -> Mapping[V, K]:
    """
    Invert a mapping.

    :param mapping:
        The mapping, key -> value.

    :return:
        The inverse mapping, value -> key.

    :raises ValueError: if the mapping is not bijective
    """
    num_unique_values = len(set(mapping.values()))
    num_keys = len(mapping)
    if num_unique_values < num_keys:
        raise ValueError(f"Mapping is not bijective! Only {num_unique_values}/{num_keys} are unique.")
    return {value: key for key, value in mapping.items()}


def random_non_negative_int() -> int:
    """Generate a random positive integer."""
    rng = np.random.default_rng()
    dtype = np.int32
    max_value = np.iinfo(dtype).max
    return int(rng.integers(max_value, dtype=dtype))


def ensure_torch_random_state(random_state: TorchRandomHint) -> torch.Generator:
    """Prepare a random state for PyTorch."""
    if random_state is None:
        random_state = random_non_negative_int()
        logger.warning(f"using automatically assigned random_state={random_state}")
    if isinstance(random_state, int):
        random_state = torch.manual_seed(seed=random_state)
    if not isinstance(random_state, torch.Generator):
        raise TypeError
    return random_state


def format_relative_comparison(
    part: int,
    total: int,
) -> str:
    """Format a relative comparison."""
    return f"{part}/{total} ({part / total:2.2%})"


def get_batchnorm_modules(module: torch.nn.Module) -> list[torch.nn.Module]:
    """Return all submodules which are batch normalization layers."""
    return [submodule for submodule in module.modules() if isinstance(submodule, torch.nn.modules.batchnorm._BatchNorm)]


def get_dropout_modules(module: torch.nn.Module) -> list[torch.nn.Module]:
    """Return all submodules which are dropout layers."""
    return [submodule for submodule in module.modules() if isinstance(submodule, torch.nn.modules.dropout._DropoutNd)]


def calculate_broadcasted_elementwise_result_shape(
    first: tuple[int, ...],
    second: tuple[int, ...],
) -> tuple[int, ...]:
    """Determine the return shape of a broadcasted elementwise operation."""
    return tuple(max(a, b) for a, b in zip(first, second, strict=False))


def estimate_cost_of_sequence(
    shape: tuple[int, ...],
    *other_shapes: tuple[int, ...],
) -> int:
    """Cost of a sequence of broadcasted element-wise operations of tensors, given their shapes."""
    return sum(
        map(
            np.prod,
            itt.islice(
                itt.accumulate(
                    (shape,) + other_shapes,
                    calculate_broadcasted_elementwise_result_shape,
                ),
                1,
                None,
            ),
        )
    )


@functools.lru_cache(maxsize=32)
def _get_optimal_sequence(
    *sorted_shapes: tuple[int, ...],
) -> tuple[int, tuple[int, ...]]:
    """Find the optimal sequence in which to combine tensors element-wise based on the shapes.

    The shapes should be sorted to enable efficient caching.
    :param sorted_shapes:
        The shapes of the tensors to combine.
    :return:
        The optimal execution order (as indices), and the cost.
    """
    return min(
        (estimate_cost_of_sequence(*(sorted_shapes[i] for i in p)), p)
        for p in itt.permutations(list(range(len(sorted_shapes))))
    )


@functools.lru_cache(maxsize=64)
def get_optimal_sequence(*shapes: tuple[int, ...]) -> tuple[int, tuple[int, ...]]:
    """Find the optimal sequence in which to combine tensors elementwise based on the shapes.

    :param shapes:
        The shapes of the tensors to combine.
    :return:
        The optimal execution order (as indices), and the cost.
    """
    # create sorted list of shapes to allow utilization of lru cache (optimal execution order does not depend on the
    # input sorting, as the order is determined by re-ordering the sequence anyway)
    arg_sort = sorted(range(len(shapes)), key=shapes.__getitem__)

    # Determine optimal order and cost
    cost, optimal_order = _get_optimal_sequence(*(shapes[new_index] for new_index in arg_sort))

    # translate back to original order
    optimal_order = tuple(arg_sort[i] for i in optimal_order)

    return cost, optimal_order


def _reorder(
    tensors: tuple[FloatTensor, ...],
) -> tuple[FloatTensor, ...]:
    """Re-order tensors for broadcasted element-wise combination of tensors.

    The optimal execution plan gets cached so that the optimization is only performed once for a fixed set of shapes.

    :param tensors:
        The tensors, in broadcastable shape.

    :return:
        The re-ordered tensors in optimal processing order.
    """
    if len(tensors) < 3:
        return tensors
    # determine optimal processing order
    shapes = tuple(tuple(t.shape) for t in tensors)
    if len({s[0] for s in shapes if s}) < 2:
        # heuristic
        return tensors
    order = get_optimal_sequence(*shapes)[1]
    return tuple(tensors[i] for i in order)


def tensor_sum(*tensors: FloatTensor) -> FloatTensor:
    """Compute element-wise sum of tensors in broadcastable shape."""
    return sum(_reorder(tensors=tensors))


def tensor_product(*tensors: FloatTensor) -> FloatTensor:
    """Compute element-wise product of tensors in broadcastable shape."""
    head, *rest = _reorder(tensors=tensors)
    return functools.reduce(operator.mul, rest, head)


def negative_norm_of_sum(
    *x: FloatTensor,
    p: str | int | float = 2,
    power_norm: bool = False,
) -> FloatTensor:
    """Evaluate negative norm of a sum of vectors on already broadcasted representations.

    :param x: shape: (batch_size, num_heads, num_relations, num_tails, dim)
        The representations.
    :param p:
        The p for the norm. cf. :func:`torch.linalg.vector_norm`.
    :param power_norm:
        Whether to return $|x-y|_p^p$, cf. https://github.com/pytorch/pytorch/issues/28119

    :return: shape: (batch_size, num_heads, num_relations, num_tails)
        The scores.
    """
    return negative_norm(tensor_sum(*x), p=p, power_norm=power_norm)


def negative_norm(
    x: FloatTensor,
    p: str | int | float = 2,
    power_norm: bool = False,
) -> FloatTensor:
    """Evaluate negative norm of a vector.

    :param x: shape: (batch_size, num_heads, num_relations, num_tails, dim)
        The vectors.
    :param p:
        The p for the norm. cf. :func:`torch.linalg.vector_norm`.
    :param power_norm:
        Whether to return $|x-y|_p^p$, cf. https://github.com/pytorch/pytorch/issues/28119

    :return: shape: (batch_size, num_heads, num_relations, num_tails)
        The scores.
    """
    if power_norm:
        assert not isinstance(p, str)
        return -(x.abs() ** p).sum(dim=-1)

    return -x.norm(p=p, dim=-1)


def project_entity(
    e: FloatTensor,
    e_p: FloatTensor,
    r_p: FloatTensor,
) -> FloatTensor:
    r"""Project entity relation-specific.

    .. math::

        e_{\bot} = M_{re} e
                 = (r_p e_p^T + I^{d_r \times d_e}) e
                 = r_p e_p^T e + I^{d_r \times d_e} e
                 = r_p (e_p^T e) + e'

    and additionally enforces

    .. math::

        \|e_{\bot}\|_2 \leq 1

    :param e: shape: (..., d_e)
        The entity embedding.
    :param e_p: shape: (..., d_e)
        The entity projection.
    :param r_p: shape: (..., d_r)
        The relation projection.

    :return: shape: (..., d_r)

    """
    # The dimensions affected by e'
    change_dim = min(e.shape[-1], r_p.shape[-1])

    # Project entities
    # r_p (e_p.T e) + e'
    e_bot = r_p * torch.sum(e_p * e, dim=-1, keepdim=True)
    e_bot[..., :change_dim] += e[..., :change_dim]

    # Enforce constraints
    return clamp_norm(e_bot, p=2, dim=-1, maxnorm=1)


def upgrade_to_sequence(x: X | Sequence[X]) -> Sequence[X]:
    """Ensure that the input is a sequence.

    .. note ::
        While strings are technically also a sequence, i.e.,

        .. code-block:: python

            isinstance("test", typing.Sequence) is True

        this may lead to unexpected behaviour when calling `upgrade_to_sequence("test")`.
        We thus handle strings as non-sequences. To recover the other behavior, the following may be used:

        .. code-block:: python

            upgrade_to_sequence(tuple("test"))


    :param x: A literal or sequence of literals
    :return: If a literal was given, a one element tuple with it in it. Otherwise, return the given value.

    >>> upgrade_to_sequence(1)
    (1,)
    >>> upgrade_to_sequence((1, 2, 3))
    (1, 2, 3)
    >>> upgrade_to_sequence("test")
    ('test',)
    >>> upgrade_to_sequence(tuple("test"))
    ('t', 'e', 's', 't')
    """
    return x if (isinstance(x, Sequence) and not isinstance(x, str)) else (x,)  # type: ignore


def broadcast_upgrade_to_sequences(*xs: X | Sequence[X]) -> Sequence[Sequence[X]]:
    """Apply upgrade_to_sequence to each input, and afterwards repeat singletons to match the maximum length.

    :param xs: length: m
        the inputs.

    :return:
        a sequence of length m, where each element is a sequence and all elements have the same length.

    :raises ValueError:
        if there is a non-singleton sequence input with length different from the maximum sequence length.

    >>> broadcast_upgrade_to_sequences(1)
    ((1,),)
    >>> broadcast_upgrade_to_sequences(1, 2)
    ((1,), (2,))
    >>> broadcast_upgrade_to_sequences(1, (2, 3))
    ((1, 1), (2, 3))
    """
    # upgrade to sequence
    xs_ = [upgrade_to_sequence(x) for x in xs]
    # broadcast
    max_len = max(map(len, xs_))
    for i in range(len(xs_)):
        x = xs_[i]
        if len(x) < max_len:
            if len(x) != 1:
                raise ValueError(f"Length mismatch: maximum length: {max_len}, but encountered length {len(x)}, too.")
            xs_[i] = tuple(list(x) * max_len)
    return tuple(xs_)


def ensure_tuple(*x: X | Sequence[X]) -> Sequence[Sequence[X]]:
    """Ensure that all elements in the sequence are upgraded to sequences.

    :param x: A sequence of sequences or literals
    :return: An upgraded sequence of sequences

    >>> ensure_tuple(1, (1,), (1, 2))
    ((1,), (1,), (1, 2))
    """
    return tuple(upgrade_to_sequence(xx) for xx in x)


def unpack_singletons(*xs: tuple[X]) -> Sequence[X | tuple[X]]:
    """Unpack sequences of length one.

    :param xs: A sequence of tuples of length 1 or more
    :return: An unpacked sequence of sequences

    >>> unpack_singletons((1,), (1, 2), (1, 2, 3))
    (1, (1, 2), (1, 2, 3))
    """
    return tuple(x[0] if len(x) == 1 else x for x in xs)


def extend_batch(
    batch: MappedTriples,
    max_id: int,
    dim: int,
    ids: LongTensor | None = None,
) -> MappedTriples:
    """Extend batch for 1-to-all scoring by explicit enumeration.

    :param batch: shape: (batch_size, 2)
        The batch.
    :param max_id:
        The maximum IDs to enumerate.
    :param ids: shape: (num_ids,) | (batch_size, num_ids)
        explicit IDs
    :param dim: in {0,1,2}
        The column along which to insert the enumerated IDs.

    :return: shape: (batch_size * num_choices, 3)
        A large batch, where every pair from the original batch is combined with every ID.
    """
    # normalize ids: -> ids.shape: (batch_size, num_ids)
    if ids is None:
        ids = torch.arange(max_id, device=batch.device)
    if ids.ndimension() < 2:
        ids = ids.unsqueeze(dim=0)
    assert ids.ndimension() == 2

    # normalize batch -> batch.shape: (batch_size, 1, 3)
    batch = batch.unsqueeze(dim=1)

    # allocate memory
    hrt_batch = batch.new_empty(size=(batch.shape[0], ids.shape[-1], 3))

    # copy ids
    hrt_batch[..., dim] = ids
    hrt_batch[..., [i for i in range(3) if i != dim]] = batch

    # reshape
    return hrt_batch.view(-1, 3)


def check_shapes(
    *x: tuple[torch.Tensor | tuple[int, ...], str],
    raise_on_errors: bool = True,
) -> bool:
    """Verify that a sequence of tensors are of matching shapes.

    :param x:
        A tuple (t, s), where `t` is a tensor, or an actual shape of a tensor (a tuple of integers), and `s` is a
        string, where each character corresponds to a (named) dimension. If the shapes of different tensors share a
        character, the corresponding dimensions are expected to be of equal size.
    :param raise_on_errors:
        Whether to raise an exception in case of a mismatch.

    :return:
        Whether the shapes matched.

    :raises ValueError:
        If the shapes mismatch and raise_on_error is True.

    Examples:
    >>> check_shapes(((10, 20), "bd"), ((10, 20, 20), "bdd"))
    True
    >>> check_shapes(((10, 20), "bd"), ((10, 30, 20), "bdd"), raise_on_errors=False)
    False
    """
    dims: dict[str, tuple[int, ...]] = {}
    errors = []
    for actual_shape, shape in x:
        if isinstance(actual_shape, torch.Tensor):
            actual_shape = actual_shape.shape
        if len(actual_shape) != len(shape):
            errors.append(f"Invalid number of dimensions: {actual_shape} vs. {shape}")
            continue
        for dim, name in zip(actual_shape, shape, strict=False):
            exp_dim = dims.get(name)
            if exp_dim is not None and exp_dim != dim:
                errors.append(f"{name}: {dim} vs. {exp_dim}")
            dims[name] = dim
    if raise_on_errors and errors:
        raise ValueError("Shape verification failed:\n" + "\n".join(errors))
    return len(errors) == 0


@functools.lru_cache(maxsize=1)
def get_expected_norm(
    p: int | float | str,
    d: int,
) -> float:
    r"""Compute the expected value of the L_p norm.

    .. math ::
        E[\|x\|_p] = d^{1/p} E[|x_1|^p]^{1/p}

    under the assumption that :math:`x_i \sim N(0, 1)`, i.e.

    .. math ::
        E[|x_1|^p] = 2^{p/2} \cdot \Gamma(\frac{p+1}{2} \cdot \pi^{-1/2}

    :param p:
        The parameter p of the norm.
    :param d:
        The dimension of the vector.

    :return:
        The expected value.

    :raises NotImplementedError: If infinity or negative infinity are given as p
    :raises TypeError: If an invalid type was given

    .. seealso ::
        https://math.stackexchange.com/questions/229033/lp-norm-of-multivariate-standard-normal-random-variable
        https://www.wolframalpha.com/input/?i=expected+value+of+%7Cx%7C%5Ep
    """
    if isinstance(p, str):
        p = float(p)
    if math.isinf(p) and p > 0:  # max norm
        # TODO: this only works for x ~ N(0, 1), but not for |x|
        raise NotImplementedError("Normalization for inf norm is not implemented")
        # cf. https://en.wikipedia.org/wiki/Generalized_extreme_value_distribution
        # mean = scipy.stats.norm.ppf(1 - 1/d)
        # scale = scipy.stats.norm.ppf(1 - 1/d * 1/math.e) - mean
        # return scipy.stats.gumbel_r.mean(loc=mean, scale=scale)
    if math.isfinite(p):
        exp_abs_norm_p = math.pow(2, p / 2) * math.gamma((p + 1) / 2) / math.sqrt(math.pi)
        return math.pow(exp_abs_norm_p * d, 1 / p)
    raise TypeError(f"norm not implemented for {type(p)}: {p}")


class Bias(nn.Module):
    """A module wrapper for adding a bias."""

    def __init__(self, dim: int):
        """Initialize the module.

        :param dim: >0
            The dimension of the input.
        """
        super().__init__()
        self.bias = nn.Parameter(torch.empty(dim), requires_grad=True)
        self.reset_parameters()

    def reset_parameters(self):
        """Reset the layer's parameters."""
        nn.init.zeros_(self.bias)

    def forward(self, x: FloatTensor) -> FloatTensor:
        """Add the learned bias to the input.

        :param x: shape: (n, d)
            The input.

        :return:
            x + b[None, :]
        """
        return x + self.bias.unsqueeze(dim=0)


def lp_norm(x: FloatTensor, p: float, dim: int | None, normalize: bool) -> FloatTensor:
    """Return the $L_p$ norm."""
    value = x.norm(p=p, dim=dim)
    if not normalize:
        return value
    return value / get_expected_norm(p=p, d=x.shape[-1])


def powersum_norm(x: FloatTensor, p: float, dim: int | None, normalize: bool) -> FloatTensor:
    """Return the power sum norm."""
    value = x.abs().pow(p).sum(dim=dim)
    if not normalize:
        return value
    dim = torch.as_tensor(x.shape[-1], dtype=torch.float, device=x.device)
    return value / dim


def complex_normalize(x: torch.Tensor) -> torch.Tensor:
    r"""Normalize a vector of complex numbers such that each *element* is of unit-length.

    Let $x \in \mathbb{C}^d$ denote a complex vector. Then, the operation computes

    .. math::
        x_i' = \frac{x_i}{|x_i|}

    where $|x_i| = \sqrt{Re(x_i)^2 + Im(x_i)^2}$ is the
    `modulus of complex number <https://en.wikipedia.org/wiki/Absolute_value#Complex_numbers>`_

    :param x:
        A tensor formulating complex numbers

    :returns:
        An elementwise normalized vector.
    """
    if torch.is_complex(x):
        return x / x.abs().clamp_min(torch.finfo(x.dtype).eps)

    # note: this is a hack, and should be fixed up-stream by making NodePiece
    #  use proper complex embeddings for rotate interaction; however, we also have representations
    #  that perform message passing, and we would need to propagate the base representation's complexity through it
    warnings.warn(
        "Applying complex_normalize on non-complex input; if you see shape errors downstream this may be a possible "
        "root cause.",
        stacklevel=2,
    )
    (x_complex,) = ensure_complex(x)
    x_complex = complex_normalize(x_complex)
    x_real = torch.view_as_real(x_complex)
    return x_real.view(x.shape)


CONFIGURATION_FILE_FORMATS = {".json", ".yaml", ".yml"}


def load_configuration(path: str | pathlib.Path | os.PathLike) -> Mapping[str, Any]:
    """Load a configuration from a JSON or YAML file."""
    # ensure pathlib
    path = pathlib.Path(path)

    if path.suffix == ".json":
        with path.open() as file:
            return json.load(file)

    if path.suffix in {".yaml", ".yml"}:
        with path.open() as file:
            return yaml.safe_load(file)

    raise ValueError(f"Unknown configuration file format: {path.suffix}. Valid formats: {CONFIGURATION_FILE_FORMATS}")


def getattr_or_docdata(cls, key: str) -> str:
    """Get the attr or data inside docdata."""
    if hasattr(cls, key):
        return getattr(cls, key)
    getter_key = f"get_{key}"
    if hasattr(cls, getter_key):
        return getattr(cls, getter_key)()
    docdata = get_docdata(cls)
    if key in docdata:
        return docdata[key]
    raise KeyError


def triple_tensor_to_set(tensor: LongTensor) -> set[tuple[int, ...]]:
    """Convert a tensor of triples to a set of int-tuples."""
    return set(map(tuple, tensor.tolist()))


def is_triple_tensor_subset(a: LongTensor, b: LongTensor) -> bool:
    """Check whether one tensor of triples is a subset of another one."""
    return triple_tensor_to_set(a).issubset(triple_tensor_to_set(b))


def create_relation_to_entity_set_mapping(
    triples: Iterable[tuple[int, int, int]],
) -> tuple[Mapping[int, set[int]], Mapping[int, set[int]]]:
    """
    Create mappings from relation IDs to the set of their head / tail entities.

    :param triples:
        The triples.

    :return:
        A pair of dictionaries, each mapping relation IDs to entity ID sets.
    """
    tails = defaultdict(set)
    heads = defaultdict(set)
    for h, r, t in triples:
        heads[r].add(h)
        tails[r].add(t)
    return heads, tails


camel_to_snake_pattern = re.compile(r"(?<!^)(?=[A-Z])")


def camel_to_snake(name: str) -> str:
    """Convert camel-case to snake case."""
    # cf. https://stackoverflow.com/a/1176023
    return camel_to_snake_pattern.sub("_", name).lower()


def make_ones_like(prefix: Sequence) -> Sequence[int]:
    """Create a list of ones of same length as the input sequence."""
    return [1 for _ in prefix]


def logcumsumexp(a: np.ndarray) -> np.ndarray:
    """Compute ``log(cumsum(exp(a)))``.

    :param a: shape: s
        the array

    :return: shape s
        the log-cumsum-exp of the array

    .. seealso ::
        :func:`scipy.special.logsumexp` and :func:`torch.logcumsumexp`
    """
    a_max = np.amax(a)
    tmp = np.exp(a - a_max)
    s = np.cumsum(tmp)
    out = np.log(s)
    out += a_max
    return out


def find(x: X, parent: MutableMapping[X, X]) -> X:
    """Find step of union-find data structure with path compression."""
    # check validity
    if x not in parent:
        raise ValueError(f"Unknown element: {x}.")
    # path compression
    while parent[x] != x:
        x, parent[x] = parent[x], parent[parent[x]]
    return x


def get_connected_components(pairs: Iterable[tuple[X, X]]) -> Collection[Collection[X]]:
    """
    Calculate the connected components for a graph given as edge list.

    The implementation uses a `union-find <https://en.wikipedia.org/wiki/Disjoint-set_data_structure>`_ data structure
    with path compression.

    :param pairs:
        the edge list, i.e., pairs of node ids.

    :return:
        a collection of connected components, i.e., a collection of disjoint collections of node ids.
    """
    parent: dict[X, X] = {}
    for x, y in pairs:
        parent.setdefault(x, x)
        parent.setdefault(y, y)
        # get representatives
        x = find(x=x, parent=parent)
        y = find(x=y, parent=parent)
        # already merged
        if x == y:
            continue
        # make x the smaller one
        if y < x:  # type: ignore
            x, y = y, x
        # merge
        parent[y] = x
    # extract partitions
    result = defaultdict(list)
    for k, v in parent.items():
        result[v].append(k)
    return list(result.values())


PathType = str | pathlib.Path | TextIO


def normalize_path(
    path: PathType | None,
    *other: str | pathlib.Path,
    mkdir: bool = False,
    is_file: bool = False,
    default: PathType | None = None,
) -> pathlib.Path:
    """
    Normalize a path.

    :param path:
        the path in either of the valid forms.
    :param other:
        additional parts to join to the path
    :param mkdir:
        whether to ensure that the path refers to an existing directory by creating it if necessary
    :param is_file:
        whether the path is intended to be a file - only relevant for creating directories
    :param default:
        the default to use if path is None

    :raises TypeError:
        if `path` is of unsuitable type
    :raises ValueError:
        if `path` and `default` are both `None`

    :return:
        the absolute and resolved path
    """
    if path is None:
        if default is None:
            raise ValueError("If no default is provided, path cannot be None.")
        path = default
    if isinstance(path, TextIO):
        path = path.name
    if isinstance(path, str):
        path = pathlib.Path(path)
    if not isinstance(path, pathlib.Path):
        raise TypeError(f"path is invalid type: {type(path)}")
    if other:
        path = path.joinpath(*other)
    # resolve path to make sure it is an absolute path
    path = path.expanduser().resolve()
    # ensure directory exists
    if mkdir:
        directory = path
        if is_file:
            directory = path.parent
        directory.mkdir(exist_ok=True, parents=True)
    return path


def ensure_complex(*xs: torch.Tensor) -> Iterable[torch.Tensor]:
    """
    Ensure that all tensors are of complex dtype.

    Reshape and convert if necessary.

    :param xs:
        the tensors

    :yields: complex tensors.
    """
    for x in xs:
        if x.is_complex():
            yield x
            continue
        warnings.warn(f"{x=} is not complex, but will be viewed as such", stacklevel=2)
        if x.shape[-1] != 2:
            x = x.view(*x.shape[:-1], -1, 2)
        yield torch.view_as_complex(x)


def _weisfeiler_lehman_iteration(
    adj: torch.Tensor,
    colors: LongTensor,
    dense_dtype: torch.dtype = torch.long,
) -> torch.Tensor:
    """
    Perform a single Weisfeiler-Lehman iteration.

    :param adj: shape: `(n, n)`
        the adjacency matrix
    :param colors: shape: `(n,)`
        the node colors (as integers)
    :param dense_dtype:
        a datatype for storing integers of sufficient capacity to store `n`

    :return: shape: `(n,)`
        the new node colors
    """
    num_nodes = colors.shape[0]
    # message passing: collect colors of neighbors
    # dense colors: shape: (n, c)
    # adj:          shape: (n, n)
    color_sparse = torch.sparse_coo_tensor(
        indices=torch.stack([torch.arange(num_nodes, device=colors.device), colors], dim=0),
        # values need to be float, since torch.sparse.mm does not support integer dtypes
        values=torch.ones_like(colors, dtype=torch.get_default_dtype()),
        # size: will be correctly inferred
    )
    color_dense = torch.sparse.mm(adj, color_sparse).to(dtype=dense_dtype).to_dense()

    # concat with old colors
    colors = torch.cat([colors.unsqueeze(dim=-1), color_dense], dim=-1)

    # hash
    return colors.unique(dim=0, return_inverse=True)[1]


def _weisfeiler_lehman_iteration_approx(
    adj: torch.Tensor,
    colors: LongTensor,
    dim: int = 32,
    decimals: int = 6,
) -> torch.Tensor:
    """
    Perform an approximate  single Weisfeiler-Lehman iteration.

    It utilizes the trick from https://arxiv.org/abs/2001.09621 of replacing node indicator functions by
    randomly drawn functions of fixed and low dimensionality.

    :param adj: shape: `(n, n)`
        the adjacency matrix
    :param colors: shape: `(n,)`
        the node colors (as integers)
    :param dim:
        the dimensionality of the random node indicator functions
    :param decimals:
        the number of decimals to round to

    :return: shape: `(n,)`
        the new node colors
    """
    num_colors = colors.max() + 1

    # create random indicator functions of low dimensionality
    rand = torch.rand(num_colors, dim, device=colors.device)
    x = rand[colors]

    # collect neighbors' colors
    x = torch.sparse.mm(adj, x)

    # round to avoid numerical effects
    x = torch.round(x, decimals=decimals)

    # hash first
    new_colors = x.unique(return_inverse=True, dim=0)[1]

    # concat with old colors
    colors = torch.stack([colors, new_colors], dim=-1)

    # re-hash
    return colors.unique(return_inverse=True, dim=0)[1]


def iter_weisfeiler_lehman(
    edge_index: LongTensor,
    max_iter: int = 2,
    num_nodes: int | None = None,
    approximate: bool = False,
) -> Iterable[torch.Tensor]:
    """
    Iterate Weisfeiler-Lehman colors.

    The Weisfeiler-Lehman algorithm starts from a uniformly node-colored graph, and iteratively counts the colors in
    each nodes' neighborhood, and hashes these multi-sets into a new set of colors.

    .. note::
        more precisely, this implementation calculates the results of the 1-Weisfeiler-Lehman algorithm. There is a
        hierarchy of k-WL tests, which color k-tuples of nodes instead of single nodes

    .. note::
        Graph Neural Networks are closely related to the 1-WL test, cf. e.g., https://arxiv.org/abs/1810.02244

    .. note::
        colorings based on the WL test have been used to define graph kernels, cf., e.g.,
        https://www.jmlr.org/papers/volume12/shervashidze11a/shervashidze11a.pdf

    .. note::
        the implementation creates intermediate dense tensors of shape `(num_nodes, num_colors)`

    .. seealso::
        https://towardsdatascience.com/expressive-power-of-graph-neural-networks-and-the-weisefeiler-lehman-test-b883db3c7c49

    :param edge_index: shape: `(2, m)`
        the edge list
    :param max_iter:
        the maximum number of iterations
    :param num_nodes:
        the number of nodes. If None, will be inferred from the edge index.
    :param approximate:
        whether to use an approximate, but more memory-efficient implementation.

    :raises ValueError:
        if the number of nodes exceeds `torch.long` (this cannot happen in practice, as the edge index tensor
        construction would already fail earlier)

    :yields: the colors for each Weisfeiler-Lehman iteration
    """
    # only keep connectivity, but remove multiplicity
    edge_index = edge_index.unique(dim=1)

    num_nodes = num_nodes or edge_index.max().item() + 1
    colors = edge_index.new_zeros(size=(num_nodes,), dtype=torch.long)
    # note: in theory, we could return this uniform coloring as the first coloring; however, for featurization,
    #       this is rather useless

    # initial: degree
    # note: we calculate this separately, since we can use a more efficient implementation for the first step
    unique, counts = edge_index.unique(return_counts=True)
    colors[unique] = counts

    # hash
    colors = colors.unique(return_inverse=True)[1]
    num_colors = colors.max() + 1
    yield colors

    # determine small integer type for dense count array
    for idtype in (torch.int8, torch.int16, torch.int32, torch.int64):
        if torch.iinfo(idtype).max >= num_nodes:
            dense_dtype = idtype
            logger.debug(f"Selected dense dtype: {dense_dtype}")
            break
    else:
        raise ValueError(f"{num_nodes} too large")

    adj = torch.sparse_coo_tensor(
        indices=edge_index,
        values=torch.ones(size=edge_index[0].shape),
        device=edge_index.device,
        size=(num_nodes, num_nodes),
    )
    for i in range(2, max_iter + 1):
        if approximate:
            colors = _weisfeiler_lehman_iteration_approx(adj=adj, colors=colors)
        else:
            colors = _weisfeiler_lehman_iteration(adj=adj, colors=colors, dense_dtype=dense_dtype)
        yield colors

        # convergence check
        new_num_colors = colors.max() + 1

        # each node has a unique color
        if new_num_colors >= (num_nodes - 1):
            logger.debug(f"Weisfeiler-Lehman terminated with unique colors for each node after {i} iterations")
            break

        # the number of colors did not improve in the last iteration
        if num_colors >= new_num_colors:
            logger.debug(f"Weisfeiler-Lehman could not further refine coloring in iteration {i}")
            break

        num_colors = new_num_colors
    else:
        logger.debug(f"Weisfeiler-Lehman did not converge after {max_iter} iterations.")


def get_edge_index(
    *,
    # cannot use Optional[pykeen.triples.CoreTriplesFactory] due to cyclic imports
    triples_factory: Any | None = None,
    mapped_triples: MappedTriples | None = None,
    edge_index: LongTensor | None = None,
) -> LongTensor:
    """
    Get the edge index from a number of different sources.

    :param triples_factory:
        the triples factory
    :param mapped_triples: shape: `(m, 3)`
        ID-based triples
    :param edge_index: shape: `(2, m)`
        the edge index

    :raises ValueError:
        if none of the source was different from `None`

    :return: shape: `(2, m)`
        the edge index
    """
    if triples_factory is not None:
        if mapped_triples is not None:
            logger.warning("Ignoring mapped_triples, since triples_factory is present.")
        mapped_triples = triples_factory.mapped_triples
    if mapped_triples is not None:
        if edge_index is not None:
            logger.warning("Ignoring edge_index, since mapped_triples is present.")
        edge_index = mapped_triples[:, 0::2].t()
    if edge_index is None:
        raise ValueError("At least one of the parameters must be different to None.")
    return edge_index


def prepare_filter_triples(
    mapped_triples: MappedTriples,
    additional_filter_triples: None | MappedTriples | list[MappedTriples] = None,
    warn: bool = True,
) -> MappedTriples:
    """Prepare the filter triples from the evaluation triples, and additional filter triples."""
    if torch.is_tensor(additional_filter_triples):
        additional_filter_triples = [additional_filter_triples]
    if additional_filter_triples is not None:
        return torch.cat([*additional_filter_triples, mapped_triples], dim=0).unique(dim=0)
    if warn:
        logger.warning(
            dedent(
                """\
                The filtered setting was enabled, but there were no `additional_filter_triples`
                given. This means you probably forgot to pass (at least) the training triples. Try:

                    additional_filter_triples=[dataset.training.mapped_triples]

                Or if you want to use the Bordes et al. (2013) approach to filtering, do:

                    additional_filter_triples=[
                        dataset.training.mapped_triples,
                        dataset.validation.mapped_triples,
                    ]
                """
            )
        )
    return mapped_triples


def nested_get(d: Mapping[str, Any], *key: str, default=None) -> Any:
    """
    Get from a nested dictionary.

    :param d:
        the (nested) dictionary
    :param key:
        a sequence of keys
    :param default:
        the default value

    :return:
        the value or default
    """
    for k in key:
        if k not in d:
            return default
        d = d[k]
    return d


def rate_limited(xs: Iterable[X], min_avg_time: float = 1.0) -> Iterable[X]:
    """Iterate over iterable with rate limit.

    :param xs:
        the iterable
    :param min_avg_time:
        the minimum average time per element

    :yields: elements of the iterable
    """
    start = time.perf_counter()
    for i, x in enumerate(xs):
        duration = time.perf_counter() - start
        under = min_avg_time * i - duration
        under = max(0, under)
        if under:
            logger.debug(f"Applying rate limit; sleeping for {under} seconds")
            time.sleep(under)
        yield x


class ExtraReprMixin:
    """
    A mixin for modules with hierarchical `extra_repr`.

    It takes up the :meth:`torch.nn.Module.extra_repr` idea, and additionally provides a simple
    composable way to generate the components of :meth:`extra_repr` via :meth:`iter_extra_repr`.

    If combined with `torch.nn.Module`, make sure to put :class:`ExtraReprMixin` *behind*
    :class:`torch.nn.Module` to prefer the latter's :func:`__repr__` implementation.
    """

    def iter_extra_repr(self) -> Iterable[str]:
        """
        Iterate over the components of the :meth:`extra_repr`.

        This method is typically overridden. A common pattern would be

        .. code-block:: python

            def iter_extra_repr(self) -> Iterable[str]:
                yield from super().iter_extra_repr()
                yield "<key1>=<value1>"
                yield "<key2>=<value2>"

        :return:
            an iterable over individual components of the :meth:`extra_repr`
        """
        return []

    def extra_repr(self) -> str:
        """
        Generate the extra repr, cf. :meth`torch.nn.Module.extra_repr`.

        :return:
            the extra part of the :func:`repr`
        """
        return ", ".join(self.iter_extra_repr())

    def __repr__(self) -> str:  # noqa: D105
        return f"{self.__class__.__name__}({self.extra_repr()})"


try:
    from opt_einsum import contract

    einsum = functools.partial(contract, backend="torch")
    logger.info("Using opt_einsum")
except ImportError:
    einsum = torch.einsum


def isin_many_dim(elements: torch.Tensor, test_elements: torch.Tensor, dim: int = 0) -> BoolTensor:
    """Return whether elements are contained in test elements."""
    inverse, counts = torch.cat([elements, test_elements], dim=dim).unique(
        return_counts=True, return_inverse=True, dim=dim
    )[1:]
    return counts[inverse[: elements.shape[dim]]] > 1


def determine_maximum_batch_size(batch_size: int | None, device: torch.device, maximum_batch_size: int) -> int:
    """Normalize choice of maximum batch size.

    On non-CUDA devices, excessive batch sizes might cause out of memory errors from which the program cannot recover.

    :param batch_size:
        The chosen (maximum) batch size, or `None` when the largest possible one should be used.
    :param device:
        The device on which the evaluation runs.
    :param maximum_batch_size:
        The actual maximum batch size, e.g., the size of the evaluation set.

    :return:
        A maximum batch size.
    """
    if batch_size is None:
        if device.type == "cuda":
            batch_size = maximum_batch_size
        else:
            batch_size = 32
            logger.warning(
                f"Using automatic batch size on {device.type=} can cause unexplained out-of-memory crashes. "
                f"Therefore, we use a conservative small {batch_size=:_}. "
                f"Performance may be improved by explicitly specifying a larger batch size."
            )
        logger.debug(f"Automatically set maximum batch size to {batch_size=:_}")
    return batch_size


def add_cudnn_error_hint(func: Callable[P, X]) -> Callable[P, X]:
    """
    Decorate a function to add explanations for CUDNN errors.

    :param func:
        the function to decorate

    :return:
        a decorated function
    """

    # docstr-coverage: excused `wrapped`
    @functools.wraps(func)
    def wrapped(*args: P.args, **kwargs: P.kwargs) -> X:
        try:
            return func(*args, **kwargs)
        except RuntimeError as e:
            if not is_cudnn_error(e):
                raise e
            raise RuntimeError(
                "\nThis code crash might have been caused by a CUDA bug, see "
                "https://github.com/allenai/allennlp/issues/2888, "
                "which causes the code to crash during evaluation mode.\n"
                "To avoid this error, the batch size has to be reduced.",
            ) from e

    return wrapped


def split_workload(n: int) -> range:
    """Split workload for multi-processing."""
    # cf. https://pytorch.org/docs/stable/data.html#torch.utils.data.IterableDataset
    worker_info = torch.utils.data.get_worker_info()
    if worker_info is None:  # single-process data loading, return the full iterator
        workload = range(n)
    else:
        num_workers = worker_info.num_workers
        worker_id = worker_info.id  # 1-based
        start = math.ceil(n / num_workers * worker_id)
        stop = math.ceil(n / num_workers * (worker_id + 1))
        workload = range(start, stop)
    return workload


def batched_dot(a: FloatTensor, b: FloatTensor) -> FloatTensor:
    """Compute "element-wise" dot-product between batched vectors."""
    return (a * b).sum(dim=-1)


def _batched_dot_matmul(a: FloatTensor, b: FloatTensor) -> FloatTensor:
    """Compute "element-wise" dot-product between batched vectors."""
    return (a.unsqueeze(dim=-2) @ b.unsqueeze(dim=-1)).view(a.shape[:-1])


def _batched_dot_einsum(a: FloatTensor, b: FloatTensor) -> FloatTensor:
    return einsum("...i,...i->...", a, b)


def circular_correlation(a: FloatTensor, b: FloatTensor) -> FloatTensor:
    """
    Compute the circular correlation between to vectors.

    .. note ::
        The implementation uses FFT.

    :param a: shape: s_1
        The tensor with the first vectors.
    :param b:
        The tensor with the second vectors.

    :return:
        The circular correlation between the vectors.
    """
    # Circular correlation of entity embeddings
    a_fft = torch.fft.rfft(a, dim=-1)
    b_fft = torch.fft.rfft(b, dim=-1)
    # complex conjugate
    a_fft = torch.conj(a_fft)
    # Hadamard product in frequency domain
    p_fft = a_fft * b_fft
    # inverse real FFT
    return torch.fft.irfft(p_fft, n=a.shape[-1], dim=-1)


# docstr-coverage:excused `overload`
@overload
def merge_kwargs(kwargs: Sequence[OptionalKwargs], **extra_kwargs: Any | None) -> Sequence[OptionalKwargs]: ...


# docstr-coverage:excused `overload`
@overload
def merge_kwargs(kwargs: OptionalKwargs, **extra_kwargs: Any | None) -> OptionalKwargs: ...


def merge_kwargs(kwargs: OneOrManyOptionalKwargs, **extra_kwargs: Any | None) -> OneOrManyOptionalKwargs:
    """Add extra fields to parameters, skipping None entries.

    If a list is provided, extra parameters are added to each.

    :param kwargs:
        The base parameters, or a list thereof.
    :param extra_kwargs:
        The external parameters to add.

    :raises ValueError:
        If there is a key in both parameters, where the values are neither None and do not match.

    :return:
        Updated parameters.
    """
    if isinstance(kwargs, Sequence):
        return [merge_kwargs(kw, **extra_kwargs) for kw in kwargs]

    # create shallow copy to avoid side-effects
    kwargs = dict(kwargs or {})
    for key, value in extra_kwargs.items():
        if value is None:
            continue
        if key in kwargs and kwargs[key] is not None and kwargs[key] != value:
            raise ValueError(f"Found inconsistency for {key=} : {extra_kwargs[key]=} vs. {kwargs[key]=}")
        kwargs[key] = value
    return kwargs<|MERGE_RESOLUTION|>--- conflicted
+++ resolved
@@ -423,15 +423,8 @@
 
 def ensure_ftp_directory(*, ftp: ftplib.FTP, directory: pathlib.Path | str) -> None:
     """Ensure the directory exists on the FTP server."""
-<<<<<<< HEAD
-    try:
+    with contextlib.suppress(ftplib.error_perm):  # its fine...
         ftp.mkd(pathlib.Path(directory).as_posix())
-    except ftplib.error_perm:
-        pass  # its fine...
-=======
-    with contextlib.suppress(ftplib.error_perm):  # its fine...
-        ftp.mkd(directory)
->>>>>>> 18729846
 
 
 K = TypeVar("K")

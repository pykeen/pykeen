--- conflicted
+++ resolved
@@ -681,8 +681,6 @@
     return e_bot
 
 
-<<<<<<< HEAD
-=======
 # TODO delete when deleting _normalize_dim (below)
 CANONICAL_DIMENSIONS = dict(h=1, r=2, t=3)
 
@@ -728,7 +726,6 @@
     return x.view(*shape, *suffix_shape)
 
 
->>>>>>> 5e137fbc
 def upgrade_to_sequence(x: X | Sequence[X]) -> Sequence[X]:
     """Ensure that the input is a sequence.
 

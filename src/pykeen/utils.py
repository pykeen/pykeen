--- conflicted
+++ resolved
@@ -11,14 +11,9 @@
 import random
 from abc import ABC, abstractmethod
 from io import BytesIO
-<<<<<<< HEAD
-from typing import (
-    Any, Callable, Dict, Generic, Iterable, List, Mapping, Optional, Sequence, Tuple, Type, TypeVar,
-=======
 from pathlib import Path
 from typing import (
-    Any, Callable, Collection, Dict, Generic, Iterable, List, Mapping, Optional, Tuple, Type, TypeVar,
->>>>>>> c8beeda4
+    Any, Callable, Collection, Dict, Generic, Iterable, List, Mapping, Optional, Sequence, Tuple, Type, TypeVar,
     Union,
 )
 
@@ -40,18 +35,15 @@
     'clamp_norm',
     'combine_complex',
     'compact_mapping',
-<<<<<<< HEAD
+    'ensure_torch_random_state',
+    'format_relative_comparison',
+    'imag_part',
     'complex_normalize',
     'fix_dataclass_init_docs',
     'flatten_dictionary',
     'get_cls',
     'get_subclasses',
     'get_until_first_blank',
-=======
-    'ensure_torch_random_state',
-    'format_relative_comparison',
-    'imag_part',
->>>>>>> c8beeda4
     'invert_mapping',
     'is_cudnn_error',
     'is_cuda_oom_error',
@@ -64,14 +56,6 @@
     'set_random_seed',
     'split_complex',
     'split_list_in_batches_iter',
-<<<<<<< HEAD
-    'tensor_sum',
-    'tensor_product',
-    'upgrade_to_sequence',
-    'view_complex',
-    'NoRandomSeedNecessary',
-    'Result',
-=======
     'split_list_in_batches',
     'torch_is_in_1d',
     'normalize_string',
@@ -80,12 +64,15 @@
     'get_until_first_blank',
     'flatten_dictionary',
     'set_random_seed',
+    'tensor_sum',
+    'tensor_product',
+    'upgrade_to_sequence',
+    'view_complex',
     'NoRandomSeedNecessary',
     'Result',
     'fix_dataclass_init_docs',
     'ensure_random_state',
     'get_benchmark',
->>>>>>> c8beeda4
 ]
 
 logger = logging.getLogger(__name__)
@@ -96,32 +83,6 @@
 _CUDA_OOM_ERROR = 'CUDA out of memory.'
 
 
-<<<<<<< HEAD
-=======
-def l2_regularization(
-    *xs: torch.Tensor,
-    normalize: bool = False,
-) -> torch.Tensor:
-    """
-    Compute squared L2-regularization term.
-
-    :param xs: a list of torch.Tensor
-        The tensors for which to compute the regularization.
-    :param normalize:
-        Whether to divide the term by the total number of elements in the tensors.
-
-    :return: The sum of squared value across all tensors.
-    """
-    regularization_term = sum(x.pow(2).sum() for x in xs)
-
-    # Normalize by the number of elements in the tensors for dimensionality-independent weight tuning.
-    if normalize:
-        regularization_term /= sum(np.prod(x.shape) for x in xs)
-
-    return regularization_term
-
-
->>>>>>> c8beeda4
 def resolve_device(device: DeviceHint = None) -> torch.device:
     """Resolve a torch.device given a desired device (string)."""
     if device is None or device == 'gpu':
@@ -270,11 +231,7 @@
         return x
 
 
-<<<<<<< HEAD
-def set_random_seed(seed: int) -> Tuple[None, torch._C.Generator, None]:
-=======
 def set_random_seed(seed: int) -> Tuple[None, torch.Generator, None]:
->>>>>>> c8beeda4
     """Set the random seed on numpy, torch, and python."""
     np.random.seed(seed=seed)
     generator = torch.manual_seed(seed=seed)
@@ -470,7 +427,74 @@
     return int(sq.generate_state(1)[0])
 
 
-<<<<<<< HEAD
+def ensure_random_state(random_state: RandomHint) -> np.random.RandomState:
+    """Prepare a random state."""
+    if random_state is None:
+        random_state = random_non_negative_int()
+        logger.warning(f'using automatically assigned random_state={random_state}')
+    if isinstance(random_state, int):
+        random_state = np.random.RandomState(random_state)
+    if not isinstance(random_state, np.random.RandomState):
+        raise TypeError
+    return random_state
+
+
+def ensure_torch_random_state(random_state: TorchRandomHint) -> torch.Generator:
+    """Prepare a random state for PyTorch."""
+    if random_state is None:
+        random_state = random_non_negative_int()
+        logger.warning(f'using automatically assigned random_state={random_state}')
+    if isinstance(random_state, int):
+        random_state = torch.manual_seed(seed=random_state)
+    if not isinstance(random_state, torch.Generator):
+        raise TypeError
+    return random_state
+
+
+def torch_is_in_1d(
+    query_tensor: torch.LongTensor,
+    test_tensor: Union[Collection[int], torch.LongTensor],
+    max_id: Optional[int] = None,
+    invert: bool = False,
+) -> torch.BoolTensor:
+    """
+    Return a boolean mask with Q[i] in T.
+
+    The method guarantees memory complexity of max(size(Q), size(T)) and is thus, memory-wise, superior to naive
+    broadcasting.
+
+    :param query_tensor: shape: S
+        The query Q.
+    :param test_tensor:
+        The test set T.
+    :param max_id:
+        A maximum ID. If not given, will be inferred.
+    :param invert:
+        Whether to invert the result.
+
+    :return: shape: S
+        A boolean mask.
+    """
+    # normalize input
+    if not isinstance(test_tensor, torch.Tensor):
+        test_tensor = torch.as_tensor(data=list(test_tensor), dtype=torch.long)
+    if max_id is None:
+        max_id = max(query_tensor.max(), test_tensor.max()) + 1
+    mask = torch.zeros(max_id, dtype=torch.bool)
+    mask[test_tensor] = True
+    if invert:
+        mask = ~mask
+    return mask[query_tensor.view(-1)].view(*query_tensor.shape)
+
+
+def format_relative_comparison(
+    part: int,
+    total: int,
+) -> str:
+    """Format a relative comparison."""
+    return f"{part}/{total} ({part / total:2.2%})"
+
+
 def check_shapes(
     *x: Tuple[Union[torch.Tensor, Tuple[int, ...]], str],
     raise_on_errors: bool = True,
@@ -824,72 +848,4 @@
 
 def upgrade_to_sequence(x: Union[X, Sequence[X]]) -> Sequence[X]:
     """Ensure that the input is a sequence."""
-    return x if isinstance(x, Sequence) else (x,)
-=======
-def ensure_random_state(random_state: RandomHint) -> np.random.RandomState:
-    """Prepare a random state."""
-    if random_state is None:
-        random_state = random_non_negative_int()
-        logger.warning(f'using automatically assigned random_state={random_state}')
-    if isinstance(random_state, int):
-        random_state = np.random.RandomState(random_state)
-    if not isinstance(random_state, np.random.RandomState):
-        raise TypeError
-    return random_state
-
-
-def ensure_torch_random_state(random_state: TorchRandomHint) -> torch.Generator:
-    """Prepare a random state for PyTorch."""
-    if random_state is None:
-        random_state = random_non_negative_int()
-        logger.warning(f'using automatically assigned random_state={random_state}')
-    if isinstance(random_state, int):
-        random_state = torch.manual_seed(seed=random_state)
-    if not isinstance(random_state, torch.Generator):
-        raise TypeError
-    return random_state
-
-
-def torch_is_in_1d(
-    query_tensor: torch.LongTensor,
-    test_tensor: Union[Collection[int], torch.LongTensor],
-    max_id: Optional[int] = None,
-    invert: bool = False,
-) -> torch.BoolTensor:
-    """
-    Return a boolean mask with Q[i] in T.
-
-    The method guarantees memory complexity of max(size(Q), size(T)) and is thus, memory-wise, superior to naive
-    broadcasting.
-
-    :param query_tensor: shape: S
-        The query Q.
-    :param test_tensor:
-        The test set T.
-    :param max_id:
-        A maximum ID. If not given, will be inferred.
-    :param invert:
-        Whether to invert the result.
-
-    :return: shape: S
-        A boolean mask.
-    """
-    # normalize input
-    if not isinstance(test_tensor, torch.Tensor):
-        test_tensor = torch.as_tensor(data=list(test_tensor), dtype=torch.long)
-    if max_id is None:
-        max_id = max(query_tensor.max(), test_tensor.max()) + 1
-    mask = torch.zeros(max_id, dtype=torch.bool)
-    mask[test_tensor] = True
-    if invert:
-        mask = ~mask
-    return mask[query_tensor.view(-1)].view(*query_tensor.shape)
-
-
-def format_relative_comparison(
-    part: int,
-    total: int,
-) -> str:
-    """Format a relative comparison."""
-    return f"{part}/{total} ({part / total:2.2%})"
->>>>>>> c8beeda4
+    return x if isinstance(x, Sequence) else (x,)
# -*- coding: utf-8 -*-

"""The easiest way to train and evaluate a model is with the :func:`pykeen.pipeline.pipeline` function.

It provides a high-level entry point into the extensible functionality of
this package. Full reference documentation for the pipeline and related functions
can be found at :mod:`pykeen.pipeline`.

Training a Model
~~~~~~~~~~~~~~~~
The following example shows how to train and evaluate the :class:`pykeen.models.TransE` model
on the :class:`pykeen.datasets.Nations` dataset. Throughout the documentation, you'll notice
that each asset has a corresponding class in PyKEEN. You can follow the links to learn more
about each and see the reference on how to use them specifically. Don't worry, in this part of
the tutorial, the :func:`pykeen.pipeline.pipeline` function will take care of everything for you.

>>> from pykeen.pipeline import pipeline
>>> pipeline_result = pipeline(
...     dataset='Nations',
...     model='TransE',
... )
>>> pipeline_result.save_to_directory('nations_transe')

The results are returned in a :class:`pykeen.pipeline.PipelineResult` instance, which has
attributes for the trained model, the training loop, and the evaluation.

In this example, the model was given as a string. A list of available models can be found in
:mod:`pykeen.models`. Alternatively, the class corresponding to the implementation of the model
could be used as in:

>>> from pykeen.pipeline import pipeline
>>> from pykeen.models import TransE
>>> pipeline_result = pipeline(
...     dataset='Nations',
...     model=TransE,
... )
>>> pipeline_result.save_to_directory('nations_transe')

In this example, the dataset was given as a string. A list of available datasets can be found in
:mod:`pykeen.datasets`. Alternatively, a subclass of :class:`pykeen.datasets.base.Dataset` could be
used as in:

>>> from pykeen.pipeline import pipeline
>>> from pykeen.models import TransE
>>> from pykeen.datasets import Nations
>>> pipeline_result = pipeline(
...     dataset=Nations,
...     model=TransE,
... )
>>> pipeline_result.save_to_directory('nations_transe')

In each of the previous three examples, the training approach, optimizer, and evaluation scheme
were omitted. By default, the model is trained under the stochastic local closed world assumption (sLCWA;
:class:`pykeen.training.SLCWATrainingLoop`). This can be explicitly given as a string:

>>> from pykeen.pipeline import pipeline
>>> pipeline_result = pipeline(
...     dataset='Nations',
...     model='TransE',
...     training_loop='sLCWA',
... )
>>> pipeline_result.save_to_directory('nations_transe')

Alternatively, the model can be trained under the  local closed world assumption (LCWA;
:class:`pykeen.training.LCWATrainingLoop`) by giving ``'LCWA'``.
No additional configuration is necessary, but it's worth reading up on the differences between these training
approaches. A list of available training assumptions can be found in :mod:`pykeen.training`.

>>> from pykeen.pipeline import pipeline
>>> pipeline_result = pipeline(
...     dataset='Nations',
...     model='TransE',
...     training_loop='LCWA',
... )
>>> pipeline_result.save_to_directory('nations_transe')

One of these differences is that the sLCWA relies on *negative sampling*. The type of negative sampling
can be given as in:

>>> from pykeen.pipeline import pipeline
>>> pipeline_result = pipeline(
...     dataset='Nations',
...     model='TransE',
...     training_loop='sLCWA',
...     negative_sampler='basic',
... )
>>> pipeline_result.save_to_directory('nations_transe')

In this example, the negative sampler was given as a string. A list of available negative samplers
can be found in :mod:`pykeen.sampling`. Alternatively, the class corresponding to the implementation
of the negative sampler could be used as in:

>>> from pykeen.pipeline import pipeline
>>> from pykeen.sampling import BasicNegativeSampler
>>> pipeline_result = pipeline(
...     dataset='Nations',
...     model='TransE',
...     training_loop='sLCWA',
...     negative_sampler=BasicNegativeSampler,
... )
>>> pipeline_result.save_to_directory('nations_transe')

.. warning ::

   The ``negative_sampler`` keyword argument should not be used if the LCWA is being used.
   In general, all other options are available under either training approach.

The type of evaluation perfomed can be specified with the ``evaluator`` keyword. By default,
rank-based evaluation is used. It can be given explictly as in:

>>> from pykeen.pipeline import pipeline
>>> pipeline_result = pipeline(
...     dataset='Nations',
...     model='TransE',
...     evaluator='RankBasedEvaluator',
... )
>>> pipeline_result.save_to_directory('nations_transe')

In this example, the evaluator string. A list of available evaluators can be found in
:mod:`pykeen.evaluation`. Alternatively, the class corresponding to the implementation
of the evaluator could be used as in:

>>> from pykeen.pipeline import pipeline
>>> from pykeen.evaluation import RankBasedEvaluator
>>> pipeline_result = pipeline(
...     dataset='Nations',
...     model='TransE',
...     evaluator=RankBasedEvaluator,
... )
>>> pipeline_result.save_to_directory('nations_transe')

PyKEEN implements early stopping, which can be turned on with the ``stopper`` keyword
argument as in:

>>> from pykeen.pipeline import pipeline
>>> pipeline_result = pipeline(
...     dataset='Nations',
...     model='TransE',
...     stopper='early',
... )
>>> pipeline_result.save_to_directory('nations_transe')

In PyKEEN you can also use the learning rate schedulers provided by PyTorch, which can be
turned on with the ``lr_scheduler`` keyword argument together with the ``lr_scheduler_kwargs``
keyword argument to specify arguments for the learning rate scheduler as in:

>>> from pykeen.pipeline import pipeline
>>> pipeline_result = pipeline(
...     dataset='Nations',
...     model='TransE',
...     lr_scheduler='ExponentialLR',
...     lr_scheduler_kwargs=dict(
...         gamma=0.99,
...     ),
... )
>>> pipeline_result.save_to_directory('nations_transe')

Deeper Configuration
~~~~~~~~~~~~~~~~~~~~
Arguments for the model can be given as a dictionary using ``model_kwargs``.

>>> from pykeen.pipeline import pipeline
>>> pipeline_result = pipeline(
...     dataset='Nations',
...     model='TransE',
...     model_kwargs=dict(
...         scoring_fct_norm=2,
...     ),
... )
>>> pipeline_result.save_to_directory('nations_transe')

The entries in ``model_kwargs`` correspond to the arguments given to :func:`pykeen.models.TransE.__init__`. For a
complete listing of models, see :mod:`pykeen.models`, where there are links to the reference for each
model that explain what kwargs are possible. Each model's default hyper-parameters were chosen based on the
best reported values from the paper originally publishing the model unless otherwise noted on the model's
reference page.

Because the pipeline takes care of looking up classes and instantiating them,
there are several other parameters to :func:`pykeen.pipeline.pipeline` that
can be used to specify the parameters during their respective instantiations.

Arguments can be given to the dataset with ``dataset_kwargs``. These are passed on to
the :class:`pykeen.datasets.Nations`
"""

import ftplib
import hashlib
import json
import logging
import os
import pathlib
import pickle
import time
from dataclasses import dataclass, field
from typing import Any, Collection, Dict, Iterable, List, Mapping, MutableMapping, Optional, Tuple, Type, Union, cast

import pandas as pd
import scipy.stats
import torch
from torch.optim.optimizer import Optimizer

from ..constants import PYKEEN_CHECKPOINTS, USER_DEFINED_CODE
from ..datasets import get_dataset
from ..datasets.base import Dataset
from ..evaluation import Evaluator, MetricResults, evaluator_resolver
from ..evaluation.metrics import MetricKey
from ..losses import Loss, loss_resolver
from ..lr_schedulers import LRScheduler, lr_scheduler_resolver
from ..models import Model, make_model_cls, model_resolver
from ..nn.modules import Interaction
from ..optimizers import optimizer_resolver
from ..regularizers import Regularizer, regularizer_resolver
from ..sampling import NegativeSampler, negative_sampler_resolver
from ..stoppers import EarlyStopper, Stopper, stopper_resolver
from ..trackers import ResultTracker, resolve_result_trackers
from ..training import SLCWATrainingLoop, TrainingLoop, training_loop_resolver
from ..triples import CoreTriplesFactory
from ..typing import Hint, HintType, MappedTriples, OneOrSequence
from ..utils import (
    Result,
    ensure_ftp_directory,
    fix_dataclass_init_docs,
    flatten_dictionary,
    get_json_bytes_io,
    get_model_io,
    load_configuration,
    random_non_negative_int,
    resolve_device,
    set_random_seed,
)
from ..version import get_git_hash, get_version

__all__ = [
    "PipelineResult",
    "pipeline_from_path",
    "pipeline_from_config",
    "replicate_pipeline_from_config",
    "replicate_pipeline_from_path",
    "pipeline",
]

logger = logging.getLogger(__name__)


def triple_hash(*triples: MappedTriples) -> Mapping[str, str]:
    """Slow triple hash using sha512 and conversion to Python."""
    return dict(sha512=hashlib.sha512(str(sorted(sum((t.tolist() for t in triples), []))).encode("utf8")).hexdigest())


@fix_dataclass_init_docs
@dataclass
class PipelineResult(Result):
    """A dataclass containing the results of running :func:`pykeen.pipeline.pipeline`."""

    #: The random seed used at the beginning of the pipeline
    random_seed: int

    #: The model trained by the pipeline
    model: Model

    #: The training triples
    training: CoreTriplesFactory

    #: The training loop used by the pipeline
    training_loop: TrainingLoop

    #: The losses during training
    losses: List[float]

    #: The results evaluated by the pipeline
    metric_results: MetricResults

    #: How long in seconds did training take?
    train_seconds: float

    #: How long in seconds did evaluation take?
    evaluate_seconds: float

    #: An early stopper
    stopper: Optional[Stopper] = None

    #: The configuration
    configuration: Mapping[str, Any] = field(default_factory=dict)

    #: Any additional metadata as a dictionary
    metadata: MutableMapping[str, Any] = field(default_factory=dict)

    #: The version of PyKEEN used to create these results
    version: str = field(default_factory=get_version)

    #: The git hash of PyKEEN used to create these results
    git_hash: str = field(default_factory=get_git_hash)

    @property
    def title(self) -> Optional[str]:  # noqa:D401
        """The title of the experiment."""
        if self.metadata is None:
            return None
        return self.metadata.get("title")

    def plot_losses(self, **kwargs):
        """Plot the losses per epoch.

        :param kwargs: The keyword arguments passed to :func:`pykeen.pipeline.plot_utils.plot_losses`.
        :returns: The axis
        """
        from .plot_utils import plot_losses

        return plot_losses(self, **kwargs)

    def plot_early_stopping(self, **kwargs):
        """Plot the evaluations during early stopping.

        :param kwargs: The keyword arguments passed to :func:`pykeen.pipeline.plot_utils.plot_early_stopping`
        :returns: The axis
        """
        from .plot_utils import plot_early_stopping

        return plot_early_stopping(self, **kwargs)

    def plot_er(self, **kwargs):
        """Plot the reduced entities and relation vectors in 2D.

        :param kwargs: The keyword arguments passed to :func:`pykeen.pipeline.plot_utils.plot_er`
        :returns: The axis

        .. warning::

            Plotting relations and entities on the same plot is only
            meaningful for translational distance models like TransE.
        """
        from .plot_utils import plot_er

        return plot_er(self, **kwargs)

    def plot(self, **kwargs):
        """Plot all plots.

        :param kwargs: The keyword arguments passed to :func:`pykeen.pipeline_plot.plot`
        :returns: The axis
        """
        from .plot_utils import plot

        return plot(self, **kwargs)

    def save_model(self, path: Union[str, pathlib.Path]) -> None:
        """Save the trained model to the given path using :func:`torch.save`.

        :param path: The path to which the model is saved. Should have an extension appropriate for a pickle,
            like `*.pkl` or `*.pickle`.

        The model contains within it the triples factory that was used for training.
        """
        torch.save(self.model, path, pickle_protocol=pickle.HIGHEST_PROTOCOL)

    def get_metric(self, key: str) -> float:
        """Get the given metric out of the metric result object."""
        return self.metric_results.get_metric(key)

    def _get_results(self) -> Mapping[str, Any]:
        results = dict(
            times=dict(
                training=self.train_seconds,
                evaluation=self.evaluate_seconds,
            ),
            metrics=self.metric_results.to_dict(),
            losses=self.losses,
        )
        if self.stopper is not None and isinstance(self.stopper, EarlyStopper):
            results["stopper"] = self.stopper.get_summary_dict()
        return results

    def save_to_directory(
        self,
        directory: Union[str, pathlib.Path],
        *,
        save_metadata: bool = True,
        save_replicates: bool = True,
        save_training: bool = True,
        **_kwargs,
    ) -> None:
        """Save all artifacts in the given directory."""
        if isinstance(directory, str):
            directory = pathlib.Path(directory).resolve()
        directory.mkdir(exist_ok=True, parents=True)

        with directory.joinpath("results.json").open("w") as file:
            json.dump(self._get_results(), file, indent=2, sort_keys=True)
        if save_metadata:
            with directory.joinpath("metadata.json").open("w") as file:
                json.dump(self.metadata, file, indent=2, sort_keys=True)
        if save_replicates:
            self.save_model(directory.joinpath("trained_model.pkl"))
        if save_training:
            self.training.to_path_binary(directory.joinpath("training_factory.pkl"))
        logger.info(f"Saved to directory: {directory.as_uri()}")

    def save_to_ftp(self, directory: str, ftp: ftplib.FTP) -> None:
        """Save all artifacts to the given directory in the FTP server.

        :param directory: The directory in the FTP server to save to
        :param ftp: A connection to the FTP server

        The following code will train a model and upload it to FTP using Python's builtin
        :class:`ftplib.FTP`:

        .. code-block:: python

            import ftplib
            from pykeen.pipeline import pipeline

            directory = 'test/test'
            pipeline_result = pipeline(
                model='TransE',
                dataset='Kinships',
            )
            with ftplib.FTP(host='0.0.0.0', user='user', passwd='12345') as ftp:
                pipeline_result.save_to_ftp(directory, ftp)

        If you want to try this with your own local server, run this code based on the
        example from Giampaolo Rodola's excellent library,
        `pyftpdlib <https://github.com/giampaolo/pyftpdlib#quick-start>`_.

        .. code-block:: python

            import os
            from pyftpdlib.authorizers import DummyAuthorizer
            from pyftpdlib.handlers import FTPHandler
            from pyftpdlib.servers import FTPServer

            authorizer = DummyAuthorizer()
            authorizer.add_user("user", "12345", homedir=os.path.expanduser('~/ftp'), perm="elradfmwMT")

            handler = FTPHandler
            handler.authorizer = authorizer

            address = '0.0.0.0', 21
            server = FTPServer(address, handler)
            server.serve_forever()
        """
        # TODO use pathlib here
        ensure_ftp_directory(ftp=ftp, directory=directory)

        metadata_path = os.path.join(directory, "metadata.json")
        ftp.storbinary(f"STOR {metadata_path}", get_json_bytes_io(self.metadata))

        results_path = os.path.join(directory, "results.json")
        ftp.storbinary(f"STOR {results_path}", get_json_bytes_io(self._get_results()))

        model_path = os.path.join(directory, "trained_model.pkl")
        ftp.storbinary(f"STOR {model_path}", get_model_io(self.model))

    def save_to_s3(self, directory: str, bucket: str, s3=None) -> None:
        """Save all artifacts to the given directory in an S3 Bucket.

        :param directory: The directory in the S3 bucket
        :param bucket: The name of the S3 bucket
        :param s3: A client from :func:`boto3.client`, if already instantiated

        .. note:: Need to have ``~/.aws/credentials`` file set up. Read: https://realpython.com/python-boto3-aws-s3/

        The following code will train a model and upload it to S3 using :mod:`boto3`:

        .. code-block:: python

            import time
            from pykeen.pipeline import pipeline
            pipeline_result = pipeline(
                dataset='Kinships',
                model='TransE',
            )
            directory = f'tests/{time.strftime("%Y-%m-%d-%H%M%S")}'
            bucket = 'pykeen'
            pipeline_result.save_to_s3(directory, bucket=bucket)
        """
        if s3 is None:
            import boto3

            s3 = boto3.client("s3")

        metadata_path = os.path.join(directory, "metadata.json")
        s3.upload_fileobj(get_json_bytes_io(self.metadata), bucket, metadata_path)

        results_path = os.path.join(directory, "results.json")
        s3.upload_fileobj(get_json_bytes_io(self._get_results()), bucket, results_path)

        model_path = os.path.join(directory, "trained_model.pkl")
        s3.upload_fileobj(get_model_io(self.model), bucket, model_path)


def replicate_pipeline_from_path(
    path: Union[str, pathlib.Path],
    **kwargs,
) -> None:
    """Run the same pipeline several times from a configuration file by path.

    :param path: The path to the JSON/YAML configuration for the experiment.
    :param kwargs: Keyword arguments to be passed through to :func:`replicate_pipeline_from_config`.
    """
    replicate_pipeline_from_config(config=load_configuration(path), **kwargs)


def replicate_pipeline_from_config(
    config: Mapping[str, Any],
    directory: Union[str, pathlib.Path],
    replicates: int,
    move_to_cpu: bool = False,
    save_replicates: bool = True,
<<<<<<< HEAD
    save_training: bool = False,
=======
    keep_seed: bool = False,
>>>>>>> c3971358
    **kwargs,
) -> None:
    """Run the same pipeline several times from a configuration dictionary.

    :param config: The configuration dictionary for the experiment.
    :param directory: The output directory
    :param replicates: The number of replicates to run
    :param move_to_cpu: Should the models be moved back to the CPU? Only relevant if training on GPU.
    :param save_replicates: Should the artifacts of the replicates be saved?
    :param kwargs: Keyword arguments to be passed through to :func:`pipeline_from_config`.
    :param keep_seed: whether to keep the random seed in a configuration
    """
    # note: we do not directly forward discard_seed here, since we want to highlight the different default behaviour:
    #    when replicating (i.e., running multiple replicates), fixing a random seed would render the replicates useless
    pipeline_results = (pipeline_from_config(config, discard_seed=not keep_seed, **kwargs) for _ in range(replicates))
    save_pipeline_results_to_directory(
        config=config,
        directory=directory,
        pipeline_results=pipeline_results,
        move_to_cpu=move_to_cpu,
        save_replicates=save_replicates,
        save_training=save_training,
    )


def _iterate_moved(pipeline_results: Iterable[PipelineResult]):
    for pipeline_result in pipeline_results:
        # note: torch.nn.Module.cpu() is in-place in contrast to torch.Tensor.cpu()
        pipeline_result.model.cpu()
        torch.cuda.empty_cache()
        yield pipeline_result


class _ResultAccumulator:
    """Private class to simplify result collection code."""

    data: List[List[Any]]
    keys: List[str]

    def __init__(self) -> None:
        """Initialize the accumulator."""
        self.data = []
        self.keys = []

    def add_original_result(self, result: Mapping[str, Any]) -> None:
        """Add an "original" result, i.e., one stored in the reproducibility configuration."""
        # normalize keys
        # TODO: this can only normalize rank-based metrics!
        result = {MetricKey.normalize(k): v for k, v in flatten_dictionary(result).items()}
        self.keys = sorted(result.keys())
        self.data.append([True] + [result[k] for k in self.keys])

    def parse_from_result(self, result: PipelineResult) -> None:
        """
        Parse a replicated result from a pipeline result.

        .. note ::
            Make sure to call add_original_result at least once before to initialize the metrics to collect.

        :param result:
            the pipeline result
        """
        row: List[Any] = [result.get_metric(key=key) for key in self.keys]
        self.data.append([False] + row)

    def is_non_empty(self) -> bool:
        """Return whether there are keys."""
        return len(self.keys) > 0

    def get_df(self) -> pd.DataFrame:
        """
        Create dataframe of results.

        Example:
            | original | hits_at_10 |
            | -------- | ---------- |
            | True     | 0.85       |
            | False    | 0.87       |
            | False    | 0.83       |

        The example uses abbreviated metric names, while the actual dataframe uses the long canonical version.

        :return: original | metric1 | metric2 ...
            a dataframe with the results of the original model and each replicate
        """
        return pd.DataFrame(data=self.data, columns=["original"] + self.keys)


def compare_results(df: pd.DataFrame, significance_level: float = 0.01) -> pd.DataFrame:
    """Compare original and replicated results."""
    metrics = sorted(set(df.columns).difference(["original"]))
    mean_result = df.groupby(by="original").agg("mean")
    difference = mean_result.loc[False, metrics] - mean_result.loc[True, metrics]
    original_mask = df["original"]
    if original_mask.sum() == 1:
        # only one original value => assume this to be the mean
        test = scipy.stats.ttest_1samp
        original = df.loc[original_mask].iloc[0]
        kwargs = {}
    else:
        # multiple values => assume they correspond to individual trials
        test = scipy.stats.ttest_ind
        original = df.loc[original_mask]
        kwargs = dict(
            equal_var=False,
        )
    p_values = [test(df.loc[~original_mask, metric], original[metric], **kwargs).pvalue for metric in metrics]
    return pd.DataFrame(
        data=dict(
            difference=difference,
            p=p_values,
            significant=[p < significance_level for p in p_values],
        )
    )


def save_pipeline_results_to_directory(
    *,
    config: Mapping[str, Any],
    directory: Union[str, pathlib.Path],
    pipeline_results: Iterable[PipelineResult],
    move_to_cpu: bool = False,
    save_metadata: bool = False,
    save_replicates: bool = True,
    save_training: bool = False,
    width: int = 5,
) -> None:
    """Save the result set to the directory.

    :param config: The configuration.
    :param directory: The directory in which the replicates will be saved
    :param pipeline_results: An iterable over results from training and evaluation
    :param move_to_cpu: Should the model be moved back to the CPU? Only relevant if training on GPU.
    :param save_metadata: Should the metadata be saved? Might be redundant in a scenario when you're
        using this function, so defaults to false.
    :param save_replicates: Should the artifacts of the replicates be saved?
    :param save_training: Should the training triples be saved?
    :param width: How many leading zeros should be put in the replicate names?
    """
    if isinstance(directory, str):
        directory = pathlib.Path(directory).resolve()
    replicates_directory = directory.joinpath("replicates")
    losses_rows = []

    if move_to_cpu:
        pipeline_results = _iterate_moved(pipeline_results)

    # metrics accumulates rows for a dataframe for comparison against the original reported results (if any)
    result_comparator = _ResultAccumulator()
    # TODO: we could have multiple results, if we get access to the raw results (e.g. in the pykeen benchmarking paper)
    result_comparator.add_original_result(result=config.get("results", {}))
    for i, pipeline_result in enumerate(pipeline_results):
        replicate_directory = replicates_directory.joinpath(f"replicate-{i:0{width}}")
        replicate_directory.mkdir(exist_ok=True, parents=True)
        pipeline_result.save_to_directory(
            replicate_directory,
            save_metadata=save_metadata,
            save_replicates=save_replicates,
            save_training=save_training,
        )
        for epoch, loss in enumerate(pipeline_result.losses):
            losses_rows.append((i, epoch, loss))
        result_comparator.parse_from_result(result=pipeline_result)

    losses_df = pd.DataFrame(losses_rows, columns=["Replicate", "Epoch", "Loss"])
    losses_df.to_csv(directory.joinpath("all_replicates_losses.tsv"), sep="\t", index=False)

    if result_comparator.is_non_empty():
        metric_df = result_comparator.get_df()
        metric_df.to_csv(directory.joinpath("all_replicates_metrics.tsv"), sep="\t", index=False)
        logger.debug(f"metric results: {metric_df}")

        compare_df = compare_results(metric_df)
        compare_df.to_csv(directory.joinpath("comparison.tsv"), sep="\t", index=False)
        # summarize
        logger.info(compare_df.to_string())


def pipeline_from_path(
    path: Union[str, pathlib.Path],
    **kwargs,
) -> PipelineResult:
    """Run the pipeline with configuration in a JSON/YAML file at the given path.

    :param path:
        The path to an experiment configuration file. The loaded configuration is passed to
        :func:`pipeline_from_config`.
    :param kwargs: Additional kwargs to forward to :func:`pipeline`.
    :return: The results of running the pipeline on the given configuration.
    """
    return pipeline_from_config(
        config=load_configuration(path),
        **kwargs,
    )


def pipeline_from_config(
    config: Mapping[str, Any],
    discard_seed: bool = False,
    **kwargs,
) -> PipelineResult:
    """Run the pipeline with a configuration dictionary.

    :param config: The experiment configuration dictionary. Should have a 'metadata' and 'pipeline'
        key. The metadata entry is passed to the metadata argument of :func:`pipeline`. The 'pipeline'
        entry is passed via splat to :func:`pipeline`.
    :param discard_seed:
        whether to discard the random seed for the pipeline, if present.
    :param kwargs: Additional kwargs to forward to :func:`pipeline`.
    :return: The results of running the pipeline on the given configuration.
    """
    metadata, pipeline_kwargs = config["metadata"], config["pipeline"]
    title = metadata.get("title")
    if title is not None:
        logger.info(f"Running: {title}")
    if discard_seed and "random_seed" in pipeline_kwargs:
        random_seed = pipeline_kwargs.pop("random_seed")
        logger.info(f"Ignoring random_seed={random_seed}. You need to explicitly disable this, if unintended.")

    return pipeline(
        metadata=metadata,
        **pipeline_kwargs,
        **kwargs,
    )


def _get_model_defaults(model: Model) -> Mapping[str, Any]:
    """Get the model's default parameters."""
    return {
        name: param.default
        for name, param in model_resolver.signature(model).parameters.items()
        # skip special parameters
        if name != "self"
        and param.kind not in {param.VAR_POSITIONAL, param.VAR_KEYWORD}
        and param.default != param.empty
    }


def _build_model_helper(
    *,
    model,
    model_kwargs,
    loss,
    loss_kwargs,
    _device,
    _random_seed,
    regularizer,
    regularizer_kwargs,
    training_triples_factory,
) -> Tuple[Model, Mapping[str, Any]]:
    """Collate model-specific parameters and initialize the model from it."""
    if model_kwargs is None:
        model_kwargs = {}
    model_kwargs = dict(model_kwargs)
    model_kwargs.setdefault("random_seed", _random_seed)

    if regularizer is not None:
        # FIXME this should never happen.
        if "regularizer" in model_kwargs:
            _regularizer = model_kwargs.pop("regularizer")
            logger.warning(
                f"Cannot specify regularizer in kwargs ({regularizer}) and model_kwargs ({_regularizer})."
                "removing from model_kwargs",
            )
        model_kwargs["regularizer"] = regularizer_resolver.make(regularizer, regularizer_kwargs)

    if "loss" in model_kwargs:
        _loss = model_kwargs.pop("loss")
        if loss is None:
            loss = _loss
        else:
            logger.warning(
                f"Cannot specify loss in kwargs ({loss}) and model_kwargs ({_loss}). removing from model_kwargs.",
            )
    model_kwargs["loss"] = loss_resolver.make(loss, loss_kwargs)

    if not isinstance(model, Model):
        for param_name, param_default in _get_model_defaults(model).items():
            model_kwargs.setdefault(param_name, param_default)

    return (
        model_resolver.make(
            model,
            triples_factory=training_triples_factory,
            **model_kwargs,
        ),
        model_kwargs,
    )


def pipeline(  # noqa: C901
    *,
    # 1. Dataset
    dataset: Union[None, str, Dataset, Type[Dataset]] = None,
    dataset_kwargs: Optional[Mapping[str, Any]] = None,
    training: Hint[CoreTriplesFactory] = None,
    testing: Hint[CoreTriplesFactory] = None,
    validation: Hint[CoreTriplesFactory] = None,
    evaluation_entity_whitelist: Optional[Collection[str]] = None,
    evaluation_relation_whitelist: Optional[Collection[str]] = None,
    # 2. Model
    model: Union[None, str, Model, Type[Model]] = None,
    model_kwargs: Optional[Mapping[str, Any]] = None,
    interaction: Union[None, str, Interaction, Type[Interaction]] = None,
    interaction_kwargs: Optional[Mapping[str, Any]] = None,
    dimensions: Union[None, int, Mapping[str, int]] = None,
    # 3. Loss
    loss: HintType[Loss] = None,
    loss_kwargs: Optional[Mapping[str, Any]] = None,
    # 4. Regularizer
    regularizer: HintType[Regularizer] = None,
    regularizer_kwargs: Optional[Mapping[str, Any]] = None,
    # 5. Optimizer
    optimizer: HintType[Optimizer] = None,
    optimizer_kwargs: Optional[Mapping[str, Any]] = None,
    clear_optimizer: bool = True,
    # 5.1 Learning Rate Scheduler
    lr_scheduler: HintType[LRScheduler] = None,
    lr_scheduler_kwargs: Optional[Mapping[str, Any]] = None,
    # 6. Training Loop
    training_loop: HintType[TrainingLoop] = None,
    training_loop_kwargs: Optional[Mapping[str, Any]] = None,
    negative_sampler: HintType[NegativeSampler] = None,
    negative_sampler_kwargs: Optional[Mapping[str, Any]] = None,
    # 7. Training (ronaldo style)
    epochs: Optional[int] = None,
    training_kwargs: Optional[Mapping[str, Any]] = None,
    stopper: HintType[Stopper] = None,
    stopper_kwargs: Optional[Mapping[str, Any]] = None,
    # 8. Evaluation
    evaluator: HintType[Evaluator] = None,
    evaluator_kwargs: Optional[Mapping[str, Any]] = None,
    evaluation_kwargs: Optional[Mapping[str, Any]] = None,
    # 9. Tracking
    result_tracker: Optional[OneOrSequence[HintType[ResultTracker]]] = None,
    result_tracker_kwargs: Optional[OneOrSequence[Optional[Mapping[str, Any]]]] = None,
    # Misc
    metadata: Optional[Dict[str, Any]] = None,
    device: Hint[torch.device] = None,
    random_seed: Optional[int] = None,
    use_testing_data: bool = True,
    evaluation_fallback: bool = False,
    filter_validation_when_testing: bool = True,
    use_tqdm: Optional[bool] = None,
) -> PipelineResult:
    """Train and evaluate a model.

    :param dataset:
        The name of the dataset (a key for the :data:`pykeen.datasets.dataset_resolver`) or the
        :class:`pykeen.datasets.Dataset` instance. Alternatively, the training triples factory (``training``), testing
        triples factory (``testing``), and validation triples factory (``validation``; optional) can be specified.
    :param dataset_kwargs:
        The keyword arguments passed to the dataset upon instantiation
    :param training:
        A triples factory with training instances or path to the training file if a a dataset was not specified
    :param testing:
        A triples factory with training instances or path to the test file if a dataset was not specified
    :param validation:
        A triples factory with validation instances or path to the validation file if a dataset was not specified
    :param evaluation_entity_whitelist:
        Optional restriction of evaluation to triples containing *only* these entities. Useful if the downstream task
        is only interested in certain entities, but the relational patterns with other entities improve the entity
        embedding quality.
    :param evaluation_relation_whitelist:
        Optional restriction of evaluation to triples containing *only* these relations. Useful if the downstream task
        is only interested in certain relation, but the relational patterns with other relations improve the entity
        embedding quality.

    :param model:
        The name of the model, subclass of :class:`pykeen.models.Model`, or an instance of
        :class:`pykeen.models.Model`. Can be given as None if the ``interaction`` keyword is used.
    :param model_kwargs:
        Keyword arguments to pass to the model class on instantiation
    :param interaction: The name of the interaction class, a subclass of :class:`pykeen.nn.modules.Interaction`,
        or an instance of :class:`pykeen.nn.modules.Interaction`. Can not be given when there is also a model.
    :param interaction_kwargs:
        Keyword arguments to pass during instantiation of the interaction class. Only use with ``interaction``.
    :param dimensions:
        Dimensions to assign to the embeddings of the interaction. Only use with ``interaction``.

    :param loss:
        The name of the loss or the loss class.
    :param loss_kwargs:
        Keyword arguments to pass to the loss on instantiation

    :param regularizer:
        The name of the regularizer or the regularizer class.
    :param regularizer_kwargs:
        Keyword arguments to pass to the regularizer on instantiation

    :param optimizer:
        The name of the optimizer or the optimizer class. Defaults to :class:`torch.optim.Adagrad`.
    :param optimizer_kwargs:
        Keyword arguments to pass to the optimizer on instantiation
    :param clear_optimizer:
        Whether to delete the optimizer instance after training. As the optimizer might have additional memory
        consumption due to e.g. moments in Adam, this is the default option. If you want to continue training, you
        should set it to False, as the optimizer's internal parameter will get lost otherwise.

    :param lr_scheduler:
        The name of the lr_scheduler or the lr_scheduler class.
        Defaults to :class:`torch.optim.lr_scheduler.ExponentialLR`.
    :param lr_scheduler_kwargs:
        Keyword arguments to pass to the lr_scheduler on instantiation

    :param training_loop:
        The name of the training loop's training approach (``'slcwa'`` or ``'lcwa'``) or the training loop class.
        Defaults to :class:`pykeen.training.SLCWATrainingLoop`.
    :param training_loop_kwargs:
        Keyword arguments to pass to the training loop on instantiation
    :param negative_sampler:
        The name of the negative sampler (``'basic'`` or ``'bernoulli'``) or the negative sampler class.
        Only allowed when training with sLCWA.
        Defaults to :class:`pykeen.sampling.BasicNegativeSampler`.
    :param negative_sampler_kwargs:
        Keyword arguments to pass to the negative sampler class on instantiation

    :param epochs:
        A shortcut for setting the ``num_epochs`` key in the ``training_kwargs`` dict.
    :param training_kwargs:
        Keyword arguments to pass to the training loop's train function on call
    :param stopper:
        What kind of stopping to use. Default to no stopping, can be set to 'early'.
    :param stopper_kwargs:
        Keyword arguments to pass to the stopper upon instantiation.

    :param evaluator:
        The name of the evaluator or an evaluator class. Defaults to :class:`pykeen.evaluation.RankBasedEvaluator`.
    :param evaluator_kwargs:
        Keyword arguments to pass to the evaluator on instantiation
    :param evaluation_kwargs:
        Keyword arguments to pass to the evaluator's evaluate function on call

    :param result_tracker: Either none (will result in a Python result tracker),
        a single tracker (as either a class, instance, or string for class name), or a list
        of trackers (as either a class, instance, or string for class name
    :param result_tracker_kwargs: Either none (will use all defaults), a single dictionary
        (will be used for all trackers), or a list of dictionaries with the same length
        as the result trackers

    :param metadata:
        A JSON dictionary to store with the experiment
    :param use_testing_data:
        If true, use the testing triples. Otherwise, use the validation triples. Defaults to true - use testing triples.
    :param device: The device or device name to run on. If none is given, the device will be looked up with
        :func:`pykeen.utils.resolve_device`.
    :param random_seed: The random seed to use. If none is specified, one will be assigned before any code
        is run for reproducibility purposes. In the returned :class:`PipelineResult` instance, it can be accessed
        through :data:`PipelineResult.random_seed`.
    :param evaluation_fallback:
        If true, in cases where the evaluation failed using the GPU it will fall back to using a smaller batch size or
        in the last instance evaluate on the CPU, if even the smallest possible batch size is too big for the GPU.
    :param filter_validation_when_testing:
        If true, during the evaluating of the test dataset, validation triples are added to the set of known positive
        triples, which are filtered out when performing filtered evaluation following the approach described by
        [bordes2013]_. This should be explicitly set to false only in the scenario that you are training a single
        model using the pipeline and evaluating with the testing set, but never using the validation set for
        optimization at all. This is a very atypical scenario, so it is left as true by default to promote
        comparability to previous publications.
    :param use_tqdm:
        Globally set the usage of tqdm progress bars. Typically more useful to set to false, since the training
        loop and evaluation have it turned on by default.

    :returns: A pipeline result package.

    :raises ValueError:
        If a negative sampler is specified with LCWA
    :raises TypeError:
        If an invalid argument type is given for ``evaluation_kwargs["additional_filter_triples"]``
    """
    if training_kwargs is None:
        training_kwargs = {}
    training_kwargs = dict(training_kwargs)

    # To allow resuming training from a checkpoint when using a pipeline, the pipeline needs to obtain the
    # used random_seed to ensure reproducible results
    checkpoint_name = training_kwargs.get("checkpoint_name")
    if checkpoint_name is not None:
        checkpoint_directory = pathlib.Path(training_kwargs.get("checkpoint_directory", PYKEEN_CHECKPOINTS))
        checkpoint_directory.mkdir(parents=True, exist_ok=True)
        checkpoint_path = checkpoint_directory / checkpoint_name
        if checkpoint_path.is_file():
            checkpoint_dict = torch.load(checkpoint_path)
            _random_seed = checkpoint_dict["random_seed"]
            logger.info("loaded random seed %s from checkpoint.", _random_seed)
            # We have to set clear optimizer to False since training should be continued
            clear_optimizer = False
        else:
            logger.info(f"=> no training loop checkpoint file found at '{checkpoint_path}'. Creating a new file.")
            if random_seed is None:
                _random_seed = random_non_negative_int()
                logger.warning(f"No random seed is specified. Setting to {_random_seed}.")
            else:
                _random_seed = random_seed
    elif random_seed is None:
        _random_seed = random_non_negative_int()
        logger.warning(f"No random seed is specified. Setting to {_random_seed}.")
    else:
        _random_seed = random_seed  # random seed given successfully
    set_random_seed(_random_seed)

    _result_tracker = resolve_result_trackers(result_tracker, result_tracker_kwargs)

    if not metadata:
        metadata = {}
    title = metadata.get("title")

    # Start tracking
    _result_tracker.start_run(run_name=title)

    _device: torch.device = resolve_device(device)
    logger.info(f"Using device: {device}")

    dataset_instance: Dataset = get_dataset(
        dataset=dataset,
        dataset_kwargs=dataset_kwargs,
        training=training,
        testing=testing,
        validation=validation,
    )
    if dataset is not None:
        _result_tracker.log_params(
            dict(
                dataset=dataset_instance.get_normalized_name(),
                dataset_kwargs=dataset_kwargs,
            )
        )
    else:  # means that dataset was defined by triples factories
        _result_tracker.log_params(
            dict(
                dataset=USER_DEFINED_CODE,
                training=training if isinstance(training, str) else USER_DEFINED_CODE,
                testing=testing if isinstance(training, str) else USER_DEFINED_CODE,
                validation=validation if isinstance(training, str) else USER_DEFINED_CODE,
            )
        )

    training, testing, validation = dataset_instance.training, dataset_instance.testing, dataset_instance.validation
    # evaluation restriction to a subset of entities/relations
    if any(f is not None for f in (evaluation_entity_whitelist, evaluation_relation_whitelist)):
        testing = testing.new_with_restriction(
            entities=evaluation_entity_whitelist,
            relations=evaluation_relation_whitelist,
        )
        if validation is not None:
            validation = validation.new_with_restriction(
                entities=evaluation_entity_whitelist,
                relations=evaluation_relation_whitelist,
            )

    model_instance: Model
    if model is not None and interaction is not None:
        raise ValueError("can not pass both a model and interaction")
    elif model is None and interaction is None:
        raise ValueError("must pass one of model or interaction")
    elif interaction is not None:
        if dimensions is None:
            raise ValueError("missing dimensions")
        model = make_model_cls(
            interaction=interaction,
            dimensions=dimensions,
            interaction_kwargs=interaction_kwargs,
        )

    if isinstance(model, Model):
        model_instance = cast(Model, model)
        # TODO should training be reset?
        # TODO should kwargs for loss and regularizer be checked and raised for?
    else:
        model_instance, model_kwargs = _build_model_helper(
            model=model,
            model_kwargs=model_kwargs,
            loss=loss,
            loss_kwargs=loss_kwargs,
            regularizer=regularizer,
            regularizer_kwargs=regularizer_kwargs,
            _device=_device,
            _random_seed=_random_seed,
            training_triples_factory=training,
        )

    model_instance = model_instance.to(_device)

    # Log model parameters
    _result_tracker.log_params(
        params=dict(
            model=model_instance.__class__.__name__,
            model_kwargs=model_kwargs,
        ),
    )

    # Log loss parameters
    _result_tracker.log_params(
        params=dict(
            # the loss was already logged as part of the model kwargs
            # loss=loss_resolver.normalize_inst(model_instance.loss),
            loss_kwargs=loss_kwargs
        ),
    )

    # Log regularizer parameters
    _result_tracker.log_params(
        params=dict(regularizer_kwargs=regularizer_kwargs),
    )

    optimizer_kwargs = dict(optimizer_kwargs or {})
    optimizer_instance = optimizer_resolver.make(
        optimizer,
        optimizer_kwargs,
        params=model_instance.get_grad_params(),
    )
    for key, value in optimizer_instance.defaults.items():
        optimizer_kwargs.setdefault(key, value)
    _result_tracker.log_params(
        params=dict(
            optimizer=optimizer_instance.__class__.__name__,
            optimizer_kwargs=optimizer_kwargs,
        ),
    )

    lr_scheduler_instance: Optional[LRScheduler]
    if lr_scheduler is None:
        lr_scheduler_instance = None
    else:
        lr_scheduler_instance = lr_scheduler_resolver.make(
            lr_scheduler,
            lr_scheduler_kwargs,
            optimizer=optimizer_instance,
        )
        _result_tracker.log_params(
            params=dict(
                lr_scheduler=lr_scheduler_instance.__class__.__name__,
                lr_scheduler_kwargs=lr_scheduler_kwargs,
            ),
        )

    training_loop_cls = training_loop_resolver.lookup(training_loop)
    if training_loop_kwargs is None:
        training_loop_kwargs = {}

    if negative_sampler is None:
        negative_sampler_cls = None
    elif not issubclass(training_loop_cls, SLCWATrainingLoop):
        raise ValueError("Can not specify negative sampler with LCWA")
    else:
        negative_sampler_cls = negative_sampler_resolver.lookup(negative_sampler)
        training_loop_kwargs = dict(training_loop_kwargs)
        training_loop_kwargs.update(
            negative_sampler=negative_sampler_cls,
            negative_sampler_kwargs=negative_sampler_kwargs,
        )
        _result_tracker.log_params(
            params=dict(
                negative_sampler=negative_sampler_cls.__name__,
                negative_sampler_kwargs=negative_sampler_kwargs,
            ),
        )
    training_loop_instance = training_loop_cls(
        model=model_instance,
        triples_factory=training,
        optimizer=optimizer_instance,
        lr_scheduler=lr_scheduler_instance,
        **training_loop_kwargs,
    )
    _result_tracker.log_params(
        params=dict(
            training_loop=training_loop_instance.__class__.__name__,
            training_loop_kwargs=training_loop_kwargs,
        ),
    )

    if evaluator_kwargs is None:
        evaluator_kwargs = {}
    evaluator_kwargs = dict(evaluator_kwargs)
    evaluator_instance: Evaluator = evaluator_resolver.make(evaluator, evaluator_kwargs)
    _result_tracker.log_params(
        params=dict(
            evaluator=evaluator_instance.__class__.__name__,
            evaluator_kwargs=evaluator_kwargs,
        ),
    )

    if evaluation_kwargs is None:
        evaluation_kwargs = {}
    evaluation_kwargs = dict(evaluation_kwargs)

    # Stopping
    if "stopper" in training_kwargs and stopper is not None:
        raise ValueError("Specified stopper in training_kwargs and as stopper")
    if "stopper" in training_kwargs:
        stopper = training_kwargs.pop("stopper")
    if stopper_kwargs is None:
        stopper_kwargs = {}
    stopper_kwargs = dict(stopper_kwargs)

    # Load the evaluation batch size for the stopper, if it has been set
    _evaluation_batch_size = evaluation_kwargs.get("batch_size")
    if _evaluation_batch_size is not None:
        stopper_kwargs.setdefault("evaluation_batch_size", _evaluation_batch_size)

    stopper_instance: Stopper = stopper_resolver.make(
        stopper,
        model=model_instance,
        evaluator=evaluator_instance,
        training_triples_factory=training,
        evaluation_triples_factory=validation,
        result_tracker=_result_tracker,
        **stopper_kwargs,
    )

    if epochs is not None:
        training_kwargs["num_epochs"] = epochs
    if use_tqdm is not None:
        training_kwargs["use_tqdm"] = use_tqdm
    training_kwargs.setdefault("num_epochs", 5)
    training_kwargs.setdefault("batch_size", 256)
    _result_tracker.log_params(params=training_kwargs)

    # Add logging for debugging
    configuration = _result_tracker.get_configuration()
    logging.debug("Run Pipeline based on following config:")
    for key, value in configuration.items():
        logging.debug(f"{key}: {value}")

    # Train like Cristiano Ronaldo
    training_start_time = time.time()
    losses = training_loop_instance.train(
        triples_factory=training,
        stopper=stopper_instance,
        result_tracker=_result_tracker,
        clear_optimizer=clear_optimizer,
        **training_kwargs,
    )
    assert losses is not None  # losses is only none if it's doing search mode
    training_end_time = time.time() - training_start_time
    step = training_kwargs.get("num_epochs")
    _result_tracker.log_metrics(metrics=dict(total_training=training_end_time), step=step, prefix="times")

    if use_testing_data:
        mapped_triples = testing.mapped_triples
    elif validation is None:
        raise ValueError("no validation triples available")
    else:
        mapped_triples = validation.mapped_triples

    # Build up a list of triples if we want to be in the filtered setting
    additional_filter_triples_names = dict()
    if evaluator_instance.filtered:
        additional_filter_triples: List[MappedTriples] = [
            training.mapped_triples,
        ]
        additional_filter_triples_names["training"] = triple_hash(training.mapped_triples)

        # If the user gave custom "additional_filter_triples"
        popped_additional_filter_triples = evaluation_kwargs.pop("additional_filter_triples", [])
        if popped_additional_filter_triples:
            additional_filter_triples_names["custom"] = triple_hash(*popped_additional_filter_triples)
        if isinstance(popped_additional_filter_triples, (list, tuple)):
            additional_filter_triples.extend(popped_additional_filter_triples)
        elif torch.is_tensor(popped_additional_filter_triples):  # a single MappedTriple
            additional_filter_triples.append(popped_additional_filter_triples)
        else:
            raise TypeError(
                f'Invalid type for `evaluation_kwargs["additional_filter_triples"]`:'
                f" {type(popped_additional_filter_triples)}",
            )

        # Determine whether the validation triples should also be filtered while performing test evaluation
        if use_testing_data and filter_validation_when_testing and validation is not None:
            if isinstance(stopper, EarlyStopper):
                logging.info(
                    "When evaluating the test dataset after running the pipeline with early stopping, the validation"
                    " triples are added to the set of known positive triples which are filtered out when performing"
                    " filtered evaluation following the approach described by (Bordes et al., 2013).",
                )
            else:
                logging.info(
                    "When evaluating the test dataset, validation triples are added to the set of known positive"
                    " triples which are filtered out when performing filtered evaluation following the approach"
                    " described by (Bordes et al., 2013).",
                )
            additional_filter_triples.append(validation.mapped_triples)
            additional_filter_triples_names["validation"] = triple_hash(validation.mapped_triples)

        # TODO consider implications of duplicates
        evaluation_kwargs["additional_filter_triples"] = additional_filter_triples

    # Evaluate
    # Reuse optimal evaluation parameters from training if available, only if the validation triples are used again
    if evaluator_instance.batch_size is not None or evaluator_instance.slice_size is not None and not use_testing_data:
        evaluation_kwargs["batch_size"] = evaluator_instance.batch_size
        evaluation_kwargs["slice_size"] = evaluator_instance.slice_size
    if use_tqdm is not None:
        evaluation_kwargs["use_tqdm"] = use_tqdm
    # Add logging about evaluator for debugging
    _result_tracker.log_params(
        params=dict(
            evaluation_kwargs={
                k: (additional_filter_triples_names if k == "additional_filter_triples" else v)
                for k, v in evaluation_kwargs.items()
            }
        )
    )
    evaluate_start_time = time.time()
    metric_results: MetricResults = _safe_evaluate(
        model=model_instance,
        mapped_triples=mapped_triples,
        evaluator=evaluator_instance,
        evaluation_kwargs=evaluation_kwargs,
        evaluation_fallback=evaluation_fallback,
    )
    evaluate_end_time = time.time() - evaluate_start_time
    _result_tracker.log_metrics(metrics=dict(final_evaluation=evaluate_end_time), step=step, prefix="times")
    _result_tracker.log_metrics(
        metrics=metric_results.to_dict(),
        step=step,
    )
    _result_tracker.end_run()

    return PipelineResult(
        random_seed=_random_seed,
        model=model_instance,
        training=training,
        training_loop=training_loop_instance,
        losses=losses,
        stopper=stopper_instance,
        configuration=configuration,
        metric_results=metric_results,
        metadata=metadata,
        train_seconds=training_end_time,
        evaluate_seconds=evaluate_end_time,
    )


def _safe_evaluate(
    model: Model,
    mapped_triples: MappedTriples,
    evaluator: Evaluator,
    evaluation_kwargs: Dict[str, Any],
    evaluation_fallback: bool = False,
) -> MetricResults:
    """Evaluate with a potentially safe fallback to CPU.

    :param model: The model
    :param mapped_triples: Mapped triples from the evaluation set (test or valid)
    :param evaluator: An evaluator
    :param evaluation_kwargs: Kwargs for the evaluator (might get modified in place)
    :param evaluation_fallback:
        If true, in cases where the evaluation failed using the GPU it will fall back to using a smaller batch size or
        in the last instance evaluate on the CPU, if even the smallest possible batch size is too big for the GPU.
    :return: A metric result

    :raises MemoryError:
        If it is not possible to evaluate the model on the hardware at hand with the given parameters.
    :raises RuntimeError:
        If CUDA ran into OOM issues trying to evaluate the model on the hardware at hand with the given parameters.
    """
    while True:
        try:
            metric_results: MetricResults = evaluator.evaluate(
                model=model,
                mapped_triples=mapped_triples,
                **evaluation_kwargs,
            )
        except (MemoryError, RuntimeError) as e:
            # If the evaluation still fail using the CPU, the error is raised
            if model.device.type != "cuda" or not evaluation_fallback:
                raise e

            # When the evaluation failed due to OOM on the GPU due to a batch size set too high, the evaluation is
            # restarted with PyKEEN's automatic memory optimization
            elif "batch_size" in evaluation_kwargs:
                logging.warning(
                    "You tried to evaluate the current model on %s with batch_size=%d which was too big for %s.",
                    model.device,
                    evaluation_kwargs["batch_size"],
                    model.device,
                )
                logging.warning("Will activate the built-in PyKEEN memory optimization to find a suitable batch size.")
                del evaluation_kwargs["batch_size"]

            # When the evaluation failed due to OOM on the GPU even with automatic memory optimization, the evaluation
            # is restarted using the cpu
            else:  # 'batch_size' not in evaluation_kwargs
                logging.warning(
                    "Tried to evaluate the current model on %s, but the model and the dataset are too big for the "
                    "%s memory currently available.",
                    model.device,
                    model.device,
                )
                logging.warning(
                    "Will revert to using the CPU for evaluation, which will increase the evaluation time "
                    "significantly.",
                )
                model.to_cpu_()
        else:
            break  # evaluation was successful, don't continue the ``while True`` loop

    return metric_results<|MERGE_RESOLUTION|>--- conflicted
+++ resolved
@@ -506,11 +506,8 @@
     replicates: int,
     move_to_cpu: bool = False,
     save_replicates: bool = True,
-<<<<<<< HEAD
     save_training: bool = False,
-=======
     keep_seed: bool = False,
->>>>>>> c3971358
     **kwargs,
 ) -> None:
     """Run the same pipeline several times from a configuration dictionary.
@@ -521,6 +518,7 @@
     :param move_to_cpu: Should the models be moved back to the CPU? Only relevant if training on GPU.
     :param save_replicates: Should the artifacts of the replicates be saved?
     :param kwargs: Keyword arguments to be passed through to :func:`pipeline_from_config`.
+    :param save_training: whether to save the training factory.
     :param keep_seed: whether to keep the random seed in a configuration
     """
     # note: we do not directly forward discard_seed here, since we want to highlight the different default behaviour:

--- conflicted
+++ resolved
@@ -641,23 +641,8 @@
         logger.warning(f'No random seed is specified. Setting to {random_seed}.')
     set_random_seed(random_seed)
 
-<<<<<<< HEAD
-    # Create result store
-    if mlflow_tracking_uri is not None:
-        result_tracker = MLFlowResultTracker(
-            tracking_uri=mlflow_tracking_uri,
-            experiment_id=mlflow_experiment_id,
-            experiment_name=mlflow_experiment_name,
-        )
-
-    # TODO add additional logic for wandb tracking
-
-    else:
-        result_tracker = ResultTracker()
-=======
-    result_tracker: Type[ResultTracker] = get_result_tracker_cls(result_tracker)
-    result_tracker = result_tracker(**(result_tracker_kwargs or {}))
->>>>>>> 2bcc859f
+    result_tracker_cls: Type[ResultTracker] = get_result_tracker_cls(result_tracker)
+    result_tracker = result_tracker_cls(**(result_tracker_kwargs or {}))
 
     if not metadata:
         metadata = {}

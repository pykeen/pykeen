--- conflicted
+++ resolved
@@ -8,15 +8,10 @@
     "model": "R-GCN",
     "model_kwargs": {
       "embedding_dim": 500,
-<<<<<<< HEAD
       "num_blocks": 100,
-      "decomposition": "block"
-=======
-      "num_bases_or_blocks": 5,
-      "decomposition": "basis",
+      "decomposition": "block",
       "entity_initializer": "xavier_uniform",
       "relation_initializer": "xavier_uniform"
->>>>>>> 62733a2a
     },
     "optimizer": "Adagrad",
     "optimizer_kwargs": {

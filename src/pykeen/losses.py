r"""Loss functions integrated in PyKEEN.

Rather than re-using the built-in loss functions in PyTorch, we have elected to re-implement
some of the code from :mod:`pytorch.nn.modules.loss` in order to encode the three different
links of loss functions accepted by PyKEEN in a class hierarchy. This allows for PyKEEN to more
dynamically handle different kinds of loss functions as well as share code. Further, it gives
more insight to potential users.

Throughout the following explanations of pointwise loss functions, pairwise loss functions, and setwise
loss functions, we will assume the set of entities $\mathcal{E}$, set of relations $\mathcal{R}$, set of possible
triples $\mathcal{T} = \mathcal{E} \times \mathcal{R} \times \mathcal{E}$, set of possible subsets of possible triples
$2^{\mathcal{T}}$ (i.e., the power set of $\mathcal{T}$), set of positive triples $\mathcal{K}$, set of negative
triples $\mathcal{\bar{K}}$, scoring function (e.g., TransE) $f: \mathcal{T} \rightarrow \mathbb{R}$ and labeling
function $l:\mathcal{T} \rightarrow \{0,1\}$ where a value of 1 denotes the triple is positive (i.e., $(h,r,t) \in
\mathcal{K}$) and a value of 0 denotes the triple is negative (i.e., $(h,r,t) \notin \mathcal{K}$).

.. note::

    In most realistic use cases of knowledge graph embedding models, you will have observed a subset of positive
    triples $\mathcal{T_{obs}} \subset \mathcal{K}$ and no observations over negative triples. Depending on the training
    assumption (sLCWA or LCWA), this will mean negative triples are generated in a variety of patterns.

.. note::

    Following the open world assumption (OWA), triples $\mathcal{\bar{K}}$ are better named "not positive" rather
    than negative. This is most relevant for pointwise loss functions. For pairwise and setwise loss functions,
    triples are compared as being more/less positive and the binary classification is not relevant.

Pointwise Loss Functions
------------------------
A pointwise loss is applied to a single triple. It takes the form of $L: \mathcal{T} \rightarrow \mathbb{R}$ and
computes a real-value for the triple given its labeling. Typically, a pointwise loss function takes the form of
$g: \mathbb{R} \times \{0,1\} \rightarrow \mathbb{R}$ based on the scoring function and labeling function.

.. math::

    L(k) = g(f(k), l(k))


Examples
~~~~~~~~
.. table::
    :align: center
    :widths: auto

    =============================  ============================================================
    Pointwise Loss                 Formulation
    =============================  ============================================================
    Square Error                   $g(s, l) = \frac{1}{2}(s - l)^2$
    Binary Cross Entropy           $g(s, l) = -(l*\log (\sigma(s))+(1-l)*(\log (1-\sigma(s))))$
    Pointwise Hinge                $g(s, l) = \max(0, \lambda -\hat{l}*s)$
    Soft Pointwise Hinge           $g(s, l) = \log(1+\exp(\lambda-\hat{l}*s))$
    Pointwise Logistic (softplus)  $g(s, l) = \log(1+\exp(-\hat{l}*s))$
    =============================  ============================================================

For the pointwise logistic and pointwise hinge losses, $\hat{l}$ has been rescaled from $\{0,1\}$ to $\{-1,1\}$.
The sigmoid logistic loss function is defined as $\sigma(z) = \frac{1}{1 + e^{-z}}$.

.. note::

    The pointwise logistic loss can be considered as a special case of the pointwise soft hinge loss
    where $\lambda = 0$.

Batching
~~~~~~~~
The pointwise loss of a set of triples (i.e., a batch) $\mathcal{L}_L: 2^{\mathcal{T}} \rightarrow \mathbb{R}$ is
defined as the arithmetic mean of the pointwise losses over each triple in the subset $\mathcal{B} \in 2^{\mathcal{T}}$:

.. math::

    \mathcal{L}_L(\mathcal{B}) = \frac{1}{|\mathcal{B}|} \sum \limits_{k \in \mathcal{B}} L(k)

Pairwise Loss Functions
-----------------------
A pairwise loss is applied to a pair of triples - a positive and a negative one. It is defined as $L: \mathcal{K}
\times \mathcal{\bar{K}} \rightarrow \mathbb{R}$ and computes a real value for the pair.

All loss functions implemented in PyKEEN induce an auxillary loss function based on the chosen interaction
function $L{*}: \mathbb{R} \times \mathbb{R} \rightarrow \mathbb{R}$ that simply passes the scores through.
Note that $L$ is often used interchangbly with $L^{*}$.

.. math::

    L(k, \bar{k}) = L^{*}(f(k), f(\bar{k}))

Delta Pairwise Loss Functions
~~~~~~~~~~~~~~~~~~~~~~~~~~~~~
Delta pairwise losses are computed on the differences between the scores of the negative and positive
triples (e.g., $\Delta := f(\bar{k}) - f(k)$) with transfer function $g: \mathbb{R} \rightarrow \mathbb{R}$ that take
the form of:

.. math::

    L^{*}(f(k), f(\bar{k})) = g(f(\bar{k}) - f(k)) := g(\Delta)

The following table shows delta pairwise loss functions:

.. table::
    :align: center
    :widths: auto

    =========================================  ===========  ======================  ==============================================
    Pairwise Loss                              Activation   Margin                  Formulation
    =========================================  ===========  ======================  ==============================================
    Pairwise Hinge (margin ranking)            ReLU         $\lambda \neq 0$        $g(\Delta) = \max(0, \Delta + \lambda)$
    Soft Pairwise Hinge (soft margin ranking)  softplus     $\lambda \neq 0$        $g(\Delta) = \log(1 + \exp(\Delta + \lambda))$
    Pairwise Logistic                          softplus     $\lambda=0$             $g(\Delta) = \log(1 + \exp(\Delta))$
    =========================================  ===========  ======================  ==============================================

.. note::

    The pairwise logistic loss can be considered as a special case of the pairwise soft hinge loss
    where $\lambda = 0$.

Inseparable Pairwise Loss Functions
~~~~~~~~~~~~~~~~~~~~~~~~~~~~~~~~~~~
The following pairwise loss function use the full generalized form of $L(k, \bar{k}) = \dots$
for their definitions:

.. table::
    :align: center
    :widths: auto

    ==============  ===================================================
    Pairwise Loss   Formulation
    ==============  ===================================================
    Double Loss     $h(\bar{\lambda} + f(\bar{k})) + h(\lambda - f(k))$
    ==============  ===================================================

Batching
~~~~~~~~
The pairwise loss for a set of pairs of positive/negative triples $\mathcal{L}_L: 2^{\mathcal{K} \times
\mathcal{\bar{K}}} \rightarrow \mathbb{R}$ is defined as the arithmetic mean of the pairwise losses for each pair of
positive and negative triples in the subset $\mathcal{B} \in 2^{\mathcal{K} \times \mathcal{\bar{K}}}$.

.. math::

    \mathcal{L}_L(\mathcal{B}) = \frac{1}{|\mathcal{B}|} \sum \limits_{(k, \bar{k}) \in \mathcal{B}} L(k, \bar{k})

Setwise Loss Functions
----------------------
A setwise loss is applied to a set of triples which can be either positive or negative. It is defined as
$L: 2^{\mathcal{T}} \rightarrow \mathbb{R}$. The two setwise loss functions implemented in PyKEEN,
:class:`pykeen.losses.NSSALoss` and :class:`pykeen.losses.CrossEntropyLoss` are both widely different
in their paradigms, but both share the notion that triples are not strictly positive or negative.

.. math::

    L(k_1, ... k_n) = g(f(k_1), ..., f(k_n))

Batching
~~~~~~~~
The pairwise loss for a set of sets of triples triples $\mathcal{L}_L: 2^{2^{\mathcal{T}}} \rightarrow \mathbb{R}$
is defined as the arithmetic mean of the setwise losses for each set of
triples $\mathcal{b}$ in the subset $\mathcal{B} \in 2^{2^{\mathcal{T}}}$.

.. math::

    \mathcal{L}_L(\mathcal{B}) = \frac{1}{|\mathcal{B}|} \sum \limits_{\mathcal{b} \in \mathcal{B}} L(\mathcal{b})
"""  # noqa: E501

import logging
import math
from abc import abstractmethod
from collections.abc import Mapping
from textwrap import dedent
from typing import Any, ClassVar

import torch
from class_resolver import ClassResolver, Hint
from class_resolver.contrib.torch import margin_activation_resolver
from docdata import parse_docdata
from torch import nn
from torch.nn import functional
from torch.nn.modules.loss import _Loss

from .typing import BoolTensor, FloatTensor, LongTensor

__all__ = [
    # Base Classes
    "Loss",
    "PointwiseLoss",
    "DeltaPointwiseLoss",
    "MarginPairwiseLoss",
    "PairwiseLoss",
    "SetwiseLoss",
    "AdversarialLoss",
    # Concrete Classes
    "AdversarialBCEWithLogitsLoss",
    "BCEAfterSigmoidLoss",
    "BCEWithLogitsLoss",
    "CrossEntropyLoss",
    "FocalLoss",
    "InfoNCELoss",
    "MarginRankingLoss",
    "MSELoss",
    "NSSALoss",
    "SoftplusLoss",
    "SoftPointwiseHingeLoss",
    "PointwiseHingeLoss",
    "DoubleMarginLoss",
    "SoftMarginRankingLoss",
    "PairwiseLogisticLoss",
    # Utils
    "loss_resolver",
]

logger = logging.getLogger(__name__)

DEFAULT_MARGIN_HPO_STRATEGY = dict(type=float, low=0, high=3)


def apply_label_smoothing(
<<<<<<< HEAD
    labels: torch.FloatTensor,
    epsilon: float | None = None,
    num_classes: int | None = None,
) -> torch.FloatTensor:
=======
    labels: FloatTensor,
    epsilon: float | None = None,
    num_classes: int | None = None,
) -> FloatTensor:
>>>>>>> cee045f9
    """Apply label smoothing to a target tensor.

    Redistributes epsilon probability mass from the true target uniformly to the remaining classes by replacing
        * a hard one by (1 - epsilon)
        * a hard zero by epsilon / (num_classes - 1)

    :param labels:
        The one-hot label tensor.
    :param epsilon:
        The smoothing parameter. Determines how much probability should be transferred from the true class to the
        other classes.
    :param num_classes:
        The number of classes.
    :returns: A smoothed label tensor
    :raises ValueError: if epsilon is negative or if num_classes is None

    ..seealso:
        https://www.deeplearningbook.org/contents/regularization.html, chapter 7.5.1
    """
    if not epsilon:  # either none or zero
        return labels
    if epsilon < 0.0:
        raise ValueError(f"epsilon must be positive, but is {epsilon}")
    if num_classes is None:
        raise ValueError("must pass num_classes to perform label smoothing")

    new_label_true = 1.0 - epsilon
    new_label_false = epsilon / (num_classes - 1)
    return new_label_true * labels + new_label_false * (1.0 - labels)


class UnsupportedLabelSmoothingError(RuntimeError):
    """Raised if a loss does not support label smoothing."""

    def __init__(self, instance: object):
        """Initialize the error."""
        self.instance = instance

    def __str__(self) -> str:
        return f"{self.instance.__class__.__name__} does not support label smoothing."


_REDUCTION_METHODS = dict(
    mean=torch.mean,
    sum=torch.sum,
)


class Loss(_Loss):
    """A loss function."""

    #: synonyms of this loss
    synonyms: ClassVar[set[str] | None] = None

    #: The default strategy for optimizing the loss's hyper-parameters
    hpo_default: ClassVar[Mapping[str, Any]] = {}

    def __init__(self, reduction: str = "mean"):
        """
        Initialize the loss.

        :param reduction:
            the reduction, cf. :mod:`pykeen.nn.modules._Loss`
        """
        super().__init__(reduction=reduction)
        self._reduction_method = _REDUCTION_METHODS[reduction]

    def process_slcwa_scores(
        self,
<<<<<<< HEAD
        positive_scores: torch.FloatTensor,
        negative_scores: torch.FloatTensor,
        label_smoothing: float | None = None,
        batch_filter: torch.BoolTensor | None = None,
        num_entities: int | None = None,
    ) -> torch.FloatTensor:
=======
        positive_scores: FloatTensor,
        negative_scores: FloatTensor,
        label_smoothing: float | None = None,
        batch_filter: BoolTensor | None = None,
        num_entities: int | None = None,
    ) -> FloatTensor:
>>>>>>> cee045f9
        """
        Process scores from sLCWA training loop.

        :param positive_scores: shape: (batch_size, 1)
            The scores for positive triples.
        :param negative_scores: shape: (batch_size, num_neg_per_pos) or (num_unfiltered_negatives,)
            The scores for the negative triples, either in dense 2D shape, or in case they are already filtered, in
            sparse shape. If they are given in sparse shape, batch_filter needs to be provided, too.
        :param label_smoothing:
            An optional label smoothing parameter.
        :param batch_filter: shape: (batch_size, num_neg_per_pos)
            An optional filter of negative scores which were kept. Given if and only if negative_scores have been
            pre-filtered.
        :param num_entities:
            The number of entities. Only required if label smoothing is enabled.

        :return:
            A scalar loss term.
        """
        # flatten and stack
        positive_scores = positive_scores.view(-1)
        negative_scores = negative_scores.view(-1)
        predictions = torch.cat([positive_scores, negative_scores], dim=0)
        labels = torch.cat([torch.ones_like(positive_scores), torch.zeros_like(negative_scores)])

        # apply label smoothing if necessary.
        labels = apply_label_smoothing(
            labels=labels,
            epsilon=label_smoothing,
            num_classes=num_entities,
        )

        return self(predictions, labels)

    def process_lcwa_scores(
        self,
<<<<<<< HEAD
        predictions: torch.FloatTensor,
        labels: torch.FloatTensor,
        label_smoothing: float | None = None,
        num_entities: int | None = None,
    ) -> torch.FloatTensor:
=======
        predictions: FloatTensor,
        labels: FloatTensor,
        label_smoothing: float | None = None,
        num_entities: int | None = None,
    ) -> FloatTensor:
>>>>>>> cee045f9
        """
        Process scores from LCWA training loop.

        :param predictions: shape: (batch_size, num_entities)
            The scores.
        :param labels: shape: (batch_size, num_entities)
            The labels.
        :param label_smoothing:
            An optional label smoothing parameter.
        :param num_entities:
            The number of entities (required for label-smoothing).

        :return:
            A scalar loss value.
        """
        # TODO: Do label smoothing only once
        labels = apply_label_smoothing(
            labels=labels,
            epsilon=label_smoothing,
            num_classes=num_entities,
        )
        return self(predictions, labels)


class PointwiseLoss(Loss):
    """Pointwise loss functions compute an independent loss term for each triple-label pair."""

    @staticmethod
    def validate_labels(labels: FloatTensor) -> bool:
        """Check whether labels are in [0, 1]."""
        return labels.min() >= 0 and labels.max() <= 1


class PairwiseLoss(Loss):
    """Pairwise loss functions compare the scores of a positive triple and a negative triple."""


class SetwiseLoss(Loss):
    """Setwise loss functions compare the scores of several triples."""


@parse_docdata
class BCEWithLogitsLoss(PointwiseLoss):
    r"""The binary cross entropy loss.

    For label function :math:`l:\mathcal{E} \times \mathcal{R} \times \mathcal{E} \rightarrow \{0,1\}` and interaction
    function :math:`f:\mathcal{E} \times \mathcal{R} \times \mathcal{E} \rightarrow \mathbb{R}`,
    the binary cross entropy loss is defined as:

    .. math::

        L(h, r, t) = -(l(h,r,t) \cdot \log(\sigma(f(h,r,t))) + (1 - l(h,r,t)) \cdot \log(1 - \sigma(f(h,r,t))))

    where represents the logistic sigmoid function

    .. math::

        \sigma(x) = \frac{1}{1 + \exp(-x)}

    .. note::

        The softplus activation function $h_{\text{softplus}}(x) = -\log(\sigma(x))$.

    Thus, the problem is framed as a binary classification problem of triples, where the interaction functions' outputs
    are regarded as logits.

    .. warning::

        This loss is not well-suited for translational distance models because these models produce
        a negative distance as score and cannot produce positive model outputs.

    .. note::

        The related :mod:`torch` module is :class:`torch.nn.BCEWithLogitsLoss`, but it can not be used
        interchangeably in PyKEEN because of the extended functionality implemented in PyKEEN's loss functions.
    ---
    name: Binary cross entropy (with logits)
    """

    synonyms = {"Negative Log Likelihood Loss"}

    # docstr-coverage: inherited
    def forward(
        self,
        scores: FloatTensor,
        labels: FloatTensor,
    ) -> FloatTensor:  # noqa: D102
        return functional.binary_cross_entropy_with_logits(scores, labels, reduction=self.reduction)


@parse_docdata
class MSELoss(PointwiseLoss):
    """The mean squared error loss.

    .. note::

        The related :mod:`torch` module is :class:`torch.nn.MSELoss`, but it can not be used
        interchangeably in PyKEEN because of the extended functionality implemented in PyKEEN's loss functions.
    ---
    name: Mean squared error
    """

    synonyms = {"Mean Square Error Loss", "Mean Squared Error Loss"}

    # docstr-coverage: inherited
    def forward(
        self,
        scores: FloatTensor,
        labels: FloatTensor,
    ) -> FloatTensor:  # noqa: D102
        assert self.validate_labels(labels=labels)
        return functional.mse_loss(scores, labels, reduction=self.reduction)


class MarginPairwiseLoss(PairwiseLoss):
    r"""The generalized margin ranking loss.

    .. math ::
        L(k, \bar{k}) = g(f(\bar{k}) - f(k) + \lambda)

    Where $k$ are the positive triples, $\bar{k}$ are the negative triples, $f$ is the interaction function (e.g.,
    :class:`pykeen.models.TransE` has $f(h,r,t)=-||\mathbf{e}_h+\mathbf{e}_r-\mathbf{e}_t||_p$), $g(x)$ is an activation
    function like the ReLU or softmax, and $\lambda$ is the margin.
    """

    hpo_default: ClassVar[Mapping[str, Any]] = dict(
        margin=DEFAULT_MARGIN_HPO_STRATEGY,
        margin_activation=dict(
            type="categorical",
            choices=margin_activation_resolver.options,
        ),
    )

    def __init__(
        self,
        margin: float = 1.0,
        margin_activation: Hint[nn.Module] = None,
        reduction: str = "mean",
    ):
        r"""Initialize the margin loss instance.

        :param margin:
            The margin by which positive and negative scores should be apart.
        :param margin_activation:
            A margin activation. Defaults to ``'relu'``, i.e. $h(\Delta) = max(0, \Delta + \lambda)$, which is the
            default "margin loss". Using ``'softplus'`` leads to a "soft-margin" formulation as discussed in
            https://arxiv.org/abs/1703.07737.
        :param reduction:
            The name of the reduction operation to aggregate the individual loss values from a batch to a scalar loss
            value. From {'mean', 'sum'}.
        """
        super().__init__(reduction=reduction)
        self.margin = margin
        self.margin_activation = margin_activation_resolver.make(margin_activation)

    # docstr-coverage: inherited
    def process_slcwa_scores(
        self,
<<<<<<< HEAD
        positive_scores: torch.FloatTensor,
        negative_scores: torch.FloatTensor,
        label_smoothing: float | None = None,
        batch_filter: torch.BoolTensor | None = None,
        num_entities: int | None = None,
    ) -> torch.FloatTensor:  # noqa: D102
=======
        positive_scores: FloatTensor,
        negative_scores: FloatTensor,
        label_smoothing: float | None = None,
        batch_filter: BoolTensor | None = None,
        num_entities: int | None = None,
    ) -> FloatTensor:  # noqa: D102
>>>>>>> cee045f9
        # Sanity check
        if label_smoothing:
            raise UnsupportedLabelSmoothingError(self)

        if batch_filter is not None:
            # negative_scores have already been filtered in the sampler!
            num_neg_per_pos = batch_filter.shape[1]
            positive_scores = positive_scores.repeat(1, num_neg_per_pos)[batch_filter]
            # shape: (nnz,)

        return self(pos_scores=positive_scores, neg_scores=negative_scores)

    # docstr-coverage: inherited
    def process_lcwa_scores(
        self,
<<<<<<< HEAD
        predictions: torch.FloatTensor,
        labels: torch.FloatTensor,
        label_smoothing: float | None = None,
        num_entities: int | None = None,
    ) -> torch.FloatTensor:  # noqa: D102
=======
        predictions: FloatTensor,
        labels: FloatTensor,
        label_smoothing: float | None = None,
        num_entities: int | None = None,
    ) -> FloatTensor:  # noqa: D102
>>>>>>> cee045f9
        # Sanity check
        if label_smoothing:
            raise UnsupportedLabelSmoothingError(self)

        # for LCWA scores, we consider all pairs of positive and negative scores for a single batch element.
        # note: this leads to non-uniform memory requirements for different batches, depending on the total number of
        # positive entries in the labels tensor.

        # This shows how often one row has to be repeated,
        # shape: (batch_num_positives,), if row i has k positive entries, this tensor will have k entries with i
        repeat_rows = (labels == 1).nonzero(as_tuple=False)[:, 0]
        # Create boolean indices for negative labels in the repeated rows, shape: (batch_num_positives, num_entities)
        labels_negative = labels[repeat_rows] == 0
        # Repeat the predictions and filter for negative labels, shape: (batch_num_pos_neg_pairs,)
        negative_scores = predictions[repeat_rows][labels_negative]

        # This tells us how often each true label should be repeated
        repeat_true_labels = (labels[repeat_rows] == 0).nonzero(as_tuple=False)[:, 0]
        # First filter the predictions for true labels and then repeat them based on the repeat vector
        positive_scores = predictions[labels == 1][repeat_true_labels]

        return self(pos_scores=positive_scores, neg_scores=negative_scores)

    def forward(
        self,
        pos_scores: FloatTensor,
        neg_scores: FloatTensor,
    ) -> FloatTensor:
        """
        Compute the margin loss.

        The scores have to be in broadcastable shape.

        :param pos_scores:
            The positive scores.
        :param neg_scores:
            The negative scores.

        :return:
            A scalar loss term.
        """
        return self._reduction_method(
            self.margin_activation(
                neg_scores - pos_scores + self.margin,
            )
        )


@parse_docdata
class MarginRankingLoss(MarginPairwiseLoss):
    r"""The pairwise hinge loss (i.e., margin ranking loss).

    .. math ::
        L(k, \bar{k}) = \max(0, f(\bar{k}) - f(k) + \lambda)

    Where $k$ are the positive triples, $\bar{k}$ are the negative triples, $f$ is the interaction function (e.g.,
    TransE has $f(h,r,t)=-||\mathbf{e}_h+\mathbf{e}_r-\mathbf{e}_t||_p$), $g(x)=\max(0,x)$ is the ReLU
    activation function, and $\lambda$ is the margin.

    .. seealso::

        MRL is closely related to :class:`pykeen.losses.SoftMarginRankingLoss`, only differing in that this loss
        uses the ReLU activation and :class:`pykeen.losses.SoftMarginRankingLoss` uses the softmax activation. MRL
        is also related to the :class:`pykeen.losses.PairwiseLogisticLoss` as this is a special case of the
        :class:`pykeen.losses.SoftMarginRankingLoss` with no margin.

    .. note::

        The related :mod:`torch` module is :class:`torch.nn.MarginRankingLoss`, but it can not be used
        interchangeably in PyKEEN because of the extended functionality implemented in PyKEEN's loss functions.
    ---
    name: Margin ranking
    """

    synonyms = {"Pairwise Hinge Loss"}

    hpo_default: ClassVar[Mapping[str, Any]] = dict(
        margin=DEFAULT_MARGIN_HPO_STRATEGY,
    )

    def __init__(self, margin: float = 1.0, reduction: str = "mean"):
        r"""Initialize the margin loss instance.

        :param margin:
            The margin by which positive and negative scores should be apart.
        :param reduction:
            The name of the reduction operation to aggregate the individual loss values from a batch to a scalar loss
            value. From {'mean', 'sum'}.
        """
        super().__init__(margin=margin, margin_activation="relu", reduction=reduction)


@parse_docdata
class SoftMarginRankingLoss(MarginPairwiseLoss):
    r"""The soft pairwise hinge loss (i.e., soft margin ranking loss).

    .. math ::
        L(k, \bar{k}) = \log(1 + \exp(f(\bar{k}) - f(k) + \lambda))

    Where $k$ are the positive triples, $\bar{k}$ are the negative triples, $f$ is the interaction function (e.g.,
    :class:`pykeen.models.TransE` has $f(h,r,t)=-||\mathbf{e}_h+\mathbf{e}_r-\mathbf{e}_t||_p$),
    $g(x)=\log(1 + \exp(x))$ is the softmax activation function, and $\lambda$ is the margin.

    .. seealso::

        When choosing `margin=0``, this loss becomes equivalent to :class:`pykeen.losses.SoftMarginRankingLoss`.
        It is also closely related to :class:`pykeen.losses.MarginRankingLoss`, only differing in that this loss
        uses the softmax activation and :class:`pykeen.losses.MarginRankingLoss` uses the ReLU activation.
    ---
    name: Soft margin ranking
    """

    hpo_default: ClassVar[Mapping[str, Any]] = dict(
        margin=DEFAULT_MARGIN_HPO_STRATEGY,
    )

    def __init__(self, margin: float = 1.0, reduction: str = "mean"):
        """
        Initialize the loss.

        :param margin:
            the margin, cf. :meth:`MarginPairwiseLoss.__init__`
        :param reduction:
            the reduction, cf. :meth:`MarginPairwiseLoss.__init__`
        """
        super().__init__(margin=margin, margin_activation="softplus", reduction=reduction)


@parse_docdata
class PairwiseLogisticLoss(SoftMarginRankingLoss):
    r"""The pairwise logistic loss.

    .. math ::
        L(k, \bar{k}) = \log(1 + \exp(f(\bar{k}) - f(k)))

    Where $k$ are the positive triples, $\bar{k}$ are the negative triples, $f$ is the interaction function (e.g.,
    :class:`pykeen.models.TransE` has $f(h,r,t)=-||\mathbf{e}_h+\mathbf{e}_r-\mathbf{e}_t||_p$),
    $g(x)=\log(1 + \exp(x))$ is the softmax activation function.

    .. seealso::

        This loss is equivalent to :class:`pykeen.losses.SoftMarginRankingLoss` where ``margin=0``. It is also
        closely related to :class:`pykeen.losses.MarginRankingLoss` based on the choice of activation function.
    ---
    name: Pairwise logistic
    """

    # Ensures that for this class incompatible hyper-parameter "margin" of superclass is not used
    # within the ablation pipeline.
    hpo_default: ClassVar[Mapping[str, Any]] = dict()

    def __init__(self, reduction: str = "mean"):
        """
        Initialize the loss.

        :param reduction:
            the reduction, cf. :meth:`SoftMarginRankingLoss.__init__`
        """
        super().__init__(margin=0.0, reduction=reduction)


@parse_docdata
class DoubleMarginLoss(PointwiseLoss):
    r"""A limit-based scoring loss, with separate margins for positive and negative elements from [sun2018]_.

    Despite its similarity to the margin-based loss, this loss is quite different to it, since it uses absolute margins
    for positive/negative scores, rather than comparing the difference. Hence, it has a natural decision boundary
    (somewhere between the positive and negative margin), while still resulting in sparse losses with no gradients for
    sufficiently correct examples.

    .. math ::
        L(k, \bar{k}) = g(\bar{\lambda} + \bar{k}) + h(\lambda - k)

    Where $k$ is positive scores, $\bar{k}$ is negative scores, $\lambda$ is the positive margin, $\bar{\lambda}$ is
    the negative margin, and $g$ is an activation function, like the ReLU or softmax.
    ---
    name: Double Margin
    """

    hpo_default: ClassVar[Mapping[str, Any]] = dict(
        positive_margin=dict(type=float, low=-1, high=1),
        offset=dict(type=float, low=0, high=1),
        positive_negative_balance=dict(type=float, low=1.0e-03, high=1.0 - 1.0e-03),
        margin_activation=dict(
            type="categorical",
            choices=margin_activation_resolver.options,
        ),
    )

    @staticmethod
    def resolve_margin(
        positive_margin: float | None,
        negative_margin: float | None,
        offset: float | None,
    ) -> tuple[float, float]:
        """Resolve margins from multiple methods how to specify them.

        The method supports three combinations:

        - positive_margin & negative_margin.
            This returns the values as-is.
        - negative_margin & offset
            This sets positive_margin = negative_margin + offset
        - positive_margin & offset
            This sets negative_margin = positive_margin - offset

        .. note ::
            Notice that this method does not apply a precedence between the three methods, but requires the remaining
            parameter to be None. This is done to fail fast on ambiguous input rather than delay a failure to a later
            point in time where it might be harder to find its cause.

        :param positive_margin:
            The (absolute) margin for the positive scores. Should be larger than the negative one.
        :param negative_margin:
            The (absolute) margin for the negative scores. Should be smaller than the positive one.
        :param offset:
            The offset between positive and negative margin. Must be non-negative.

        :returns:
            A pair of the positive and negative margin. Guaranteed to fulfil positive_margin >= negative_margin.

        :raises ValueError:
            In case of an invalid combination.
        """
        # 0. default
        if all(p is None for p in (positive_margin, negative_margin, offset)):
            return 1.0, 0.0

        # 1. positive & negative margin
        if positive_margin is not None and negative_margin is not None and offset is None:
            if negative_margin > positive_margin:
                raise ValueError(
                    f"Positive margin ({positive_margin}) must not be smaller than the negative one "
                    f"({negative_margin}).",
                )
            return positive_margin, negative_margin

        # 2. negative margin & offset
        if negative_margin is not None and offset is not None and positive_margin is None:
            if offset < 0:
                raise ValueError(f"The offset must not be negative, but it is: {offset}")
            return negative_margin + offset, negative_margin

        # 3. positive margin & offset
        if positive_margin is not None and offset is not None and negative_margin is None:
            if offset < 0:
                raise ValueError(f"The offset must not be negative, but it is: {offset}")
            return positive_margin, positive_margin - offset

        raise ValueError(
            dedent(
                f"""\
            Invalid combination of margins and offset:

                positive_margin={positive_margin}
                negative_margin={negative_margin}
                offset={offset}

            Supported are:
                1. positive & negative margin
                2. negative margin & offset
                3. positive margin & offset
        """
            )
        )

    def __init__(
        self,
        *,
        positive_margin: float | None = None,
        negative_margin: float | None = None,
        offset: float | None = None,
        positive_negative_balance: float = 0.5,
        margin_activation: Hint[nn.Module] = "relu",
        reduction: str = "mean",
    ):
        r"""Initialize the double margin loss.

        .. note ::
            There are multiple variants to set the pair of margins. A full documentation is provided in
            :func:`DoubleMarginLoss.resolve_margins`.

        :param positive_margin:
            The (absolute) margin for the positive scores. Should be larger than the negative one.
        :param negative_margin:
            The (absolute) margin for the negative scores. Should be smaller than the positive one.
        :param offset:
            The offset between positive and negative margin. Must be non-negative.
        :param positive_negative_balance:
            The balance between positive and negative term. Must be in (0, 1).
        :param margin_activation:
            A margin activation. Defaults to ``'relu'``, i.e. $h(\Delta) = max(0, \Delta + \lambda)$, which is the
            default "margin loss". Using ``'softplus'`` leads to a "soft-margin" formulation as discussed in
            https://arxiv.org/abs/1703.07737.
        :param reduction:
            The name of the reduction operation to aggregate the individual loss values from a batch to a scalar loss
            value. From {'mean', 'sum'}.
        :raises ValueError: If the positive/negative balance is not within the right range
        """
        super().__init__(reduction=reduction)
        if not (0 <= positive_negative_balance <= 1):
            raise ValueError(
                f"The positive-negative balance weight must be in (0, 1), but is {positive_negative_balance}",
            )
        self.positive_margin, self.negative_margin = self.resolve_margin(
            positive_margin=positive_margin,
            negative_margin=negative_margin,
            offset=offset,
        )
        self.negative_weight = 1.0 - positive_negative_balance
        self.positive_weight = positive_negative_balance
        self.margin_activation = margin_activation_resolver.make(margin_activation)

    # docstr-coverage: inherited
    def process_slcwa_scores(
        self,
<<<<<<< HEAD
        positive_scores: torch.FloatTensor,
        negative_scores: torch.FloatTensor,
        label_smoothing: float | None = None,
        batch_filter: torch.BoolTensor | None = None,
        num_entities: int | None = None,
    ) -> torch.FloatTensor:  # noqa: D102
=======
        positive_scores: FloatTensor,
        negative_scores: FloatTensor,
        label_smoothing: float | None = None,
        batch_filter: BoolTensor | None = None,
        num_entities: int | None = None,
    ) -> FloatTensor:  # noqa: D102
>>>>>>> cee045f9
        # Sanity check
        if label_smoothing:
            raise UnsupportedLabelSmoothingError(self)

        # positive term
        if batch_filter is None:
            # implicitly repeat positive scores
            positive_loss = self.margin_activation(self.positive_margin - positive_scores)
            positive_loss = self._reduction_method(positive_loss)
            if self.reduction == "sum":
                positive_loss = positive_loss * negative_scores.shape[1]
            elif self.reduction != "mean":
                raise NotImplementedError(
                    f"There is not implementation for reduction={self.reduction} and filtered negatives",
                )
        else:
            num_neg_per_pos = batch_filter.shape[1]
            positive_scores = positive_scores.repeat(1, num_neg_per_pos)[batch_filter]
            # shape: (nnz,)
            positive_loss = self._reduction_method(self.margin_activation(self.positive_margin - positive_scores))

        # negative term
        # negative_scores have already been filtered in the sampler!
        negative_loss = self._reduction_method(self.margin_activation(self.negative_margin + negative_scores))
        return self.positive_weight * positive_loss + self.negative_weight * negative_loss

    # docstr-coverage: inherited
    def process_lcwa_scores(
        self,
<<<<<<< HEAD
        predictions: torch.FloatTensor,
        labels: torch.FloatTensor,
        label_smoothing: float | None = None,
        num_entities: int | None = None,
    ) -> torch.FloatTensor:  # noqa: D102
=======
        predictions: FloatTensor,
        labels: FloatTensor,
        label_smoothing: float | None = None,
        num_entities: int | None = None,
    ) -> FloatTensor:  # noqa: D102
>>>>>>> cee045f9
        # Sanity check
        if label_smoothing:
            labels = apply_label_smoothing(
                labels=labels,
                epsilon=label_smoothing,
                num_classes=num_entities,
            )

        return self(predictions=predictions, labels=labels)

    def forward(
        self,
        predictions: FloatTensor,
        labels: FloatTensor,
    ) -> FloatTensor:
        """
        Compute the double margin loss.

        The scores have to be in broadcastable shape.

        :param predictions:
            The predicted scores.
        :param labels:
            The labels.

        :return:
            A scalar loss term.
        """
        return self.positive_weight * self._reduction_method(
            labels * self.margin_activation(self.positive_margin - predictions),
        ) + self.negative_weight * self._reduction_method(
            (1.0 - labels) * self.margin_activation(self.negative_margin + predictions),
        )


class DeltaPointwiseLoss(PointwiseLoss):
    r"""A generic class for delta-pointwise losses.

    =============================  ==========  ======================  ========================================================  =============================================
    Pointwise Loss                 Activation  Margin                  Formulation                                               Implementation
    =============================  ==========  ======================  ========================================================  =============================================
    Pointwise Hinge                ReLU        $\lambda \neq 0$        $g(s, l) = \max(0, \lambda -\hat{l}*s)$                   :class:`pykeen.losses.PointwiseHingeLoss`
    Soft Pointwise Hinge           softplus    $\lambda \neq 0$        $g(s, l) = \log(1+\exp(\lambda -\hat{l}*s))$              :class:`pykeen.losses.SoftPointwiseHingeLoss`
    Pointwise Logistic (softplus)  softplus    $\lambda = 0$           $g(s, l) = \log(1+\exp(-\hat{l}*s))$                      :class:`pykeen.losses.SoftplusLoss`
    =============================  ==========  ======================  ========================================================  =============================================
    """  # noqa:E501

    hpo_default: ClassVar[Mapping[str, Any]] = dict(
        margin=DEFAULT_MARGIN_HPO_STRATEGY,
        margin_activation=dict(
            type="categorical",
            choices=margin_activation_resolver.options,
        ),
    )

    def __init__(
        self,
        margin: float | None = 0.0,
        margin_activation: Hint[nn.Module] = "softplus",
        reduction: str = "mean",
    ) -> None:
        """
        Initialize the loss.

        :param margin:
            the margin, cf. :meth:`PointwiseLoss.__init__`
        :param margin_activation:
            the margin activation, or a hint thereof, cf. `margin_activation_resolver`.
        :param reduction:
            the reduction, cf. :meth:`PointwiseLoss.__init__`
        """
        super().__init__(reduction=reduction)
        self.margin = margin
        self.margin_activation = margin_activation_resolver.make(margin_activation)

    def forward(
        self,
        logits: FloatTensor,
        labels: FloatTensor,
    ) -> FloatTensor:
        """Calculate the loss for the given scores and labels."""
        assert 0.0 <= labels.min() and labels.max() <= 1.0
        # scale labels from [0, 1] to [-1, 1]
        labels = 2 * labels - 1
        loss = self.margin_activation(self.margin - labels * logits)
        loss = self._reduction_method(loss)
        return loss


@parse_docdata
class PointwiseHingeLoss(DeltaPointwiseLoss):
    r"""
    The pointwise hinge loss.

    .. math ::
        g(s,l) = \max(0, \lambda -\hat{l}*s)

    with scores $s$ and labels $l$ that have been rescaled to  $\hat{l} \in \{-1, 1\}$.
    ---
    name: Pointwise Hinge
    """

    hpo_default: ClassVar[Mapping[str, Any]] = dict(
        margin=DEFAULT_MARGIN_HPO_STRATEGY,
    )

    def __init__(self, margin: float = 1.0, reduction: str = "mean") -> None:
        """
        Initialize the loss.

        :param margin:
            the margin, cf. :meth:`DeltaPointwiseLoss.__init__`
        :param reduction:
            the reduction, cf. :meth:`DeltaPointwiseLoss.__init__`
        """
        super().__init__(margin=margin, margin_activation="relu", reduction=reduction)


@parse_docdata
class SoftPointwiseHingeLoss(DeltaPointwiseLoss):
    r"""The soft pointwise hinge loss.

    This loss is appropriate for interaction functions which do not include a bias term,
    and have a limited value range, e.g., distance-based ones like TransE.

    .. seealso::

        When choosing ``margin=0``, this loss becomes equivalent to :class:`pykeen.losses.SoftplusLoss`.
        It is also closely related to :class:`pykeen.losses.PointwiseHingeLoss`, only differing in that this loss
        uses the softmax activation and :class:`pykeen.losses.PointwiseHingeLoss` uses the ReLU activation.
    ---
    name: Soft Pointwise Hinge
    """

    hpo_default: ClassVar[Mapping[str, Any]] = dict(
        margin=DEFAULT_MARGIN_HPO_STRATEGY,
    )

    def __init__(self, margin: float = 1.0, reduction: str = "mean") -> None:
        """
        Initialize the loss.

        :param margin:
            the margin, cf. :meth:`DeltaPointwiseLoss.__init__`
        :param reduction:
            the reduction, cf. :meth:`DeltaPointwiseLoss.__init__`
        """
        super().__init__(margin=margin, margin_activation="softplus", reduction=reduction)


@parse_docdata
class SoftplusLoss(SoftPointwiseHingeLoss):
    r"""The pointwise logistic loss (i.e., softplus loss).

    .. math ::
        g(s, l) = \log(1 + \exp(-\hat{l} \cdot s))

    with scores $s$ and labels $l$ that have been rescaled to $\hat{l} \in \{-1, 1\}$.

    .. seealso::

        This class is a special case of :class:`pykeen.losses.SoftPointwiseHingeLoss` where the margin
        is set to ``margin=0``.
    ---
    name: Softplus
    """

    # Ensures that for this class incompatible hyper-parameter "margin" of superclass is not used
    # within the ablation pipeline.
    hpo_default: ClassVar[Mapping[str, Any]] = dict()

    def __init__(self, reduction: str = "mean") -> None:
        """
        Initialize the loss.

        :param reduction:
            the reduction, cf. :meth:`SoftPointwiseHingeLoss.__init__`
        """
        super().__init__(margin=0.0, reduction=reduction)


@parse_docdata
class BCEAfterSigmoidLoss(PointwiseLoss):
    """The numerically unstable version of explicit Sigmoid + BCE loss.

    .. note::

        The related :mod:`torch` module is :class:`torch.nn.BCELoss`, but it can not be used
        interchangeably in PyKEEN because of the extended functionality implemented in PyKEEN's loss functions.
    ---
    name: Binary cross entropy (after sigmoid)
    """

    # docstr-coverage: inherited
    def forward(
        self,
        logits: FloatTensor,
        labels: FloatTensor,
        **kwargs,
    ) -> FloatTensor:  # noqa: D102
        return functional.binary_cross_entropy(logits.sigmoid(), labels, **kwargs)


def prepare_negative_scores_for_softmax(
<<<<<<< HEAD
    batch_filter: torch.LongTensor | None,
    negative_scores: torch.FloatTensor,
=======
    batch_filter: LongTensor | None,
    negative_scores: FloatTensor,
>>>>>>> cee045f9
    no_inf_rows: bool,
) -> FloatTensor:
    """
    Prepare negative scores for softmax.

    To compute a softmax over negative scores, we may need to invert the filtering procedure
    to get a dense regularly shaped tensor of shape `(batch_size, num_negatives)`.

    :param negative_scores: shape: (batch_size, num_negatives) | (num_batch_negatives,)
        the negative scores, which may have been filtered
    :param batch_filter: shape: (batch_size, num_negatives)
        the binary mask of corresponding to the non-filtered negative scores. If None, no
        filtering did take place, and nothing has to be done.
    :param no_inf_rows:
        whether to avoid `-inf` rows (if a complete row has been filtered)

    :return: shape: (batch_size, num_negatives)
        a dense view of the negative scores, where previously filtered scores have been
        re-filled as -inf.
    """
    if batch_filter is None:
        return negative_scores

    # negative_scores have already been filtered in the sampler!
    # (dense) softmax requires unfiltered scores / masking
    negative_scores_ = torch.zeros_like(batch_filter, dtype=negative_scores.dtype)
    negative_scores_[batch_filter] = negative_scores
    # we need to fill the scores with -inf for all filtered negative examples
    # EXCEPT if all negative samples are filtered (since softmax over only -inf yields nan)
    fill_mask = ~batch_filter
    if no_inf_rows:
        fill_mask = fill_mask & ~(fill_mask.all(dim=1, keepdim=True))
    negative_scores_[fill_mask] = float("-inf")
    # use filled negatives scores
    return negative_scores_


@parse_docdata
class CrossEntropyLoss(SetwiseLoss):
    """The cross entropy loss that evaluates the cross entropy after softmax output.

    .. note::

        The related :mod:`torch` module is :class:`torch.nn.CrossEntropyLoss`, but it can not be used
        interchangeably in PyKEEN because of the extended functionality implemented in PyKEEN's loss functions.
    ---
    name: Cross entropy
    """

    # docstr-coverage: inherited
    def process_slcwa_scores(
        self,
<<<<<<< HEAD
        positive_scores: torch.FloatTensor,
        negative_scores: torch.FloatTensor,
        label_smoothing: float | None = None,
        batch_filter: torch.BoolTensor | None = None,
        num_entities: int | None = None,
    ) -> torch.FloatTensor:  # noqa: D102
=======
        positive_scores: FloatTensor,
        negative_scores: FloatTensor,
        label_smoothing: float | None = None,
        batch_filter: BoolTensor | None = None,
        num_entities: int | None = None,
    ) -> FloatTensor:  # noqa: D102
>>>>>>> cee045f9
        # we need dense negative scores => unfilter if necessary
        negative_scores = prepare_negative_scores_for_softmax(
            batch_filter=batch_filter,
            negative_scores=negative_scores,
            # we may have inf rows, since there will be one additional finite positive score per row
            no_inf_rows=False,
        )
        # combine scores: shape: (batch_size, num_negatives + 1)
        scores = torch.cat(
            [
                positive_scores,
                negative_scores,
            ],
            dim=-1,
        )
        # use sparse version of cross entropy
        true_indices = positive_scores.new_zeros(size=positive_scores.shape[:-1], dtype=torch.long)
        # calculate cross entropy loss
        return functional.cross_entropy(
            input=scores,
            target=true_indices,
            label_smoothing=label_smoothing or 0.0,
            reduction=self.reduction,
        )

    # docstr-coverage: inherited
    def process_lcwa_scores(
        self,
<<<<<<< HEAD
        predictions: torch.FloatTensor,
        labels: torch.FloatTensor,
        label_smoothing: float | None = None,
        num_entities: int | None = None,
    ) -> torch.FloatTensor:  # noqa: D102
=======
        predictions: FloatTensor,
        labels: FloatTensor,
        label_smoothing: float | None = None,
        num_entities: int | None = None,
    ) -> FloatTensor:  # noqa: D102
>>>>>>> cee045f9
        # make sure labels form a proper probability distribution
        labels = functional.normalize(labels, p=1, dim=-1)
        # calculate cross entropy loss
        return functional.cross_entropy(
            input=predictions,
            target=labels,
            label_smoothing=label_smoothing or 0.0,
            reduction=self.reduction,
        )


@parse_docdata
class InfoNCELoss(CrossEntropyLoss):
    r"""The InfoNCE loss with additive margin proposed by [wang2022]_.

    This loss is equivalent to :class:`CrossEntropyLoss`, where the scores have been transformed:

    - positive scores are subtracted by the margin `\gamma` and then divided by the temperature `\tau`

        .. math::
            f'(k) = \frac{f(k) - \gamma}{\tau}

    - negative scores are only divided by the temperature `\tau`

        .. math::
            f'(k^-) = \frac{f(k^-)}{\tau}
    ---
    name: InfoNCE loss with additive margin
    """

    hpo_default: ClassVar[Mapping[str, Any]] = dict(
        margin=dict(type=float, low=0.01, high=0.10),
        log_adversarial_temperature=dict(type=float, low=-3.0, high=3.0),
    )
    DEFAULT_LOG_ADVERSARIAL_TEMPERATURE: ClassVar[float] = math.log(0.05)

    def __init__(
        self,
        margin: float = 0.02,
        log_adversarial_temperature: float = DEFAULT_LOG_ADVERSARIAL_TEMPERATURE,
        reduction: str = "mean",
    ) -> None:
        r"""Initialize the loss.

        :param margin:
            The loss's margin (also written as $\gamma$ in the reference paper)

            .. note ::
                In the official implementation, the margin parameter only seems to be used during *training*.
                https://github.com/intfloat/SimKGC/blob/4388ebc0c0011fe333bc5a98d0613ab0d1825ddc/models.py#L92-L94

        :param log_adversarial_temperature:
            The logarithm of the negative sampling temperature (also written as $\tau$ in the reference paper).
            We follow the suggested parametrization which ensures positive temperatures for all hyperparameter values.

            .. note ::
                The adversarial temperature is the inverse of the softmax temperature used when computing the weights!
                Its name is only kept for consistency with the nomenclature of [wang2022]_.

            .. note ::
                In the official implementation, the temperature is a *trainable* parameter, cf.
                https://github.com/intfloat/SimKGC/blob/4388ebc0c0011fe333bc5a98d0613ab0d1825ddc/models.py#L31

        :param reduction:
            The name of the reduction operation to aggregate the individual loss values from a batch to a scalar loss
            value. From {'mean', 'sum'}.

        :raises ValueError:
            if the margin is negative
        """
        if margin < 0:
            raise ValueError(f"Cannot have a negative margin: {margin}")
        super().__init__(reduction=reduction)
        self.inverse_softmax_temperature = math.exp(log_adversarial_temperature)
        self.margin = margin

    # docstr-coverage: inherited
    def process_lcwa_scores(
        self,
<<<<<<< HEAD
        predictions: torch.FloatTensor,
        labels: torch.FloatTensor,
        label_smoothing: float | None = None,
        num_entities: int | None = None,
    ) -> torch.FloatTensor:  # noqa: D102
=======
        predictions: FloatTensor,
        labels: FloatTensor,
        label_smoothing: float | None = None,
        num_entities: int | None = None,
    ) -> FloatTensor:  # noqa: D102
>>>>>>> cee045f9
        # determine positive; do not check with == since the labels are floats
        pos_mask = labels > 0.5
        # subtract margin from positive scores
        predictions = predictions - pos_mask.type_as(predictions) * self.margin
        # divide by temperature
        predictions = predictions / self.inverse_softmax_temperature
        return super().process_lcwa_scores(
            predictions=predictions,
            labels=labels,
            label_smoothing=label_smoothing,
            num_entities=num_entities,
        )

    # docstr-coverage: inherited
    def process_slcwa_scores(
        self,
<<<<<<< HEAD
        positive_scores: torch.FloatTensor,
        negative_scores: torch.FloatTensor,
        label_smoothing: float | None = None,
        batch_filter: torch.BoolTensor | None = None,
        num_entities: int | None = None,
    ) -> torch.FloatTensor:  # noqa: D102
=======
        positive_scores: FloatTensor,
        negative_scores: FloatTensor,
        label_smoothing: float | None = None,
        batch_filter: BoolTensor | None = None,
        num_entities: int | None = None,
    ) -> FloatTensor:  # noqa: D102
>>>>>>> cee045f9
        # subtract margin from positive scores
        positive_scores = positive_scores - self.margin
        # normalize positive score shape
        if positive_scores.ndim < negative_scores.ndim:
            positive_scores = positive_scores.unsqueeze(dim=-1)
        # divide by temperature
        positive_scores = positive_scores / self.inverse_softmax_temperature
        negative_scores = negative_scores / self.inverse_softmax_temperature
        return super().process_slcwa_scores(
            positive_scores=positive_scores,
            negative_scores=negative_scores,
            label_smoothing=label_smoothing,
            batch_filter=batch_filter,
            num_entities=num_entities,
        )


class AdversarialLoss(SetwiseLoss):
    """A loss with adversarial weighting of negative samples."""

    def __init__(self, inverse_softmax_temperature: float = 1.0, reduction: str = "mean") -> None:
        """Initialize the adversarial loss.

        :param inverse_softmax_temperature:
            the inverse of the softmax temperature
        :param reduction:
            the name of the reduction operation, cf. :meth:`Loss.__init__`
        """
        super().__init__(reduction=reduction)
        self.inverse_softmax_temperature = inverse_softmax_temperature
        self.factor = 0.5 if self._reduction_method is torch.mean else 1.0

    # docstr-coverage: inherited
    def process_lcwa_scores(
        self,
<<<<<<< HEAD
        predictions: torch.FloatTensor,
        labels: torch.FloatTensor,
        label_smoothing: float | None = None,
        num_entities: int | None = None,
    ) -> torch.FloatTensor:  # noqa: D102
=======
        predictions: FloatTensor,
        labels: FloatTensor,
        label_smoothing: float | None = None,
        num_entities: int | None = None,
    ) -> FloatTensor:  # noqa: D102
>>>>>>> cee045f9
        # determine positive; do not check with == since the labels are floats
        pos_mask = labels > 0.5

        # compute negative weights (without gradient tracking)
        # clone is necessary since we modify in-place
        weights = predictions.detach().clone()
        weights[pos_mask] = float("-inf")
        weights = weights.mul(self.inverse_softmax_temperature).softmax(dim=1)

        # Split positive and negative scores
        positive_scores = predictions[pos_mask]
        # we pass *all* scores as negatives, but set the weight of positives to zero
        # this allows keeping a dense shape

        return self(
            pos_scores=positive_scores,
            neg_scores=predictions,
            neg_weights=weights,
            label_smoothing=label_smoothing,
            num_entities=num_entities,
        )

    # docstr-coverage: inherited
    def process_slcwa_scores(
        self,
<<<<<<< HEAD
        positive_scores: torch.FloatTensor,
        negative_scores: torch.FloatTensor,
        label_smoothing: float | None = None,
        batch_filter: torch.BoolTensor | None = None,
        num_entities: int | None = None,
    ) -> torch.FloatTensor:  # noqa: D102
=======
        positive_scores: FloatTensor,
        negative_scores: FloatTensor,
        label_smoothing: float | None = None,
        batch_filter: BoolTensor | None = None,
        num_entities: int | None = None,
    ) -> FloatTensor:  # noqa: D102
>>>>>>> cee045f9
        # Sanity check
        if label_smoothing:
            raise UnsupportedLabelSmoothingError(self)

        negative_scores = prepare_negative_scores_for_softmax(
            batch_filter=batch_filter,
            negative_scores=negative_scores,
            # we do not allow full -inf rows, since we compute the softmax over this tensor
            no_inf_rows=True,
        )

        # compute weights (without gradient tracking)
        assert negative_scores.ndimension() == 2
        weights = negative_scores.detach().mul(self.inverse_softmax_temperature).softmax(dim=-1)

        # fill negative scores with some finite value, e.g., 0 (they will get masked out anyway)
        negative_scores = torch.masked_fill(negative_scores, mask=~torch.isfinite(negative_scores), value=0.0)

        return self(
            pos_scores=positive_scores,
            neg_scores=negative_scores,
            neg_weights=weights,
            label_smoothing=label_smoothing,
            num_entities=num_entities,
        )

    @abstractmethod
    def positive_loss_term(
        self,
<<<<<<< HEAD
        pos_scores: torch.FloatTensor,
        label_smoothing: float | None = None,
        num_entities: int | None = None,
    ) -> torch.FloatTensor:
=======
        pos_scores: FloatTensor,
        label_smoothing: float | None = None,
        num_entities: int | None = None,
    ) -> FloatTensor:
>>>>>>> cee045f9
        """
        Calculate the loss for the positive scores.

        :param pos_scores: any shape
            the positive scores
        :param label_smoothing:
            the label smoothing parameter
        :param num_entities:
            the number of entities (required for label-smoothing)

        :return: scalar
            the reduced loss term for positive scores
        """
        raise NotImplementedError

    @abstractmethod
    def negative_loss_term_unreduced(
        self,
<<<<<<< HEAD
        neg_scores: torch.FloatTensor,
        label_smoothing: float | None = None,
        num_entities: int | None = None,
    ) -> torch.FloatTensor:
=======
        neg_scores: FloatTensor,
        label_smoothing: float | None = None,
        num_entities: int | None = None,
    ) -> FloatTensor:
>>>>>>> cee045f9
        """
        Calculate the loss for the negative scores *without* reduction.

        :param neg_scores: any shape
            the negative scores
        :param label_smoothing:
            the label smoothing parameter
        :param num_entities:
            the number of entities (required for label-smoothing)

        :return: scalar
            the unreduced loss term for negative scores
        """
        raise NotImplementedError

    def forward(
        self,
<<<<<<< HEAD
        pos_scores: torch.FloatTensor,
        neg_scores: torch.FloatTensor,
        neg_weights: torch.FloatTensor,
        label_smoothing: float | None = None,
        num_entities: int | None = None,
    ) -> torch.FloatTensor:
=======
        pos_scores: FloatTensor,
        neg_scores: FloatTensor,
        neg_weights: FloatTensor,
        label_smoothing: float | None = None,
        num_entities: int | None = None,
    ) -> FloatTensor:
>>>>>>> cee045f9
        """Calculate the loss for the given scores.

        :param pos_scores: shape: s_p
            a tensor of positive scores
        :param neg_scores: shape: s_n
            a tensor of negative scores
        :param neg_weights: shape: s_n
            the adversarial weights of the negative scores
        :param label_smoothing:
            An optional label smoothing parameter.
        :param num_entities:
            The number of entities (required for label-smoothing).

        :returns:
            a scalar loss value
        """
        neg_loss = self.negative_loss_term_unreduced(
            neg_scores=neg_scores, label_smoothing=label_smoothing, num_entities=num_entities
        )
        # note: this is a reduction along the softmax dim; since the weights are already normalized
        #       to sum to one, we want a sum reduction here, instead of using the self._reduction
        neg_loss = (neg_weights * neg_loss).sum(dim=-1)
        neg_loss = self._reduction_method(neg_loss)

        pos_loss = self.positive_loss_term(
            pos_scores=pos_scores, label_smoothing=label_smoothing, num_entities=num_entities
        )

        return self.factor * (pos_loss + neg_loss)


@parse_docdata
class NSSALoss(AdversarialLoss):
    """The self-adversarial negative sampling loss function proposed by [sun2019]_.

    .. seealso:: https://github.com/DeepGraphLearning/KnowledgeGraphEmbedding/blob/master/codes/model.py

    ---
    name: Self-adversarial negative sampling
    """

    synonyms = {"Self-Adversarial Negative Sampling Loss", "Negative Sampling Self-Adversarial Loss"}

    hpo_default: ClassVar[Mapping[str, Any]] = dict(
        margin=dict(type=int, low=3, high=30, q=3),
        adversarial_temperature=dict(type=float, low=0.5, high=1.0),
    )

    def __init__(self, margin: float = 9.0, adversarial_temperature: float = 1.0, reduction: str = "mean") -> None:
        """Initialize the NSSA loss.

        :param margin: The loss's margin (also written as gamma in the reference paper)
        :param adversarial_temperature: The negative sampling temperature (also written as alpha in the reference paper)

            .. note ::
                The adversarial temperature is the inverse of the softmax temperature used when computing the weights!
                Its name is only kept for consistency with the nomenclature of [sun2019]_.
        :param reduction:
            The name of the reduction operation to aggregate the individual loss values from a batch to a scalar loss
            value. From {'mean', 'sum'}.

        .. note:: The default hyperparameters are based on the experiments for FB15k-237 in [sun2019]_.
        """
        super().__init__(reduction=reduction, inverse_softmax_temperature=adversarial_temperature)
        self.margin = margin

    # docstr-coverage: inherited
    def positive_loss_term(
        self,
<<<<<<< HEAD
        pos_scores: torch.FloatTensor,
        label_smoothing: float | None = None,
        num_entities: int | None = None,
    ) -> torch.FloatTensor:  # noqa: D102
=======
        pos_scores: FloatTensor,
        label_smoothing: float | None = None,
        num_entities: int | None = None,
    ) -> FloatTensor:  # noqa: D102
>>>>>>> cee045f9
        # Sanity check
        if label_smoothing:
            raise UnsupportedLabelSmoothingError(self)
        return -self._reduction_method(functional.logsigmoid(self.margin + pos_scores))

    # docstr-coverage: inherited
    def negative_loss_term_unreduced(
        self,
<<<<<<< HEAD
        neg_scores: torch.FloatTensor,
        label_smoothing: float | None = None,
        num_entities: int | None = None,
    ) -> torch.FloatTensor:  # noqa: D102
=======
        neg_scores: FloatTensor,
        label_smoothing: float | None = None,
        num_entities: int | None = None,
    ) -> FloatTensor:  # noqa: D102
>>>>>>> cee045f9
        # Sanity check
        if label_smoothing:
            raise UnsupportedLabelSmoothingError(self)
        # negative loss part
        # -w * log sigma(-(m + n)) - log sigma (m + p)
        # p >> -m => m + p >> 0 => sigma(m + p) ~= 1 => log sigma(m + p) ~= 0 => -log sigma(m + p) ~= 0
        # p << -m => m + p << 0 => sigma(m + p) ~= 0 => log sigma(m + p) << 0 => -log sigma(m + p) >> 0
        return -functional.logsigmoid(-neg_scores - self.margin)


@parse_docdata
class AdversarialBCEWithLogitsLoss(AdversarialLoss):
    """
    An adversarially weighted BCE loss.

    .. seealso::
        https://github.com/DeepGraphLearning/torchdrug/blob/20f84170544d594a177e237ef5f3a1cadb2c61e6/torchdrug/tasks/reasoning.py#L89-L100

    ---
    name: Adversarially weighted binary cross entropy (with logits)
    """

    # docstr-coverage: inherited
    def positive_loss_term(
        self,
<<<<<<< HEAD
        pos_scores: torch.FloatTensor,
        label_smoothing: float | None = None,
        num_entities: int | None = None,
    ) -> torch.FloatTensor:  # noqa: D102
=======
        pos_scores: FloatTensor,
        label_smoothing: float | None = None,
        num_entities: int | None = None,
    ) -> FloatTensor:  # noqa: D102
>>>>>>> cee045f9
        return functional.binary_cross_entropy_with_logits(
            pos_scores,
            # TODO: maybe we can make this more efficient?
            apply_label_smoothing(torch.ones_like(pos_scores), epsilon=label_smoothing, num_classes=num_entities),
            reduction=self.reduction,
        )

    # docstr-coverage: inherited
    def negative_loss_term_unreduced(
        self,
<<<<<<< HEAD
        neg_scores: torch.FloatTensor,
        label_smoothing: float | None = None,
        num_entities: int | None = None,
    ) -> torch.FloatTensor:  # noqa: D102
=======
        neg_scores: FloatTensor,
        label_smoothing: float | None = None,
        num_entities: int | None = None,
    ) -> FloatTensor:  # noqa: D102
>>>>>>> cee045f9
        return functional.binary_cross_entropy_with_logits(
            neg_scores,
            # TODO: maybe we can make this more efficient?
            apply_label_smoothing(torch.zeros_like(neg_scores), epsilon=label_smoothing, num_classes=num_entities),
            reduction="none",
        )


@parse_docdata
class FocalLoss(PointwiseLoss):
    r"""The focal loss proposed by [lin2018]_.

    It is an adaptation of the (binary) cross entropy loss, which deals better with imbalanced data.
    The implementation is strongly inspired by the implementation in
    :func:`torchvision.ops.sigmoid_focal_loss`, except it is using
    a module rather than the functional form.

    The loss is given as

    .. math ::
        FL(p_t) = -(1 - p_t)^\gamma \log (p_t)

    with :math:`p_t = y \cdot p + (1 - y) \cdot (1 - p)`, where :math:`p` refers to the predicted probability, and `y`
    to the ground truth label in :math:`{0, 1}`.

    Focal loss has some other nice properties, e.g., better calibrated predicted probabilities. See
    [mukhoti2020]_.
    ---
    name: Focal
    """

    def __init__(
        self,
        *,
        gamma: float = 2.0,
        alpha: float | None = None,
        **kwargs,
    ):
        """
        Initialize the loss module.

        :param gamma: >= 0
            Exponent of the modulating factor (1 - p_t) to balance easy vs hard examples. Setting gamma > 0 reduces the
            relative loss for well-classified examples.
            The default value of 2 is taken from [lin2018]_, which report this setting to work best for their
            experiments. However, these experiments where conducted on the task of object classification in images, so
            take it with a grain of salt.
        :param alpha:
            Weighting factor in range (0, 1) to balance positive vs negative examples. alpha is the weight for the
            positive class, i.e., increasing it will let the loss focus more on this class. The weight for the negative
            class is obtained as 1 - alpha.
            [lin2018]_ recommends to either set this to the inverse class frequency, or treat it as a hyper-parameter.
        :param kwargs:
            Additional keyword-based arguments passed to :class:`pykeen.losses.PointwiseLoss`.
        :raises ValueError:
            If alpha is in the wrong range
        """
        super().__init__(**kwargs)
        if gamma < 0:
            raise ValueError(f"gamma must be non-negative, but is {gamma}")
        if alpha is not None and not (0 < alpha < 1):
            raise ValueError(f"If alpha is provided, it must be from (0, 1), i.e. the open interval, but it is {alpha}")
        self.alpha = alpha
        self.gamma = gamma

    # docstr-coverage: inherited
    def forward(
        self,
        prediction: FloatTensor,
        labels: FloatTensor,
    ) -> FloatTensor:  # noqa: D102
        p = prediction.sigmoid()
        ce_loss = functional.binary_cross_entropy_with_logits(prediction, labels, reduction="none")
        p_t = p * labels + (1 - p) * (1 - labels)
        loss = ce_loss * ((1 - p_t) ** self.gamma)

        if self.alpha is not None:
            alpha_t = self.alpha * labels + (1 - self.alpha) * (1 - labels)
            loss = alpha_t * loss

        return self._reduction_method(loss)


#: A resolver for loss modules
loss_resolver: ClassResolver[Loss] = ClassResolver.from_subclasses(
    Loss,
    default=MarginRankingLoss,
    skip={
        PairwiseLoss,
        PointwiseLoss,
        SetwiseLoss,
        DeltaPointwiseLoss,
        MarginPairwiseLoss,
        AdversarialLoss,
    },
)
for _name, _cls in loss_resolver.lookup_dict.items():
    for _synonym in _cls.synonyms or []:
        loss_resolver.synonyms[_synonym] = _cls<|MERGE_RESOLUTION|>--- conflicted
+++ resolved
@@ -211,17 +211,10 @@
 
 
 def apply_label_smoothing(
-<<<<<<< HEAD
-    labels: torch.FloatTensor,
-    epsilon: float | None = None,
-    num_classes: int | None = None,
-) -> torch.FloatTensor:
-=======
     labels: FloatTensor,
     epsilon: float | None = None,
     num_classes: int | None = None,
 ) -> FloatTensor:
->>>>>>> cee045f9
     """Apply label smoothing to a target tensor.
 
     Redistributes epsilon probability mass from the true target uniformly to the remaining classes by replacing
@@ -291,21 +284,12 @@
 
     def process_slcwa_scores(
         self,
-<<<<<<< HEAD
-        positive_scores: torch.FloatTensor,
-        negative_scores: torch.FloatTensor,
-        label_smoothing: float | None = None,
-        batch_filter: torch.BoolTensor | None = None,
-        num_entities: int | None = None,
-    ) -> torch.FloatTensor:
-=======
         positive_scores: FloatTensor,
         negative_scores: FloatTensor,
         label_smoothing: float | None = None,
         batch_filter: BoolTensor | None = None,
         num_entities: int | None = None,
     ) -> FloatTensor:
->>>>>>> cee045f9
         """
         Process scores from sLCWA training loop.
 
@@ -342,19 +326,11 @@
 
     def process_lcwa_scores(
         self,
-<<<<<<< HEAD
-        predictions: torch.FloatTensor,
-        labels: torch.FloatTensor,
-        label_smoothing: float | None = None,
-        num_entities: int | None = None,
-    ) -> torch.FloatTensor:
-=======
         predictions: FloatTensor,
         labels: FloatTensor,
         label_smoothing: float | None = None,
         num_entities: int | None = None,
     ) -> FloatTensor:
->>>>>>> cee045f9
         """
         Process scores from LCWA training loop.
 
@@ -513,21 +489,12 @@
     # docstr-coverage: inherited
     def process_slcwa_scores(
         self,
-<<<<<<< HEAD
-        positive_scores: torch.FloatTensor,
-        negative_scores: torch.FloatTensor,
-        label_smoothing: float | None = None,
-        batch_filter: torch.BoolTensor | None = None,
-        num_entities: int | None = None,
-    ) -> torch.FloatTensor:  # noqa: D102
-=======
         positive_scores: FloatTensor,
         negative_scores: FloatTensor,
         label_smoothing: float | None = None,
         batch_filter: BoolTensor | None = None,
         num_entities: int | None = None,
     ) -> FloatTensor:  # noqa: D102
->>>>>>> cee045f9
         # Sanity check
         if label_smoothing:
             raise UnsupportedLabelSmoothingError(self)
@@ -543,19 +510,11 @@
     # docstr-coverage: inherited
     def process_lcwa_scores(
         self,
-<<<<<<< HEAD
-        predictions: torch.FloatTensor,
-        labels: torch.FloatTensor,
-        label_smoothing: float | None = None,
-        num_entities: int | None = None,
-    ) -> torch.FloatTensor:  # noqa: D102
-=======
         predictions: FloatTensor,
         labels: FloatTensor,
         label_smoothing: float | None = None,
         num_entities: int | None = None,
     ) -> FloatTensor:  # noqa: D102
->>>>>>> cee045f9
         # Sanity check
         if label_smoothing:
             raise UnsupportedLabelSmoothingError(self)
@@ -872,21 +831,12 @@
     # docstr-coverage: inherited
     def process_slcwa_scores(
         self,
-<<<<<<< HEAD
-        positive_scores: torch.FloatTensor,
-        negative_scores: torch.FloatTensor,
-        label_smoothing: float | None = None,
-        batch_filter: torch.BoolTensor | None = None,
-        num_entities: int | None = None,
-    ) -> torch.FloatTensor:  # noqa: D102
-=======
         positive_scores: FloatTensor,
         negative_scores: FloatTensor,
         label_smoothing: float | None = None,
         batch_filter: BoolTensor | None = None,
         num_entities: int | None = None,
     ) -> FloatTensor:  # noqa: D102
->>>>>>> cee045f9
         # Sanity check
         if label_smoothing:
             raise UnsupportedLabelSmoothingError(self)
@@ -916,19 +866,11 @@
     # docstr-coverage: inherited
     def process_lcwa_scores(
         self,
-<<<<<<< HEAD
-        predictions: torch.FloatTensor,
-        labels: torch.FloatTensor,
-        label_smoothing: float | None = None,
-        num_entities: int | None = None,
-    ) -> torch.FloatTensor:  # noqa: D102
-=======
         predictions: FloatTensor,
         labels: FloatTensor,
         label_smoothing: float | None = None,
         num_entities: int | None = None,
     ) -> FloatTensor:  # noqa: D102
->>>>>>> cee045f9
         # Sanity check
         if label_smoothing:
             labels = apply_label_smoothing(
@@ -1133,13 +1075,8 @@
 
 
 def prepare_negative_scores_for_softmax(
-<<<<<<< HEAD
-    batch_filter: torch.LongTensor | None,
-    negative_scores: torch.FloatTensor,
-=======
     batch_filter: LongTensor | None,
     negative_scores: FloatTensor,
->>>>>>> cee045f9
     no_inf_rows: bool,
 ) -> FloatTensor:
     """
@@ -1192,21 +1129,12 @@
     # docstr-coverage: inherited
     def process_slcwa_scores(
         self,
-<<<<<<< HEAD
-        positive_scores: torch.FloatTensor,
-        negative_scores: torch.FloatTensor,
-        label_smoothing: float | None = None,
-        batch_filter: torch.BoolTensor | None = None,
-        num_entities: int | None = None,
-    ) -> torch.FloatTensor:  # noqa: D102
-=======
         positive_scores: FloatTensor,
         negative_scores: FloatTensor,
         label_smoothing: float | None = None,
         batch_filter: BoolTensor | None = None,
         num_entities: int | None = None,
     ) -> FloatTensor:  # noqa: D102
->>>>>>> cee045f9
         # we need dense negative scores => unfilter if necessary
         negative_scores = prepare_negative_scores_for_softmax(
             batch_filter=batch_filter,
@@ -1235,19 +1163,11 @@
     # docstr-coverage: inherited
     def process_lcwa_scores(
         self,
-<<<<<<< HEAD
-        predictions: torch.FloatTensor,
-        labels: torch.FloatTensor,
-        label_smoothing: float | None = None,
-        num_entities: int | None = None,
-    ) -> torch.FloatTensor:  # noqa: D102
-=======
         predictions: FloatTensor,
         labels: FloatTensor,
         label_smoothing: float | None = None,
         num_entities: int | None = None,
     ) -> FloatTensor:  # noqa: D102
->>>>>>> cee045f9
         # make sure labels form a proper probability distribution
         labels = functional.normalize(labels, p=1, dim=-1)
         # calculate cross entropy loss
@@ -1327,19 +1247,11 @@
     # docstr-coverage: inherited
     def process_lcwa_scores(
         self,
-<<<<<<< HEAD
-        predictions: torch.FloatTensor,
-        labels: torch.FloatTensor,
-        label_smoothing: float | None = None,
-        num_entities: int | None = None,
-    ) -> torch.FloatTensor:  # noqa: D102
-=======
         predictions: FloatTensor,
         labels: FloatTensor,
         label_smoothing: float | None = None,
         num_entities: int | None = None,
     ) -> FloatTensor:  # noqa: D102
->>>>>>> cee045f9
         # determine positive; do not check with == since the labels are floats
         pos_mask = labels > 0.5
         # subtract margin from positive scores
@@ -1356,21 +1268,12 @@
     # docstr-coverage: inherited
     def process_slcwa_scores(
         self,
-<<<<<<< HEAD
-        positive_scores: torch.FloatTensor,
-        negative_scores: torch.FloatTensor,
-        label_smoothing: float | None = None,
-        batch_filter: torch.BoolTensor | None = None,
-        num_entities: int | None = None,
-    ) -> torch.FloatTensor:  # noqa: D102
-=======
         positive_scores: FloatTensor,
         negative_scores: FloatTensor,
         label_smoothing: float | None = None,
         batch_filter: BoolTensor | None = None,
         num_entities: int | None = None,
     ) -> FloatTensor:  # noqa: D102
->>>>>>> cee045f9
         # subtract margin from positive scores
         positive_scores = positive_scores - self.margin
         # normalize positive score shape
@@ -1406,19 +1309,11 @@
     # docstr-coverage: inherited
     def process_lcwa_scores(
         self,
-<<<<<<< HEAD
-        predictions: torch.FloatTensor,
-        labels: torch.FloatTensor,
-        label_smoothing: float | None = None,
-        num_entities: int | None = None,
-    ) -> torch.FloatTensor:  # noqa: D102
-=======
         predictions: FloatTensor,
         labels: FloatTensor,
         label_smoothing: float | None = None,
         num_entities: int | None = None,
     ) -> FloatTensor:  # noqa: D102
->>>>>>> cee045f9
         # determine positive; do not check with == since the labels are floats
         pos_mask = labels > 0.5
 
@@ -1444,21 +1339,12 @@
     # docstr-coverage: inherited
     def process_slcwa_scores(
         self,
-<<<<<<< HEAD
-        positive_scores: torch.FloatTensor,
-        negative_scores: torch.FloatTensor,
-        label_smoothing: float | None = None,
-        batch_filter: torch.BoolTensor | None = None,
-        num_entities: int | None = None,
-    ) -> torch.FloatTensor:  # noqa: D102
-=======
         positive_scores: FloatTensor,
         negative_scores: FloatTensor,
         label_smoothing: float | None = None,
         batch_filter: BoolTensor | None = None,
         num_entities: int | None = None,
     ) -> FloatTensor:  # noqa: D102
->>>>>>> cee045f9
         # Sanity check
         if label_smoothing:
             raise UnsupportedLabelSmoothingError(self)
@@ -1488,17 +1374,10 @@
     @abstractmethod
     def positive_loss_term(
         self,
-<<<<<<< HEAD
-        pos_scores: torch.FloatTensor,
-        label_smoothing: float | None = None,
-        num_entities: int | None = None,
-    ) -> torch.FloatTensor:
-=======
         pos_scores: FloatTensor,
         label_smoothing: float | None = None,
         num_entities: int | None = None,
     ) -> FloatTensor:
->>>>>>> cee045f9
         """
         Calculate the loss for the positive scores.
 
@@ -1517,17 +1396,10 @@
     @abstractmethod
     def negative_loss_term_unreduced(
         self,
-<<<<<<< HEAD
-        neg_scores: torch.FloatTensor,
-        label_smoothing: float | None = None,
-        num_entities: int | None = None,
-    ) -> torch.FloatTensor:
-=======
         neg_scores: FloatTensor,
         label_smoothing: float | None = None,
         num_entities: int | None = None,
     ) -> FloatTensor:
->>>>>>> cee045f9
         """
         Calculate the loss for the negative scores *without* reduction.
 
@@ -1545,21 +1417,12 @@
 
     def forward(
         self,
-<<<<<<< HEAD
-        pos_scores: torch.FloatTensor,
-        neg_scores: torch.FloatTensor,
-        neg_weights: torch.FloatTensor,
-        label_smoothing: float | None = None,
-        num_entities: int | None = None,
-    ) -> torch.FloatTensor:
-=======
         pos_scores: FloatTensor,
         neg_scores: FloatTensor,
         neg_weights: FloatTensor,
         label_smoothing: float | None = None,
         num_entities: int | None = None,
     ) -> FloatTensor:
->>>>>>> cee045f9
         """Calculate the loss for the given scores.
 
         :param pos_scores: shape: s_p
@@ -1629,17 +1492,10 @@
     # docstr-coverage: inherited
     def positive_loss_term(
         self,
-<<<<<<< HEAD
-        pos_scores: torch.FloatTensor,
-        label_smoothing: float | None = None,
-        num_entities: int | None = None,
-    ) -> torch.FloatTensor:  # noqa: D102
-=======
         pos_scores: FloatTensor,
         label_smoothing: float | None = None,
         num_entities: int | None = None,
     ) -> FloatTensor:  # noqa: D102
->>>>>>> cee045f9
         # Sanity check
         if label_smoothing:
             raise UnsupportedLabelSmoothingError(self)
@@ -1648,17 +1504,10 @@
     # docstr-coverage: inherited
     def negative_loss_term_unreduced(
         self,
-<<<<<<< HEAD
-        neg_scores: torch.FloatTensor,
-        label_smoothing: float | None = None,
-        num_entities: int | None = None,
-    ) -> torch.FloatTensor:  # noqa: D102
-=======
         neg_scores: FloatTensor,
         label_smoothing: float | None = None,
         num_entities: int | None = None,
     ) -> FloatTensor:  # noqa: D102
->>>>>>> cee045f9
         # Sanity check
         if label_smoothing:
             raise UnsupportedLabelSmoothingError(self)
@@ -1684,17 +1533,10 @@
     # docstr-coverage: inherited
     def positive_loss_term(
         self,
-<<<<<<< HEAD
-        pos_scores: torch.FloatTensor,
-        label_smoothing: float | None = None,
-        num_entities: int | None = None,
-    ) -> torch.FloatTensor:  # noqa: D102
-=======
         pos_scores: FloatTensor,
         label_smoothing: float | None = None,
         num_entities: int | None = None,
     ) -> FloatTensor:  # noqa: D102
->>>>>>> cee045f9
         return functional.binary_cross_entropy_with_logits(
             pos_scores,
             # TODO: maybe we can make this more efficient?
@@ -1705,17 +1547,10 @@
     # docstr-coverage: inherited
     def negative_loss_term_unreduced(
         self,
-<<<<<<< HEAD
-        neg_scores: torch.FloatTensor,
-        label_smoothing: float | None = None,
-        num_entities: int | None = None,
-    ) -> torch.FloatTensor:  # noqa: D102
-=======
         neg_scores: FloatTensor,
         label_smoothing: float | None = None,
         num_entities: int | None = None,
     ) -> FloatTensor:  # noqa: D102
->>>>>>> cee045f9
         return functional.binary_cross_entropy_with_logits(
             neg_scores,
             # TODO: maybe we can make this more efficient?

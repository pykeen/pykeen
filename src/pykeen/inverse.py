--- conflicted
+++ resolved
@@ -77,7 +77,6 @@
         return ids % 2 == 1
 
 
-<<<<<<< HEAD
 class BlockRelationInverter(RelationInverter):
     """Keep normal relations' IDs untouched and append additional ones."""
 
@@ -100,9 +99,7 @@
         return batch
 
 
-=======
 #: A resolver for relation inverter protocols
->>>>>>> cee045f9
 relation_inverter_resolver: Resolver[RelationInverter] = Resolver.from_subclasses(
     RelationInverter,
     default=DefaultRelationInverter,

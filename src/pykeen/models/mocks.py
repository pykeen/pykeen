--- conflicted
+++ resolved
@@ -81,37 +81,19 @@
         return self._generate_fake_scores(*hrt_batch.t()).unsqueeze(dim=-1)
 
     # docstr-coverage: inherited
-<<<<<<< HEAD
-    def score_t(
-        self, hr_batch: torch.LongTensor, tails: torch.LongTensor | None = None, **kwargs
-    ) -> torch.FloatTensor:  # noqa: D102
-=======
     def score_t(self, hr_batch: LongTensor, tails: LongTensor | None = None, **kwargs) -> FloatTensor:  # noqa: D102
->>>>>>> cee045f9
         if tails is None:
             tails = torch.arange(self.num_entities, device=hr_batch.device).unsqueeze(dim=0)
         return self._generate_fake_scores(h=hr_batch[:, 0:1], r=hr_batch[:, 1:2], t=tails)
 
     # docstr-coverage: inherited
-<<<<<<< HEAD
-    def score_r(
-        self, ht_batch: torch.LongTensor, relations: torch.LongTensor | None = None, **kwargs
-    ) -> torch.FloatTensor:  # noqa: D102
-=======
     def score_r(self, ht_batch: LongTensor, relations: LongTensor | None = None, **kwargs) -> FloatTensor:  # noqa: D102
->>>>>>> cee045f9
         if relations is None:
             relations = torch.arange(self.num_relations, device=ht_batch.device).unsqueeze(dim=0)
         return self._generate_fake_scores(h=ht_batch[:, 0:1], r=relations, t=ht_batch[:, 1:2])
 
     # docstr-coverage: inherited
-<<<<<<< HEAD
-    def score_h(
-        self, rt_batch: torch.LongTensor, heads: torch.LongTensor | None = None, **kwargs
-    ) -> torch.FloatTensor:  # noqa: D102
-=======
     def score_h(self, rt_batch: LongTensor, heads: LongTensor | None = None, **kwargs) -> FloatTensor:  # noqa: D102
->>>>>>> cee045f9
         if heads is None:
             heads = torch.arange(self.num_entities, device=rt_batch.device).unsqueeze(dim=0)
         return self._generate_fake_scores(h=heads, r=rt_batch[:, 0:1], t=rt_batch[:, 1:2])
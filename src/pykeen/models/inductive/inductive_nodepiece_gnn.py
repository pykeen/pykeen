--- conflicted
+++ resolved
@@ -106,16 +106,10 @@
 
     def _get_representations(
         self,
-<<<<<<< HEAD
-        h: torch.LongTensor | None,
-        r: torch.LongTensor | None,
-        t: torch.LongTensor | None,
-        invert_relation: bool = False,  # TODO: do we need this here?
-=======
         h: LongTensor | None,
         r: LongTensor | None,
         t: LongTensor | None,
->>>>>>> cee045f9
+        invert_relation: bool = False,  # TODO: do we need this here?
         mode: InductiveMode | None = None,
     ) -> tuple[HeadRepresentation, RelationRepresentation, TailRepresentation]:
         """Get representations for head, relation and tails, in canonical shape with a GNN encoder."""

# -*- coding: utf-8 -*-

"""Implementation of the R-GCN model."""

import logging
from os import path
<<<<<<< HEAD
from typing import Any, Callable, Mapping, Optional, Sequence, Type
=======
from typing import Any, Callable, Mapping, Optional, Type
>>>>>>> 414e93a3

import torch
from torch import nn
from torch.nn import functional

from . import ComplEx, DistMult, ERMLP
from .. import EntityEmbeddingModel
from ..base import Model
from ...losses import Loss
from ...triples import TriplesFactory

__all__ = [
    'RGCN',
]

logger = logging.getLogger(name=path.basename(__file__))


def _get_neighborhood(
    start_nodes: torch.LongTensor,
    sources: torch.LongTensor,
    targets: torch.LongTensor,
    k: int,
    num_nodes: int,
    undirected: bool = False,
) -> torch.BoolTensor:
    # Construct node neighbourhood mask
    node_mask = torch.zeros(num_nodes, device=start_nodes.device, dtype=torch.bool)

    # Set nodes in batch to true
    node_mask[start_nodes] = True

    # Compute k-neighbourhood
    for _ in range(k):
        # if the target node needs an embeddings, so does the source node
        node_mask[sources] |= node_mask[targets]

        if undirected:
            node_mask[targets] |= node_mask[sources]

    # Create edge mask
    edge_mask = node_mask[targets]

    if undirected:
        edge_mask |= node_mask[sources]

    return edge_mask


<<<<<<< HEAD
class RelationSpecificMessagePassing(nn.Module):
    """Base module for relation-specific message passing."""

    def __init__(
        self,
        edge_weighting: Optional[Callable[[torch.LongTensor, torch.LongTensor], torch.FloatTensor]],
        input_dim: int,
        num_relations: int,
        output_dim: Optional[int] = None,
    ):
        super().__init__()
        self.edge_weighting = edge_weighting
        self.input_dim = input_dim
        self.num_relations = num_relations
        if output_dim is None:
            output_dim = input_dim
        self.output_dim = output_dim

    def forward(
        self,
        x: torch.FloatTensor,
        node_keep_mask: Optional[torch.BoolTensor],
        source: torch.LongTensor,
        target: torch.LongTensor,
        edge_type: torch.LongTensor,
        edge_weights: Optional[torch.FloatTensor] = None,
    ) -> torch.FloatTensor:
        """
        Relation-specific message passing from source to target.

        :param x: shape: (num_nodes, input_dim)
            The node representations.
        :param node_keep_mask: shape: (num_nodes,)
            The node-keep mask for self-loop dropout.
        :param source: shape: (num_edges,)
            The source indices.
        :param target: shape: (num_edges,)
            The target indices.
        :param edge_type: shape: (num_edges,)
            The edge types.
        :param edge_weights: shape: (num_edges,)
            Precomputed edge weights.

        :return: shape: (num_nodes, output_dim)
            The enriched node embeddings.
        """
        raise NotImplementedError

    def reset_parameters(self):
        """Reset the parameters of this layer."""
        raise NotImplementedError

    def _aggregate_messages_with_weighting_(
        self,
        message: torch.FloatTensor,
        accumulator: torch.FloatTensor,
        source: torch.LongTensor,
        target: torch.LongTensor,
    ) -> torch.FloatTensor:
        # optional message weighting
        if self.edge_weighting is not None:
            message = message * self.edge_weighting(source=source, target_r=target)

        # message aggregation
        accumulator.index_add_(dim=0, index=target, source=message)

        return accumulator


class BasesDecomposition(RelationSpecificMessagePassing):
    """Represent relation-weights as a linear combination of base transformation matrices."""

    def __init__(
        self,
        edge_weighting: Optional[Callable[[torch.LongTensor, torch.LongTensor], torch.FloatTensor]],
        input_dim: int,
        num_relations: int,
        num_bases: int,
        output_dim: Optional[int] = None,
    ):
        super().__init__(
            edge_weighting=edge_weighting,
            input_dim=input_dim,
            num_relations=num_relations,
            output_dim=output_dim,
        )

        # weights
        self.bases = nn.Parameter(
            torch.empty(
                num_bases,
                self.input_dim,
                self.output_dim,
            ), requires_grad=True)
        self.att = nn.Parameter(
            torch.empty(
                num_relations + 1,
                num_bases,
            ), requires_grad=True)

    def reset_parameters(self):  # noqa: D102
        nn.init.xavier_normal_(self.bases)
        # Random convex-combination of bases for initialization (guarantees that initial weight matrices are
        # initialized properly)
        # We have one additional relation for self-loops
        nn.init.uniform_(self.att)
        functional.normalize(self.att.data, p=1, dim=1, out=self.att.data)

    def forward(
        self,
        x: torch.FloatTensor,
        node_keep_mask: Optional[torch.BoolTensor],
        source: torch.LongTensor,
        target: torch.LongTensor,
        edge_type: torch.LongTensor,
        edge_weights: Optional[torch.FloatTensor] = None,
    ) -> torch.FloatTensor:  # noqa: D102
        # Transform with all bases, shape: (num_nodes, num_bases, output_dim)
        batch_size = x.shape[0]
        num_bases = self.bases.shape[0]
        t = (x.view(batch_size, 1, 1, -1) @ self.bases).view(batch_size, num_bases, self.output_dim)

        # self-loops first
        if node_keep_mask is not None:
            out = torch.zeros_like(x)
            out[node_keep_mask] = (t[node_keep_mask, :, :] * self.att[None, self.num_relations, :, None]).sum(dim=1)
        else:
            out = (t * self.att[None, self.num_relations, :, None]).sum(dim=1)

        # other relations
        for r in range(self.num_relations):
            # mask, shape: (num_edges,)
            edge_mask = edge_type == r

            if not edge_mask.any():
                # skip relations without edges
                continue

            source_r = source[edge_mask]
            target_r = target[edge_mask]

            # bi-directional message passing
            source_r, target_r = torch.cat([source_r, target_r]), torch.cat([target_r, source_r])

            # compute message, shape: (num_edges_of_type, output_dim)
            m = (t.index_select(dim=0, index=source_r) * self.att[None, r, :, None]).sum(dim=1)

            # optional message weighting
            if edge_weights is not None:
                m = m * edge_weights[edge_mask].unsqueeze(dim=0)

            # message aggregation
            out.index_add_(dim=0, index=target_r, source=m)

        return out


class BlockDecomposition(RelationSpecificMessagePassing):
    """Represent relation-specific weight matrices via block-diagonal matrices."""

    def __init__(
        self,
        edge_weighting: Optional[Callable[[torch.LongTensor, torch.LongTensor], torch.FloatTensor]],
        input_dim: int,
        num_relations: int,
        num_blocks: int,
        output_dim: Optional[int] = None,
    ):
        super().__init__(
            edge_weighting=edge_weighting,
            input_dim=input_dim,
            num_relations=num_relations,
            output_dim=output_dim,
        )
        block_size, remainder = divmod(input_dim, num_blocks)
        if remainder != 0:
            raise NotImplementedError
        self.blocks = nn.Parameter(
            data=torch.empty(
                num_relations + 1,
                num_blocks,
                block_size,
                block_size,
            ), requires_grad=True)

    def reset_parameters(self):  # noqa: D102
        block_size = self.blocks.shape[-1]
        # Xavier Glorot initialization of each block
        std = torch.sqrt(torch.as_tensor(2.)) / (2 * block_size)
        nn.init.normal_(self.blocks, std=std)

    def forward(
        self,
        x: torch.FloatTensor,
        node_keep_mask: Optional[torch.BoolTensor],
        source: torch.LongTensor,
        target: torch.LongTensor,
        edge_type: torch.LongTensor,
        edge_weights: Optional[torch.FloatTensor] = None,
    ) -> torch.FloatTensor:  # noqa: D102
        # self-loop first
        start = 0
        out = torch.zeros_like(x)
        for block in self.blocks[-1]:
            stop = start + block.shape[0]
            if node_keep_mask is not None:
                out[node_keep_mask, start:stop] = x[node_keep_mask, start:stop] @ block
            else:
                out[:, start:stop] = x[:, start:stop] @ block

        # other relations
        for r in range(self.num_relations):
            # mask, shape: (num_edges,)
            edge_mask = edge_type == r

            if not edge_mask.any():
                # skip relations without edges
                continue

            source_r = source[edge_mask]
            target_r = target[edge_mask]

            # bi-directional message passing
            source_r, target_r = torch.cat([source_r, target_r]), torch.cat([target_r, source_r])

            # compute message, shape: (num_edges_of_type, output_dim)
            m = []
            start = 0
            for block in self.blocks[r]:
                stop = start + block.shape[0]
                m.append(x[:, start:stop].index_select(dim=0, index=source_r) @ block)
            m = torch.cat(m, dim=-1)

            # optional message weighting
            if edge_weights is not None:
                m = m * edge_weights[edge_mask].unsqueeze(dim=0)

            # message aggregation
            out.index_add_(dim=0, index=target_r, source=m)

        return out


class Bias(nn.Module):
    def __init__(self, dim):
        super().__init__()
        self.bias = nn.Parameter(torch.empty(dim, ), requires_grad=True)

    def reset_parameters(self):
        nn.init.zeros_(self.bias)

    def forward(self, x: torch.FloatTensor) -> torch.FloatTensor:
        return x + self.bias.unsqueeze(dim=0)
=======
# pylint: disable=unused-argument
def inverse_indegree_edge_weights(source: torch.LongTensor, target: torch.LongTensor) -> torch.FloatTensor:
    """Normalize messages by inverse in-degree.

    :param source: shape: (num_edges,)
            The source indices.
    :param target: shape: (num_edges,)
        The target indices.

    :return: shape: (num_edges,)
         The edge weights.
    """
    # Calculate in-degree, i.e. number of incoming edges
    uniq, inv, cnt = torch.unique(target, return_counts=True, return_inverse=True)
    return cnt[inv].float().reciprocal()


# pylint: disable=unused-argument
def inverse_outdegree_edge_weights(source: torch.LongTensor, target: torch.LongTensor) -> torch.FloatTensor:
    """Normalize messages by inverse out-degree.

    :param source: shape: (num_edges,)
            The source indices.
    :param target: shape: (num_edges,)
        The target indices.

    :return: shape: (num_edges,)
         The edge weights.
    """
    # Calculate in-degree, i.e. number of incoming edges
    uniq, inv, cnt = torch.unique(source, return_counts=True, return_inverse=True)
    return cnt[inv].float().reciprocal()


def symmetric_edge_weights(source: torch.LongTensor, target: torch.LongTensor) -> torch.FloatTensor:
    """Normalize messages by product of inverse sqrt of in-degree and out-degree.

    :param source: shape: (num_edges,)
            The source indices.
    :param target: shape: (num_edges,)
        The target indices.

    :return: shape: (num_edges,)
         The edge weights.
    """
    return (
        inverse_indegree_edge_weights(source=source, target=target)
        * inverse_outdegree_edge_weights(source=source, target=target)
    ).sqrt()
>>>>>>> 414e93a3


class RGCN(Model):
    """An implementation of R-GCN from [schlichtkrull2018]_.

    This model uses graph convolutions with relation-specific weights.

    .. seealso::

       - `Pytorch Geometric's implementation of R-GCN
         <https://github.com/rusty1s/pytorch_geometric/blob/1.3.2/examples/rgcn.py>`_
       - `DGL's implementation of R-GCN
         <https://github.com/dmlc/dgl/tree/v0.4.0/examples/pytorch/rgcn>`_
    """

    #: Interaction model used as decoder
    base_model: EntityEmbeddingModel

    #: The layers
    layers: Sequence[nn.Module]

    #: The default strategy for optimizing the model's hyper-parameters
    hpo_default = dict(
        embedding_dim=dict(type=int, low=50, high=1000, q=50),
        num_bases_or_blocks=dict(type=int, low=2, high=20, q=1),
        num_layers=dict(type=int, low=1, high=5, q=1),
        use_bias=dict(type='bool'),
        use_batch_norm=dict(type='bool'),
        activation_cls=dict(type='categorical', choices=[None, nn.ReLU, nn.LeakyReLU]),
        base_model_cls=dict(type='categorical', choices=[DistMult, ComplEx, ERMLP]),
        edge_dropout=dict(type=float, low=0.0, high=.9),
        self_loop_dropout=dict(type=float, low=0.0, high=.9),
        message_normalization=dict(type='categorical', choices=[
            None,
            inverse_indegree_edge_weights,
            inverse_outdegree_edge_weights,
            symmetric_edge_weights,
        ]),
        decomposition=dict(type='categorical', choices=['basis', 'block']),
    )

    def __init__(
        self,
        triples_factory: TriplesFactory,
        embedding_dim: int = 500,
        automatic_memory_optimization: Optional[bool] = None,
        loss: Optional[Loss] = None,
        predict_with_sigmoid: bool = False,
        preferred_device: Optional[str] = None,
        random_seed: Optional[int] = None,
        num_bases: Optional[int] = None,
        num_blocks: Optional[int] = None,
        num_layers: int = 2,
        use_bias: bool = True,
        use_batch_norm: bool = False,
        activation_cls: Optional[Type[nn.Module]] = None,
        activation_kwargs: Optional[Mapping[str, Any]] = None,
        base_model: Optional[Model] = None,
        sparse_messages_owa: bool = True,
        edge_dropout: float = 0.4,
        self_loop_dropout: float = 0.2,
        message_normalization: Callable[
            [torch.LongTensor, torch.LongTensor],
            torch.FloatTensor
        ] = inverse_indegree_edge_weights,
        decomposition: str = 'basis',
        buffer_messages: bool = True,
    ):
        super().__init__(
            triples_factory=triples_factory,
            automatic_memory_optimization=automatic_memory_optimization,
            loss=loss,
            predict_with_sigmoid=predict_with_sigmoid,
            preferred_device=preferred_device,
            random_seed=random_seed,
        )

        if self.triples_factory.create_inverse_triples:
            raise ValueError('R-GCN handles edges in an undirected manner.')

        if base_model is None:
            # Instantiate model
            base_model = DistMult(
                triples_factory=triples_factory,
                embedding_dim=embedding_dim,
                automatic_memory_optimization=automatic_memory_optimization,
                loss=loss,
                preferred_device=preferred_device,
                random_seed=random_seed,
            )
        self.base_model = base_model
        self.base_embeddings = nn.Parameter(
            data=torch.empty(
                self.triples_factory.num_entities,
                embedding_dim,
                device=self.device,
            ),
            requires_grad=True,
        )

        self.embedding_dim = embedding_dim

        # TODO: Fix
        edge_weighting = None
        #: TODO: use enum, of class names
        if decomposition == 'basis':
            if num_bases is None:
                logging.info('Using a heuristic to determine the number of bases.')
                num_bases = triples_factory.num_relations // 2 + 1
            if num_bases > triples_factory.num_relations:
                raise ValueError('The number of bases should not exceed the number of relations.')
        elif decomposition == 'block':
            if num_blocks is None:
                logging.info('Using a heuristic to determine the number of blocks.')
                num_blocks = 2
            if embedding_dim % num_blocks != 0:
                raise ValueError(
                    'With block decomposition, the embedding dimension has to be divisible by the number of'
                    f' blocks, but {embedding_dim} % {num_blocks} != 0.'
                )
        else:
            raise ValueError(decomposition)

        # buffering of messages
        self.buffer_messages = buffer_messages
        self.enriched_embeddings = None

        self.message_normalization = message_normalization
        # TODO: Fix
        self.edge_weighting = None
        self.edge_dropout = edge_dropout
        if self_loop_dropout is None:
            self_loop_dropout = edge_dropout
        self.self_loop_dropout = self_loop_dropout
        self.use_batch_norm = use_batch_norm
        if activation_cls is None:
            activation_cls = nn.ReLU
        self.activation_cls = activation_cls
        self.activation_kwargs = activation_kwargs
        if use_batch_norm:
            if use_bias:
                logger.warning('Disabling bias because batch normalization was used.')
            use_bias = False
        self.use_bias = use_bias
        self.num_layers = num_layers
        self.sparse_messages_owa = sparse_messages_owa

        # Save graph using buffers, such that the tensors are moved together with the model
        h, r, t = self.triples_factory.mapped_triples.t()
        self.register_buffer('sources', h)
        self.register_buffer('targets', t)
        self.register_buffer('edge_types', r)

        layers = []
        for _ in range(num_layers):
            if decomposition == 'basis':
                assert num_bases is not None
                layers.append(BasesDecomposition(
                    edge_weighting=edge_weighting,
                    input_dim=self.embedding_dim,
                    num_relations=self.num_relations,
                    num_bases=num_bases,
                ))
            elif decomposition == 'block':
                assert num_blocks is not None
                layers.append(BlockDecomposition(
                    edge_weighting=edge_weighting,
                    input_dim=self.embedding_dim,
                    num_relations=self.num_relations,
                    num_blocks=num_blocks,
                ))
            else:
                raise AssertionError
            if self.use_bias:
                layers.append(Bias(self.embedding_dim))
            if self.use_batch_norm:
                layers.append(nn.BatchNorm1d(num_features=self.embedding_dim))
            layers.append(self.activation_cls(**(self.activation_kwargs or {})))
        self.layers = nn.ModuleList(layers)

        # Finalize initialization
        self.reset_parameters_()

    def post_parameter_update(self) -> None:  # noqa: D102
        super().post_parameter_update()

        # invalidate enriched embeddings
        self.enriched_embeddings = None

    def _reset_parameters_(self):
        self.base_model.reset_parameters_()

        # https://github.com/MichSchli/RelationPrediction/blob/c77b094fe5c17685ed138dae9ae49b304e0d8d89/code/encoders/affine_transform.py#L24-L28
        nn.init.xavier_uniform_(self.base_embeddings)

        for m in self.layers:
            if hasattr(m, 'reset_parameters'):
                m.reset_parameters()
            elif any(p.requires_grad for p in m.parameters()):
                logger.warning('Layers %s has parameters, but no reset_parameters.', m)

    def _enrich_embeddings(self, batch: Optional[torch.LongTensor] = None) -> torch.FloatTensor:
        """
        Enrich the entity embeddings using R-GCN message propagation.

        :return: shape: (num_entities, embedding_dim)
            The updated entity embeddings
        """
        # use buffered messages if applicable
        if batch is None and self.enriched_embeddings is not None:
            return self.enriched_embeddings

        # Bind fields
        # shape: (num_entities, embedding_dim)
        x = self.base_embeddings
        sources = self.sources
        targets = self.targets
        edge_types = self.edge_types

        # Edge dropout: drop the same edges on all layers (only in training mode)
        if self.training and self.edge_dropout is not None:
            # Get random dropout mask
            edge_keep_mask = torch.rand(self.sources.shape[0], device=x.device) > self.edge_dropout

            # Apply to edges
            sources = sources[edge_keep_mask]
            targets = targets[edge_keep_mask]
            edge_types = edge_types[edge_keep_mask]

        # Different dropout for self-loops (only in training mode)
        if self.training and self.self_loop_dropout is not None:
            node_keep_mask = torch.rand(self.num_entities, device=x.device) > self.self_loop_dropout
        else:
            node_keep_mask = None

        # fixed edges -> pre-compute weights
        if self.edge_weighting is not None:
            edge_weights = torch.empty_like(sources, dtype=torch.float32)
            for r in range(self.num_relations):
                mask = edge_types == r
                edge_weights[mask] = self.edge_weighting(source=sources[mask], target=targets[mask])
        else:
            edge_weights = None

        # If batch is given, compute (num_layers)-hop neighbourhood
        if batch is not None:
            start_nodes = torch.cat([batch[:, 0], batch[:, 2]], dim=0)
            edge_mask = _get_neighborhood(
                start_nodes=start_nodes,
                sources=sources,
                targets=targets,
                k=self.num_layers,
                num_nodes=self.num_entities,
                undirected=True,
            )
<<<<<<< HEAD
            sources = sources[edge_mask]
            targets = targets[edge_mask]
            edge_types = edge_types[edge_mask]
            if edge_weights is not None:
                edge_weights = edge_weights[edge_mask]

        for layer in self.layers:
            if isinstance(layer, RelationSpecificMessagePassing):
                kwargs = dict(
                    node_keep_mask=node_keep_mask,
                    source=sources,
                    target=targets,
                    edge_type=edge_types,
                    edge_weights=edge_weights,
                )
=======
        else:
            edge_mask = None

        for i in range(self.num_layers):
            # Initialize embeddings in the next layer for all nodes
            new_x = torch.zeros_like(x)

            # TODO: Can we vectorize this loop?
            for r in range(self.num_relations):
                # Choose the edges which are of the specific relation
                mask = (edge_types == r)

                # Only propagate messages on subset of edges
                if edge_mask is not None:
                    mask &= edge_mask

                # No edges available? Skip rest of inner loop
                if not mask.any():
                    continue

                # Get source and target node indices
                sources_r = sources[mask]
                targets_r = targets[mask]

                # send messages in both directions
                sources_r, targets_r = torch.cat([sources_r, targets_r]), torch.cat([targets_r, sources_r])

                # Select source node embeddings
                x_s = x[sources_r]

                # get relation weights
                w = self._get_relation_weights(i_layer=i, r=r)

                # Compute message (b x d) * (d x d) = (b x d)
                m_r = x_s @ w

                # Normalize messages by relation-specific in-degree
                if self.message_normalization is not None:
                    m_r *= self.message_normalization(source=sources_r, target=targets_r).unsqueeze(dim=-1)

                # Aggregate messages in target
                new_x.index_add_(dim=0, index=targets_r, source=m_r)

            # Self-loop
            self_w = self._get_relation_weights(i_layer=i, r=self.num_relations)
            if node_keep_mask is None:
                new_x += new_x @ self_w
>>>>>>> 414e93a3
            else:
                kwargs = dict()
            x = layer(x, **kwargs)

        if batch is None and self.buffer_messages:
            self.enriched_embeddings = x

        return x

    def score_hrt(self, hrt_batch: torch.LongTensor) -> torch.FloatTensor:  # noqa: D102
        # Enrich embeddings
        self.base_model.entity_embeddings.weight.data = self._enrich_embeddings(batch=None)
        return self.base_model.score_hrt(hrt_batch=hrt_batch)<|MERGE_RESOLUTION|>--- conflicted
+++ resolved
@@ -4,11 +4,7 @@
 
 import logging
 from os import path
-<<<<<<< HEAD
 from typing import Any, Callable, Mapping, Optional, Sequence, Type
-=======
-from typing import Any, Callable, Mapping, Optional, Type
->>>>>>> 414e93a3
 
 import torch
 from torch import nn
@@ -58,7 +54,57 @@
     return edge_mask
 
 
-<<<<<<< HEAD
+# pylint: disable=unused-argument
+def inverse_indegree_edge_weights(source: torch.LongTensor, target: torch.LongTensor) -> torch.FloatTensor:
+    """Normalize messages by inverse in-degree.
+
+    :param source: shape: (num_edges,)
+            The source indices.
+    :param target: shape: (num_edges,)
+        The target indices.
+
+    :return: shape: (num_edges,)
+         The edge weights.
+    """
+    # Calculate in-degree, i.e. number of incoming edges
+    uniq, inv, cnt = torch.unique(target, return_counts=True, return_inverse=True)
+    return cnt[inv].float().reciprocal()
+
+
+# pylint: disable=unused-argument
+def inverse_outdegree_edge_weights(source: torch.LongTensor, target: torch.LongTensor) -> torch.FloatTensor:
+    """Normalize messages by inverse out-degree.
+
+    :param source: shape: (num_edges,)
+            The source indices.
+    :param target: shape: (num_edges,)
+        The target indices.
+
+    :return: shape: (num_edges,)
+         The edge weights.
+    """
+    # Calculate in-degree, i.e. number of incoming edges
+    uniq, inv, cnt = torch.unique(source, return_counts=True, return_inverse=True)
+    return cnt[inv].float().reciprocal()
+
+
+def symmetric_edge_weights(source: torch.LongTensor, target: torch.LongTensor) -> torch.FloatTensor:
+    """Normalize messages by product of inverse sqrt of in-degree and out-degree.
+
+    :param source: shape: (num_edges,)
+            The source indices.
+    :param target: shape: (num_edges,)
+        The target indices.
+
+    :return: shape: (num_edges,)
+         The edge weights.
+    """
+    return (
+        inverse_indegree_edge_weights(source=source, target=target)
+        * inverse_outdegree_edge_weights(source=source, target=target)
+    ).sqrt()
+
+
 class RelationSpecificMessagePassing(nn.Module):
     """Base module for relation-specific message passing."""
 
@@ -312,57 +358,6 @@
 
     def forward(self, x: torch.FloatTensor) -> torch.FloatTensor:
         return x + self.bias.unsqueeze(dim=0)
-=======
-# pylint: disable=unused-argument
-def inverse_indegree_edge_weights(source: torch.LongTensor, target: torch.LongTensor) -> torch.FloatTensor:
-    """Normalize messages by inverse in-degree.
-
-    :param source: shape: (num_edges,)
-            The source indices.
-    :param target: shape: (num_edges,)
-        The target indices.
-
-    :return: shape: (num_edges,)
-         The edge weights.
-    """
-    # Calculate in-degree, i.e. number of incoming edges
-    uniq, inv, cnt = torch.unique(target, return_counts=True, return_inverse=True)
-    return cnt[inv].float().reciprocal()
-
-
-# pylint: disable=unused-argument
-def inverse_outdegree_edge_weights(source: torch.LongTensor, target: torch.LongTensor) -> torch.FloatTensor:
-    """Normalize messages by inverse out-degree.
-
-    :param source: shape: (num_edges,)
-            The source indices.
-    :param target: shape: (num_edges,)
-        The target indices.
-
-    :return: shape: (num_edges,)
-         The edge weights.
-    """
-    # Calculate in-degree, i.e. number of incoming edges
-    uniq, inv, cnt = torch.unique(source, return_counts=True, return_inverse=True)
-    return cnt[inv].float().reciprocal()
-
-
-def symmetric_edge_weights(source: torch.LongTensor, target: torch.LongTensor) -> torch.FloatTensor:
-    """Normalize messages by product of inverse sqrt of in-degree and out-degree.
-
-    :param source: shape: (num_edges,)
-            The source indices.
-    :param target: shape: (num_edges,)
-        The target indices.
-
-    :return: shape: (num_edges,)
-         The edge weights.
-    """
-    return (
-        inverse_indegree_edge_weights(source=source, target=target)
-        * inverse_outdegree_edge_weights(source=source, target=target)
-    ).sqrt()
->>>>>>> 414e93a3
 
 
 class RGCN(Model):
@@ -618,7 +613,6 @@
                 num_nodes=self.num_entities,
                 undirected=True,
             )
-<<<<<<< HEAD
             sources = sources[edge_mask]
             targets = targets[edge_mask]
             edge_types = edge_types[edge_mask]
@@ -634,55 +628,6 @@
                     edge_type=edge_types,
                     edge_weights=edge_weights,
                 )
-=======
-        else:
-            edge_mask = None
-
-        for i in range(self.num_layers):
-            # Initialize embeddings in the next layer for all nodes
-            new_x = torch.zeros_like(x)
-
-            # TODO: Can we vectorize this loop?
-            for r in range(self.num_relations):
-                # Choose the edges which are of the specific relation
-                mask = (edge_types == r)
-
-                # Only propagate messages on subset of edges
-                if edge_mask is not None:
-                    mask &= edge_mask
-
-                # No edges available? Skip rest of inner loop
-                if not mask.any():
-                    continue
-
-                # Get source and target node indices
-                sources_r = sources[mask]
-                targets_r = targets[mask]
-
-                # send messages in both directions
-                sources_r, targets_r = torch.cat([sources_r, targets_r]), torch.cat([targets_r, sources_r])
-
-                # Select source node embeddings
-                x_s = x[sources_r]
-
-                # get relation weights
-                w = self._get_relation_weights(i_layer=i, r=r)
-
-                # Compute message (b x d) * (d x d) = (b x d)
-                m_r = x_s @ w
-
-                # Normalize messages by relation-specific in-degree
-                if self.message_normalization is not None:
-                    m_r *= self.message_normalization(source=sources_r, target=targets_r).unsqueeze(dim=-1)
-
-                # Aggregate messages in target
-                new_x.index_add_(dim=0, index=targets_r, source=m_r)
-
-            # Self-loop
-            self_w = self._get_relation_weights(i_layer=i, r=self.num_relations)
-            if node_keep_mask is None:
-                new_x += new_x @ self_w
->>>>>>> 414e93a3
             else:
                 kwargs = dict()
             x = layer(x, **kwargs)

--- conflicted
+++ resolved
@@ -87,11 +87,7 @@
         relation_representations: HintOrType[Representation] = None,
         relation_initializer: Hint[Initializer] = nn.init.xavier_uniform_,
         relation_initializer_kwargs: Mapping[str, Any] | None = None,
-<<<<<<< HEAD
-        interaction: HintOrType[Interaction[torch.FloatTensor, RelationRepresentation, torch.FloatTensor]] = "DistMult",
-=======
         interaction: HintOrType[Interaction[FloatTensor, RelationRepresentation, FloatTensor]] = "DistMult",
->>>>>>> cee045f9
         interaction_kwargs: Mapping[str, Any] | None = None,
         use_bias: bool = True,
         activation: Hint[nn.Module] = None,

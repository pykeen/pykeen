# -*- coding: utf-8 -*-

"""Implementation of the R-GCN model."""

from typing import Any, Mapping, Optional

import torch
from class_resolver import Hint, HintOrType
from torch import nn

<<<<<<< HEAD
from ..nbase import ERModel
from ...nn.message_passing import Decomposition, RGCNRepresentation
from ...nn.modules import Interaction
from ...nn.representation import Representation
=======
from ..nbase import EmbeddingSpecificationHint, ERModel
from ...nn.message_passing import Decomposition, RGCNRepresentation
from ...nn.modules import Interaction, interaction_resolver
from ...nn.representation import EmbeddingSpecification
>>>>>>> 3a79693d
from ...nn.weighting import EdgeWeighting
from ...regularizers import Regularizer
from ...triples import CoreTriplesFactory
from ...typing import Initializer, RelationRepresentation

__all__ = [
    "RGCN",
]


class RGCN(
    ERModel[torch.FloatTensor, RelationRepresentation, torch.FloatTensor],
):
    r"""An implementation of R-GCN from [schlichtkrull2018]_.

    The Relational Graph Convolutional Network (R-GCN) comprises three parts:

    1. A GCN-based entity encoder that computes enriched representations for entities, cf.
<<<<<<< HEAD
       :class:`pykeen.nn.message_passing.RGCNRepresentations`. The representation for entity $i$ at level
=======
       :class:`pykeen.nn.representation.RGCNRepresentations`. The representation for entity $i$ at level
>>>>>>> 3a79693d
       $l \in (1,\dots,L)$ is denoted as $\textbf{e}_i^l$.
       The GCN is modified to use different weights depending on the type of the relation.
    2. Relation representations $\textbf{R}_{r} \in \mathbb{R}^{d \times d}$ is a diagonal matrix that are learned
       independently from the GCN-based encoder.
    3. An arbitrary interaction model which computes the plausibility of facts given the enriched representations,
       cf. :class:`pykeen.nn.modules.Interaction`.

    Scores for each triple $(h,r,t) \in \mathcal{K}$ are calculated by using the representations in the final level
    of the GCN-based encoder $\textbf{e}_h^L$ and $\textbf{e}_t^L$ along with relation representation $\textbf{R}_{r}$.
    While the original implementation of R-GCN used the DistMult model and we use it as a default, this implementation
    allows the specification of an arbitrary interaction model.

    .. math::

        f(h,r,t) = \textbf{e}_h^L \textbf{R}_{r} \textbf{e}_t^L

    .. seealso::

       - `PyTorch Geometric's implementation of R-GCN
         <https://github.com/rusty1s/pytorch_geometric/blob/1.3.2/examples/rgcn.py>`_
       - `DGL's implementation of R-GCN
         <https://github.com/dmlc/dgl/tree/v0.4.0/examples/pytorch/rgcn>`_
    ---
    name: R-GCN
    citation:
        author: Schlichtkrull
        year: 2018
        link: https://arxiv.org/pdf/1703.06103
    """

    #: The default strategy for optimizing the model"s hyper-parameters
    hpo_default = dict(
        embedding_dim=dict(type=int, low=32, high=512, q=32),
        num_layers=dict(type=int, low=1, high=5, q=1),
        use_bias=dict(type="bool"),
        use_batch_norm=dict(type="bool"),
        activation_cls=dict(type="categorical", choices=[nn.ReLU, nn.LeakyReLU]),
        interaction=dict(type="categorical", choices=["distmult", "complex", "ermlp"]),
        edge_dropout=dict(type=float, low=0.0, high=0.9),
        self_loop_dropout=dict(type=float, low=0.0, high=0.9),
        edge_weighting=dict(type="categorical", choices=["inverse_in_degree", "inverse_out_degree", "symmetric"]),
        decomposition=dict(type="categorical", choices=["bases", "blocks"]),
        # TODO: Decomposition kwargs
        # num_bases=dict(type=int, low=2, high=100, q=1),
        # num_blocks=dict(type=int, low=2, high=20, q=1),
    )

    def __init__(
        self,
        *,
        triples_factory: CoreTriplesFactory,
        embedding_dim: int = 500,
        num_layers: int = 2,
        # https://github.com/MichSchli/RelationPrediction/blob/c77b094fe5c17685ed138dae9ae49b304e0d8d89/code/encoders/affine_transform.py#L24-L28
        base_entity_initializer: Hint[Initializer] = nn.init.xavier_uniform_,
        base_entity_initializer_kwargs: Optional[Mapping[str, Any]] = None,
        relation_initializer: Hint[Initializer] = nn.init.xavier_uniform_,
        relation_initializer_kwargs: Optional[Mapping[str, Any]] = None,
        relation_representations: HintOrType[Representation] = None,
        interaction: HintOrType[Interaction[torch.FloatTensor, RelationRepresentation, torch.FloatTensor]] = "DistMult",
        interaction_kwargs: Optional[Mapping[str, Any]] = None,
        use_bias: bool = True,
        activation: Hint[nn.Module] = None,
        activation_kwargs: Optional[Mapping[str, Any]] = None,
        edge_dropout: float = 0.4,
        self_loop_dropout: float = 0.2,
        edge_weighting: Hint[EdgeWeighting] = None,
        decomposition: Hint[Decomposition] = None,
        decomposition_kwargs: Optional[Mapping[str, Any]] = None,
        regularizer: Hint[Regularizer] = None,
        regularizer_kwargs: Optional[Mapping[str, Any]] = None,
        **kwargs,
    ):
<<<<<<< HEAD
        super().__init__(
            entity_representations=RGCNRepresentation,
            entity_representation_kwargs=dict(
                triples_factory=triples_factory,
                entity_representation_kwargs=dict(
                    shape=(embedding_dim,),
                    initializer=base_entity_initializer,
                    initializer_kwargs=base_entity_initializer_kwargs,
                ),
                num_layers=num_layers,
                use_bias=use_bias,
                activation=activation,
                activation_kwargs=activation_kwargs,
                edge_dropout=edge_dropout,
                self_loop_dropout=self_loop_dropout,
                edge_weighting=edge_weighting,
                decomposition=decomposition,
                decomposition_kwargs=decomposition_kwargs,
                # cf. https://github.com/MichSchli/RelationPrediction/blob/c77b094fe5c17685ed138dae9ae49b304e0d8d89/code/decoders/bilinear_diag.py#L64-L67  # noqa: E501
                regularizer=regularizer,
                regularizer_kwargs=regularizer_kwargs,
=======
        # create enriched entity representations
        entity_representations = RGCNRepresentation(
            triples_factory=triples_factory,
            embedding_specification=EmbeddingSpecification(
                embedding_dim=embedding_dim,
                initializer=base_entity_initializer,
                initializer_kwargs=base_entity_initializer_kwargs,
>>>>>>> 3a79693d
            ),
            relation_representations=relation_representations,
            relation_representation_kwargs=dict(
                shape=(embedding_dim,),
                initializer=relation_initializer,
                initializer_kwargs=relation_initializer_kwargs,
                # cf. https://github.com/MichSchli/RelationPrediction/blob/c77b094fe5c17685ed138dae9ae49b304e0d8d89/code/decoders/bilinear_diag.py#L64-L67  # noqa: E501
                regularizer=regularizer,
                regularizer_kwargs=regularizer_kwargs,
            ),
            triples_factory=triples_factory,
            interaction=interaction,
            interaction_kwargs=interaction_kwargs,
            **kwargs,
        )<|MERGE_RESOLUTION|>--- conflicted
+++ resolved
@@ -8,17 +8,14 @@
 from class_resolver import Hint, HintOrType
 from torch import nn
 
-<<<<<<< HEAD
+from ..nbase import EmbeddingSpecificationHint, ERModel
+from ...nn.message_passing import Decomposition, RGCNRepresentation
+from ...nn.modules import Interaction, interaction_resolver
+from ...nn.representation import EmbeddingSpecification
 from ..nbase import ERModel
 from ...nn.message_passing import Decomposition, RGCNRepresentation
 from ...nn.modules import Interaction
 from ...nn.representation import Representation
-=======
-from ..nbase import EmbeddingSpecificationHint, ERModel
-from ...nn.message_passing import Decomposition, RGCNRepresentation
-from ...nn.modules import Interaction, interaction_resolver
-from ...nn.representation import EmbeddingSpecification
->>>>>>> 3a79693d
 from ...nn.weighting import EdgeWeighting
 from ...regularizers import Regularizer
 from ...triples import CoreTriplesFactory
@@ -37,11 +34,7 @@
     The Relational Graph Convolutional Network (R-GCN) comprises three parts:
 
     1. A GCN-based entity encoder that computes enriched representations for entities, cf.
-<<<<<<< HEAD
        :class:`pykeen.nn.message_passing.RGCNRepresentations`. The representation for entity $i$ at level
-=======
-       :class:`pykeen.nn.representation.RGCNRepresentations`. The representation for entity $i$ at level
->>>>>>> 3a79693d
        $l \in (1,\dots,L)$ is denoted as $\textbf{e}_i^l$.
        The GCN is modified to use different weights depending on the type of the relation.
     2. Relation representations $\textbf{R}_{r} \in \mathbb{R}^{d \times d}$ is a diagonal matrix that are learned
@@ -115,7 +108,6 @@
         regularizer_kwargs: Optional[Mapping[str, Any]] = None,
         **kwargs,
     ):
-<<<<<<< HEAD
         super().__init__(
             entity_representations=RGCNRepresentation,
             entity_representation_kwargs=dict(
@@ -137,15 +129,6 @@
                 # cf. https://github.com/MichSchli/RelationPrediction/blob/c77b094fe5c17685ed138dae9ae49b304e0d8d89/code/decoders/bilinear_diag.py#L64-L67  # noqa: E501
                 regularizer=regularizer,
                 regularizer_kwargs=regularizer_kwargs,
-=======
-        # create enriched entity representations
-        entity_representations = RGCNRepresentation(
-            triples_factory=triples_factory,
-            embedding_specification=EmbeddingSpecification(
-                embedding_dim=embedding_dim,
-                initializer=base_entity_initializer,
-                initializer_kwargs=base_entity_initializer_kwargs,
->>>>>>> 3a79693d
             ),
             relation_representations=relation_representations,
             relation_representation_kwargs=dict(

--- conflicted
+++ resolved
@@ -14,12 +14,8 @@
 from ...nn.modules import TransHInteraction
 from ...regularizers import Regularizer, TransHRegularizer
 from ...triples import TriplesFactory
-<<<<<<< HEAD
-from ...typing import DeviceHint
+from ...typing import Constrainer, DeviceHint, Hint, Initializer
 from ...utils import pop_only
-=======
-from ...typing import DeviceHint, Hint, Initializer
->>>>>>> 0dc9b84a
 
 __all__ = [
     'TransH',
@@ -81,6 +77,7 @@
         random_seed: Optional[int] = None,
         entity_initializer: Hint[Initializer] = uniform_,
         relation_initializer: Hint[Initializer] = uniform_,
+        relation_constrainer: Hint[Constrainer] = functional.normalize,
     ) -> None:
         r"""Initialize TransH.
 
@@ -95,64 +92,23 @@
             ),
             entity_representations=EmbeddingSpecification(
                 embedding_dim=embedding_dim,
+                initializer=entity_initializer,
             ),
             relation_representations=[
                 EmbeddingSpecification(
                     embedding_dim=embedding_dim,
+                    initializer=relation_initializer,
                 ),
                 EmbeddingSpecification(
                     embedding_dim=embedding_dim,
-                    # Normalise the normal vectors by their l2 norms
-                    constrainer=functional.normalize,
+                    constrainer=relation_constrainer,
+                    initializer=relation_initializer,
                 ),
             ],
             loss=loss,
             preferred_device=preferred_device,
             random_seed=random_seed,
             predict_with_sigmoid=predict_with_sigmoid,
-<<<<<<< HEAD
-=======
-            entity_representations=EmbeddingSpecification(
-                embedding_dim=embedding_dim,
-                initializer=entity_initializer,
-            ),
-            relation_representations=EmbeddingSpecification(
-                embedding_dim=embedding_dim,
-                initializer=relation_initializer,
-            ),
-        )
-
-        self.scoring_fct_norm = scoring_fct_norm
-
-        # embeddings
-        self.normal_vector_embeddings = Embedding.init_with_device(
-            num_embeddings=triples_factory.num_relations,
-            embedding_dim=embedding_dim,
-            device=self.device,
-            # Normalise the normal vectors by their l2 norms
-            constrainer=functional.normalize,
-        )
-
-    def post_parameter_update(self) -> None:  # noqa: D102
-        super().post_parameter_update()
-        self.normal_vector_embeddings.post_parameter_update()
-
-    def _reset_parameters_(self):  # noqa: D102
-        super()._reset_parameters_()
-        self.normal_vector_embeddings.reset_parameters()
-        # TODO: Add initialization
-
-    def regularize_if_necessary(self, *tensors: torch.FloatTensor) -> None:
-        """Update the regularizer's term given some tensors, if regularization is requested."""
-        if tensors:
-            raise ValueError('no tensors should be passed to TransH.regularize_if_necessary')
-        # As described in [wang2014], all entities and relations are used to compute the regularization term
-        # which enforces the defined soft constraints.
-        super().regularize_if_necessary(
-            self.entity_embeddings(indices=None),
-            self.normal_vector_embeddings(indices=None),  # FIXME
-            self.relation_embeddings(indices=None),
->>>>>>> 0dc9b84a
         )
         if regularizer is None:
             # Note that the TransH regularizer has a different interface

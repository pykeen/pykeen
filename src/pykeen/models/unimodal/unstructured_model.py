--- conflicted
+++ resolved
@@ -64,33 +64,9 @@
             predict_with_sigmoid=predict_with_sigmoid,
             preferred_device=preferred_device,
             random_seed=random_seed,
-<<<<<<< HEAD
             interaction=UnstructuredModelInteraction(p=scoring_fct_norm),
-=======
-            regularizer=regularizer,
->>>>>>> 7d66d58b
             entity_representations=EmbeddingSpecification(
                 embedding_dim=embedding_dim,
                 initializer=xavier_normal_,
             ),
-<<<<<<< HEAD
-        )
-=======
-        )
-        self.scoring_fct_norm = scoring_fct_norm
-
-    def score_hrt(self, hrt_batch: torch.LongTensor) -> torch.FloatTensor:  # noqa: D102
-        h = self.entity_embeddings(indices=hrt_batch[:, 0])
-        t = self.entity_embeddings(indices=hrt_batch[:, 2])
-        return -torch.norm(h - t, dim=-1, p=self.scoring_fct_norm, keepdim=True) ** 2
-
-    def score_t(self, hr_batch: torch.LongTensor) -> torch.FloatTensor:  # noqa: D102
-        h = self.entity_embeddings(indices=hr_batch[:, 0]).view(-1, 1, self.embedding_dim)
-        t = self.entity_embeddings(indices=None).view(1, -1, self.embedding_dim)
-        return -torch.norm(h - t, dim=-1, p=self.scoring_fct_norm) ** 2
-
-    def score_h(self, rt_batch: torch.LongTensor) -> torch.FloatTensor:  # noqa: D102
-        h = self.entity_embeddings(indices=None).view(1, -1, self.embedding_dim)
-        t = self.entity_embeddings(indices=rt_batch[:, 1]).view(-1, 1, self.embedding_dim)
-        return -torch.norm(h - t, dim=-1, p=self.scoring_fct_norm) ** 2
->>>>>>> 7d66d58b
+        )
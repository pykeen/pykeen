# -*- coding: utf-8 -*-

"""Implementation of UM."""

from typing import Any, ClassVar, Mapping, Optional

from ..nbase import ERModel
from ...constants import DEFAULT_EMBEDDING_HPO_EMBEDDING_DIM_RANGE
from ...losses import Loss
from ...nn import EmbeddingSpecification
from ...nn.init import xavier_normal_
from ...nn.modules import UnstructuredModelInteraction
from ...triples import TriplesFactory
from ...typing import DeviceHint, Hint, Initializer

__all__ = [
    'UnstructuredModel',
]


class UnstructuredModel(ERModel):
    r"""An implementation of the Unstructured Model (UM) published by [bordes2014]_.

    UM computes the distance between head and tail entities then applies the $l_p$ norm.

    .. math::

        f(h, r, t) = - \|\textbf{e}_h  - \textbf{e}_t\|_p^2

    A small distance between the embeddings for the head and tail entity indicates a plausible triple. It is
    appropriate for networks with a single relationship type that is undirected.

    .. warning::

        In UM, neither the relations nor the directionality are considered, so it can't distinguish between them.
        However, it may serve as a baseline for comparison against relation-aware models.
    """

    #: The default strategy for optimizing the model's hyper-parameters
    hpo_default: ClassVar[Mapping[str, Any]] = dict(
        embedding_dim=DEFAULT_EMBEDDING_HPO_EMBEDDING_DIM_RANGE,
        scoring_fct_norm=dict(type=int, low=1, high=2),
    )

    def __init__(
        self,
        triples_factory: TriplesFactory,
        embedding_dim: int = 50,
        scoring_fct_norm: int = 1,
        loss: Optional[Loss] = None,
        predict_with_sigmoid: bool = False,
        preferred_device: DeviceHint = None,
        random_seed: Optional[int] = None,
<<<<<<< HEAD
=======
        regularizer: Optional[Regularizer] = None,
        entity_initializer: Hint[Initializer] = xavier_normal_,
>>>>>>> 0dc9b84a
    ) -> None:
        r"""Initialize UM.

        :param embedding_dim: The entity embedding dimension $d$. Is usually $d \in [50, 300]$.
        :param scoring_fct_norm: The $l_p$ norm. Usually 1 for UM.
        """
        self.embedding_dim = embedding_dim
        super().__init__(
            triples_factory=triples_factory,
            loss=loss,
            predict_with_sigmoid=predict_with_sigmoid,
            preferred_device=preferred_device,
            random_seed=random_seed,
            interaction=UnstructuredModelInteraction(p=scoring_fct_norm),
            entity_representations=EmbeddingSpecification(
                embedding_dim=embedding_dim,
                initializer=entity_initializer,
            ),
        )<|MERGE_RESOLUTION|>--- conflicted
+++ resolved
@@ -51,11 +51,7 @@
         predict_with_sigmoid: bool = False,
         preferred_device: DeviceHint = None,
         random_seed: Optional[int] = None,
-<<<<<<< HEAD
-=======
-        regularizer: Optional[Regularizer] = None,
         entity_initializer: Hint[Initializer] = xavier_normal_,
->>>>>>> 0dc9b84a
     ) -> None:
         r"""Initialize UM.
 

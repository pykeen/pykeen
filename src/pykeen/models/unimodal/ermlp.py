# -*- coding: utf-8 -*-

"""Implementation of ERMLP."""

from typing import Any, ClassVar, Mapping, Optional

from torch.nn.init import uniform_

from ..nbase import ERModel
from ...constants import DEFAULT_EMBEDDING_HPO_EMBEDDING_DIM_RANGE
from ...nn import ERMLPInteraction
from ...typing import Hint, Initializer
from ...utils import raise_if_present

__all__ = [
    "ERMLP",
]


class ERMLP(ERModel):
    r"""An implementation of ERMLP from [dong2014]_.

    ERMLP is a multi-layer perceptron based approach that uses a single hidden layer and represents entities and
    relations as vectors. In the input-layer, for each triple the embeddings of head, relation, and tail are
    concatenated and passed to the hidden layer. The output-layer consists of a single neuron that computes the
    plausibility score of the triple:

    .. math::

        f(h,r,t) = \textbf{w}^{T} g(\textbf{W} [\textbf{h}; \textbf{r}; \textbf{t}]),

    where $\textbf{W} \in \mathbb{R}^{k \times 3d}$ represents the weight matrix of the hidden layer,
    $\textbf{w} \in \mathbb{R}^{k}$, the weights of the output layer, and $g$ denotes an activation function such
    as the hyperbolic tangent.
    ---
    name: ER-MLP
    citation:
        author: Dong
        year: 2014
        link: https://dl.acm.org/citation.cfm?id=2623623
    """

    #: The default strategy for optimizing the model's hyper-parameters
    hpo_default: ClassVar[Mapping[str, Any]] = dict(
        embedding_dim=DEFAULT_EMBEDDING_HPO_EMBEDDING_DIM_RANGE,
    )

    def __init__(
        self,
        *,
        embedding_dim: int = 64,
        hidden_dim: Optional[int] = None,
        entity_initializer: Hint[Initializer] = uniform_,
        relation_initializer: Hint[Initializer] = uniform_,
        **kwargs,
    ) -> None:
        """Initialize the model."""
        # input normalization
        if hidden_dim is None:
            hidden_dim = embedding_dim
        super().__init__(
            interaction=ERMLPInteraction,
            interaction_kwargs=dict(
                embedding_dim=embedding_dim,
                hidden_dim=hidden_dim,
            ),
            entity_representations_kwargs=dict(
                shape=embedding_dim,
                initializer=entity_initializer,
            ),
            relation_representations_kwargs=dict(
                shape=embedding_dim,
                initializer=relation_initializer,
            ),
            **kwargs,
<<<<<<< HEAD
        )

        if hidden_dim is None:
            hidden_dim = embedding_dim
        self.hidden_dim = hidden_dim
        """The multi-layer perceptron consisting of an input layer with 3 * self.embedding_dim neurons, a  hidden layer
           with self.embedding_dim neurons and output layer with one neuron.
           The input is represented by the concatenation embeddings of the heads, relations and tail embeddings.
        """
        self.linear1 = nn.Linear(3 * self.embedding_dim, self.hidden_dim)
        self.linear2 = nn.Linear(self.hidden_dim, 1)
        self.mlp = nn.Sequential(
            self.linear1,
            nn.ReLU(),
            self.linear2,
        )

    # docstr-coverage: inherited
    def _reset_parameters_(self):  # noqa: D102
        # The authors do not specify which initialization was used. Hence, we use the pytorch default.
        super()._reset_parameters_()

        # weight initialization
        nn.init.zeros_(self.linear1.bias)
        nn.init.xavier_uniform_(self.linear1.weight)
        nn.init.zeros_(self.linear2.bias)
        nn.init.xavier_uniform_(self.linear2.weight, gain=nn.init.calculate_gain("relu"))

    # docstr-coverage: inherited
    def score_hrt(self, hrt_batch: torch.LongTensor, **kwargs) -> torch.FloatTensor:  # noqa: D102
        # Get embeddings
        h = self.entity_embeddings(indices=hrt_batch[:, 0])
        r = self.relation_embeddings(indices=hrt_batch[:, 1])
        t = self.entity_embeddings(indices=hrt_batch[:, 2])

        # Embedding Regularization
        self.regularize_if_necessary(h, r, t)

        # Concatenate them
        x_s = torch.cat([h, r, t], dim=-1)

        # Compute scores
        return self.mlp(x_s)

    # docstr-coverage: inherited
    @raise_if_present(parameter_name="tails")
    def score_t(self, hr_batch: torch.LongTensor, **kwargs) -> torch.FloatTensor:  # noqa: D102
        # Get embeddings
        h = self.entity_embeddings(indices=hr_batch[:, 0])
        r = self.relation_embeddings(indices=hr_batch[:, 1])
        t = self.entity_embeddings(indices=None)

        # Embedding Regularization
        self.regularize_if_necessary(h, r, t)

        # First layer can be unrolled
        layers = self.mlp.children()
        first_layer = next(layers)
        w = first_layer.weight
        i = 2 * self.embedding_dim
        w_hr = w[None, :, :i] @ torch.cat([h, r], dim=-1).unsqueeze(-1)
        w_t = w[None, :, i:] @ t.unsqueeze(-1)
        b = first_layer.bias
        scores = (b[None, None, :] + w_hr[:, None, :, 0]) + w_t[None, :, :, 0]

        # Send scores through rest of the network
        scores = scores.view(-1, self.hidden_dim)
        for remaining_layer in layers:
            scores = remaining_layer(scores)
        scores = scores.view(-1, self.num_entities)
        return scores

    # docstr-coverage: inherited
    @raise_if_present(parameter_name="heads")
    def score_h(self, rt_batch: torch.LongTensor, **kwargs) -> torch.FloatTensor:  # noqa: D102
        # Get embeddings
        h = self.entity_embeddings(indices=None)
        r = self.relation_embeddings(indices=rt_batch[:, 0])
        t = self.entity_embeddings(indices=rt_batch[:, 1])

        # Embedding Regularization
        self.regularize_if_necessary(h, r, t)

        # First layer can be unrolled
        layers = self.mlp.children()
        first_layer = next(layers)
        w = first_layer.weight
        i = self.embedding_dim
        w_h = w[None, :, :i] @ h.unsqueeze(-1)
        w_rt = w[None, :, i:] @ torch.cat([r, t], dim=-1).unsqueeze(-1)
        b = first_layer.bias
        scores = (b[None, None, :] + w_rt[:, None, :, 0]) + w_h[None, :, :, 0]

        # Send scores through rest of the network
        scores = scores.view(-1, self.hidden_dim)
        for remaining_layer in layers:
            scores = remaining_layer(scores)
        scores = scores.view(-1, self.num_entities)

        return scores
=======
        )
>>>>>>> b4d1dc6b
<|MERGE_RESOLUTION|>--- conflicted
+++ resolved
@@ -10,7 +10,6 @@
 from ...constants import DEFAULT_EMBEDDING_HPO_EMBEDDING_DIM_RANGE
 from ...nn import ERMLPInteraction
 from ...typing import Hint, Initializer
-from ...utils import raise_if_present
 
 __all__ = [
     "ERMLP",
@@ -73,107 +72,4 @@
                 initializer=relation_initializer,
             ),
             **kwargs,
-<<<<<<< HEAD
-        )
-
-        if hidden_dim is None:
-            hidden_dim = embedding_dim
-        self.hidden_dim = hidden_dim
-        """The multi-layer perceptron consisting of an input layer with 3 * self.embedding_dim neurons, a  hidden layer
-           with self.embedding_dim neurons and output layer with one neuron.
-           The input is represented by the concatenation embeddings of the heads, relations and tail embeddings.
-        """
-        self.linear1 = nn.Linear(3 * self.embedding_dim, self.hidden_dim)
-        self.linear2 = nn.Linear(self.hidden_dim, 1)
-        self.mlp = nn.Sequential(
-            self.linear1,
-            nn.ReLU(),
-            self.linear2,
-        )
-
-    # docstr-coverage: inherited
-    def _reset_parameters_(self):  # noqa: D102
-        # The authors do not specify which initialization was used. Hence, we use the pytorch default.
-        super()._reset_parameters_()
-
-        # weight initialization
-        nn.init.zeros_(self.linear1.bias)
-        nn.init.xavier_uniform_(self.linear1.weight)
-        nn.init.zeros_(self.linear2.bias)
-        nn.init.xavier_uniform_(self.linear2.weight, gain=nn.init.calculate_gain("relu"))
-
-    # docstr-coverage: inherited
-    def score_hrt(self, hrt_batch: torch.LongTensor, **kwargs) -> torch.FloatTensor:  # noqa: D102
-        # Get embeddings
-        h = self.entity_embeddings(indices=hrt_batch[:, 0])
-        r = self.relation_embeddings(indices=hrt_batch[:, 1])
-        t = self.entity_embeddings(indices=hrt_batch[:, 2])
-
-        # Embedding Regularization
-        self.regularize_if_necessary(h, r, t)
-
-        # Concatenate them
-        x_s = torch.cat([h, r, t], dim=-1)
-
-        # Compute scores
-        return self.mlp(x_s)
-
-    # docstr-coverage: inherited
-    @raise_if_present(parameter_name="tails")
-    def score_t(self, hr_batch: torch.LongTensor, **kwargs) -> torch.FloatTensor:  # noqa: D102
-        # Get embeddings
-        h = self.entity_embeddings(indices=hr_batch[:, 0])
-        r = self.relation_embeddings(indices=hr_batch[:, 1])
-        t = self.entity_embeddings(indices=None)
-
-        # Embedding Regularization
-        self.regularize_if_necessary(h, r, t)
-
-        # First layer can be unrolled
-        layers = self.mlp.children()
-        first_layer = next(layers)
-        w = first_layer.weight
-        i = 2 * self.embedding_dim
-        w_hr = w[None, :, :i] @ torch.cat([h, r], dim=-1).unsqueeze(-1)
-        w_t = w[None, :, i:] @ t.unsqueeze(-1)
-        b = first_layer.bias
-        scores = (b[None, None, :] + w_hr[:, None, :, 0]) + w_t[None, :, :, 0]
-
-        # Send scores through rest of the network
-        scores = scores.view(-1, self.hidden_dim)
-        for remaining_layer in layers:
-            scores = remaining_layer(scores)
-        scores = scores.view(-1, self.num_entities)
-        return scores
-
-    # docstr-coverage: inherited
-    @raise_if_present(parameter_name="heads")
-    def score_h(self, rt_batch: torch.LongTensor, **kwargs) -> torch.FloatTensor:  # noqa: D102
-        # Get embeddings
-        h = self.entity_embeddings(indices=None)
-        r = self.relation_embeddings(indices=rt_batch[:, 0])
-        t = self.entity_embeddings(indices=rt_batch[:, 1])
-
-        # Embedding Regularization
-        self.regularize_if_necessary(h, r, t)
-
-        # First layer can be unrolled
-        layers = self.mlp.children()
-        first_layer = next(layers)
-        w = first_layer.weight
-        i = self.embedding_dim
-        w_h = w[None, :, :i] @ h.unsqueeze(-1)
-        w_rt = w[None, :, i:] @ torch.cat([r, t], dim=-1).unsqueeze(-1)
-        b = first_layer.bias
-        scores = (b[None, None, :] + w_rt[:, None, :, 0]) + w_h[None, :, :, 0]
-
-        # Send scores through rest of the network
-        scores = scores.view(-1, self.hidden_dim)
-        for remaining_layer in layers:
-            scores = remaining_layer(scores)
-        scores = scores.view(-1, self.num_entities)
-
-        return scores
-=======
-        )
->>>>>>> b4d1dc6b
+        )
<<<<<<< HEAD
# -*- coding: utf-8 -*-

"""A simple AutoSF-based model."""

from typing import Any, ClassVar, Mapping, Optional, Sequence, Tuple

from ..nbase import ERModel
from ...constants import DEFAULT_EMBEDDING_HPO_EMBEDDING_DIM_RANGE
from ...nn.modules import AutoSFInteraction
from ...typing import Sign

__all__ = [
    "AutoSF",
]

YAGO310_COEFFICIENTS: Sequence[Tuple[int, int, int, Sign]] = [
    # diagonal entries
    (0, 0, 0, 1),
    (1, 1, 1, 1),
    (2, 2, 2, 1),
    (3, 3, 3, 1),
    # off-diagonal
    (1, 2, 3, -1),
    (3, 1, 1, -1),
]


class AutoSF(ERModel):
    r"""An implementation of AutoSF from [zhang2020]_.

    ---
    name: AutoSF
    citation:
        author: Zhang
        year: 2020
        arxiv: 1904.11682
        link: https://arxiv.org/abs/1904.11682
        github: AutoML-Research/AutoSF
    """

    #: The default strategy for optimizing the model's hyper-parameters
    hpo_default: ClassVar[Mapping[str, Any]] = dict(
        embedding_dim=DEFAULT_EMBEDDING_HPO_EMBEDDING_DIM_RANGE,
    )

    def __init__(
        self,
        embedding_dim: int = 256,
        num_components: int = 4,
        coefficients: Sequence[Tuple[int, int, int, Sign]] = YAGO310_COEFFICIENTS,
        embedding_kwargs: Optional[Mapping[str, Any]] = None,
        **kwargs,
    ) -> None:
        r"""Initialize AutoSF via the :class:`pykeen.nn.modules.AutoSFInteraction` interaction.

        .. note::
            this variant uses `num_components` entity and relation representations with shared configuration.
            The coefficients should only be in $[0, num_components)$.

        :param embedding_dim: The entity embedding dimension $d$.
        :param num_components: the number of components.
        :param coefficients:
            the coefficients determining the structure. The coefficients describe which head/relation/tail
            component get combined with each other. While in theory, we can have up to `num_components**3`
            unique triples, usually, a smaller number is preferable to have some sparsity.
        :param embedding_kwargs: keyword arguments passed to the entity representation
        :param kwargs: Remaining keyword arguments passed through to :class:`pykeen.models.ERModel`.
        """
        embedding_kwargs = embedding_kwargs or {}
        super().__init__(
            interaction=AutoSFInteraction,
            interaction_kwargs=dict(coefficients=coefficients),
            entity_representation_kwargs=[
                dict(
                    shape=(embedding_dim,),
                    **embedding_kwargs,
                )
                for _ in range(num_components)
            ],
            relation_representation_kwargs=[
                dict(
                    shape=(embedding_dim,),
                    **embedding_kwargs,
                )
                for _ in range(num_components)
            ],
            **kwargs,
        )
=======
# -*- coding: utf-8 -*-

"""A simple AutoSF-based model."""

from typing import Any, ClassVar, Mapping, Optional, Sequence, Tuple

from ..nbase import ERModel
from ...constants import DEFAULT_EMBEDDING_HPO_EMBEDDING_DIM_RANGE
from ...nn.modules import AutoSFInteraction
from ...nn.representation import EmbeddingSpecification
from ...typing import Sign

__all__ = [
    "AutoSF",
]

YAGO310_COEFFICIENTS: Sequence[Tuple[int, int, int, Sign]] = [
    # diagonal entries
    (0, 0, 0, 1),
    (1, 1, 1, 1),
    (2, 2, 2, 1),
    (3, 3, 3, 1),
    # off-diagonal
    (1, 2, 3, -1),
    (3, 1, 1, -1),
]


class AutoSF(ERModel):
    r"""An implementation of AutoSF from [zhang2020]_.

    ---
    name: AutoSF
    citation:
        author: Zhang
        year: 2020
        arxiv: 1904.11682
        link: https://arxiv.org/abs/1904.11682
        github: AutoML-Research/AutoSF
    """

    #: The default strategy for optimizing the model's hyper-parameters
    hpo_default: ClassVar[Mapping[str, Any]] = dict(
        embedding_dim=DEFAULT_EMBEDDING_HPO_EMBEDDING_DIM_RANGE,
    )

    def __init__(
        self,
        embedding_dim: int = 256,
        num_components: int = 4,
        coefficients: Sequence[Tuple[int, int, int, Sign]] = YAGO310_COEFFICIENTS,
        embedding_kwargs: Optional[Mapping[str, Any]] = None,
        **kwargs,
    ) -> None:
        r"""Initialize AutoSF via the :class:`pykeen.nn.modules.AutoSFInteraction` interaction.

        .. note::
            this variant uses `num_components` entity and relation representations with shared configuration.
            The coefficients should only be in $[0, num_components)$.

        :param embedding_dim: The entity embedding dimension $d$.
        :param num_components: the number of components.
        :param coefficients:
            the coefficients determining the structure. The coefficients describe which head/relation/tail
            component get combined with each other. While in theory, we can have up to `num_components**3`
            unique triples, usually, a smaller number is preferrable to have some sparsity.
        :param embedding_kwargs: keyword arguments passed to :class:`pykeen.nn.representation.EmbeddingSpecification`.
        :param kwargs: Remaining keyword arguments passed through to :class:`pykeen.models.ERModel`.
        """
        embedding_kwargs = embedding_kwargs or {}
        super().__init__(
            interaction=AutoSFInteraction,
            interaction_kwargs=dict(coefficients=coefficients),
            entity_representations=[
                EmbeddingSpecification(
                    embedding_dim=embedding_dim,
                    **embedding_kwargs,
                )
                for _ in range(num_components)
            ],
            relation_representations=[
                EmbeddingSpecification(
                    embedding_dim=embedding_dim,
                    **embedding_kwargs,
                )
                for _ in range(num_components)
            ],
            **kwargs,
        )
>>>>>>> 3a79693d
<|MERGE_RESOLUTION|>--- conflicted
+++ resolved
@@ -1,4 +1,3 @@
-<<<<<<< HEAD
 # -*- coding: utf-8 -*-
 
 """A simple AutoSF-based model."""
@@ -8,6 +7,7 @@
 from ..nbase import ERModel
 from ...constants import DEFAULT_EMBEDDING_HPO_EMBEDDING_DIM_RANGE
 from ...nn.modules import AutoSFInteraction
+from ...nn.representation import EmbeddingSpecification
 from ...typing import Sign
 
 __all__ = [
@@ -86,95 +86,4 @@
                 for _ in range(num_components)
             ],
             **kwargs,
-        )
-=======
-# -*- coding: utf-8 -*-
-
-"""A simple AutoSF-based model."""
-
-from typing import Any, ClassVar, Mapping, Optional, Sequence, Tuple
-
-from ..nbase import ERModel
-from ...constants import DEFAULT_EMBEDDING_HPO_EMBEDDING_DIM_RANGE
-from ...nn.modules import AutoSFInteraction
-from ...nn.representation import EmbeddingSpecification
-from ...typing import Sign
-
-__all__ = [
-    "AutoSF",
-]
-
-YAGO310_COEFFICIENTS: Sequence[Tuple[int, int, int, Sign]] = [
-    # diagonal entries
-    (0, 0, 0, 1),
-    (1, 1, 1, 1),
-    (2, 2, 2, 1),
-    (3, 3, 3, 1),
-    # off-diagonal
-    (1, 2, 3, -1),
-    (3, 1, 1, -1),
-]
-
-
-class AutoSF(ERModel):
-    r"""An implementation of AutoSF from [zhang2020]_.
-
-    ---
-    name: AutoSF
-    citation:
-        author: Zhang
-        year: 2020
-        arxiv: 1904.11682
-        link: https://arxiv.org/abs/1904.11682
-        github: AutoML-Research/AutoSF
-    """
-
-    #: The default strategy for optimizing the model's hyper-parameters
-    hpo_default: ClassVar[Mapping[str, Any]] = dict(
-        embedding_dim=DEFAULT_EMBEDDING_HPO_EMBEDDING_DIM_RANGE,
-    )
-
-    def __init__(
-        self,
-        embedding_dim: int = 256,
-        num_components: int = 4,
-        coefficients: Sequence[Tuple[int, int, int, Sign]] = YAGO310_COEFFICIENTS,
-        embedding_kwargs: Optional[Mapping[str, Any]] = None,
-        **kwargs,
-    ) -> None:
-        r"""Initialize AutoSF via the :class:`pykeen.nn.modules.AutoSFInteraction` interaction.
-
-        .. note::
-            this variant uses `num_components` entity and relation representations with shared configuration.
-            The coefficients should only be in $[0, num_components)$.
-
-        :param embedding_dim: The entity embedding dimension $d$.
-        :param num_components: the number of components.
-        :param coefficients:
-            the coefficients determining the structure. The coefficients describe which head/relation/tail
-            component get combined with each other. While in theory, we can have up to `num_components**3`
-            unique triples, usually, a smaller number is preferrable to have some sparsity.
-        :param embedding_kwargs: keyword arguments passed to :class:`pykeen.nn.representation.EmbeddingSpecification`.
-        :param kwargs: Remaining keyword arguments passed through to :class:`pykeen.models.ERModel`.
-        """
-        embedding_kwargs = embedding_kwargs or {}
-        super().__init__(
-            interaction=AutoSFInteraction,
-            interaction_kwargs=dict(coefficients=coefficients),
-            entity_representations=[
-                EmbeddingSpecification(
-                    embedding_dim=embedding_dim,
-                    **embedding_kwargs,
-                )
-                for _ in range(num_components)
-            ],
-            relation_representations=[
-                EmbeddingSpecification(
-                    embedding_dim=embedding_dim,
-                    **embedding_kwargs,
-                )
-                for _ in range(num_components)
-            ],
-            **kwargs,
-        )
->>>>>>> 3a79693d
+        )
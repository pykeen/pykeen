--- conflicted
+++ resolved
@@ -52,12 +52,8 @@
         self,
         *,
         embedding_dim: int = 50,
-<<<<<<< HEAD
-        inner_non_linearity: nn.Module | None = None,
-=======
         inner_non_linearity: HintOrType[nn.Module] = None,
         inner_non_linearity_kwargs: OptionalKwargs = None,
->>>>>>> cee045f9
         entity_initializer: Hint[Initializer] = xavier_uniform_,
         relation_initializer: Hint[Initializer] = xavier_uniform_,
         **kwargs,

--- conflicted
+++ resolved
@@ -6,12 +6,8 @@
 
 import torch
 
-<<<<<<< HEAD
 from ..base import ERModel
-=======
-from ..base import EntityRelationEmbeddingModel
 from ...constants import DEFAULT_EMBEDDING_HPO_EMBEDDING_DIM_RANGE
->>>>>>> c8beeda4
 from ...losses import Loss, SoftplusLoss
 from ...nn import EmbeddingSpecification
 from ...nn.modules import SimplEInteraction
@@ -121,9 +117,9 @@
                 t_source.get_in_canonical_shape(dim="t", indices=t_indices),
             )
             for h_source, r_source, t_source in (
-                (self.entity_representations[0], self.relation_representations[0], self.entity_representations[1]),
-                (self.entity_representations[1], self.relation_representations[1], self.entity_representations[0]),
-            )
+            (self.entity_representations[0], self.relation_representations[0], self.entity_representations[1]),
+            (self.entity_representations[1], self.relation_representations[1], self.entity_representations[0]),
+        )
         ))
         scores = self.interaction.score(h=h, r=r, t=t, slice_size=slice_size, slice_dim=slice_dim)
         return self._repeat_scores_if_necessary(scores, h_indices, r_indices, t_indices)
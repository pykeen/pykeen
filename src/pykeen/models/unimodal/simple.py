--- conflicted
+++ resolved
@@ -66,11 +66,7 @@
         self,
         *,
         embedding_dim: int = 200,
-<<<<<<< HEAD
-        clamp_score: float | tuple[float, float] | None = None,
-=======
         clamp_score: Clamp | float | None = None,
->>>>>>> cee045f9
         entity_initializer: Hint[Initializer] = None,
         relation_initializer: Hint[Initializer] = None,
         regularizer: Hint[Regularizer] = None,

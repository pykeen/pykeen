--- conflicted
+++ resolved
@@ -71,16 +71,6 @@
             regularizer=regularizer,
             entity_representations=EmbeddingSpecification(
                 embedding_dim=embedding_dim,
-<<<<<<< HEAD
-                initializer=xavier_uniform_,
-                dtype=torch.complex64,
-            ),
-            relation_representations=EmbeddingSpecification(
-                embedding_dim=embedding_dim,
-                initializer=init_phases,
-                constrainer=complex_normalize,
-                dtype=torch.complex64,
-=======
                 initializer=entity_initializer,
                 dtype=torch.cfloat,
             ),
@@ -89,7 +79,6 @@
                 initializer=relation_initializer,
                 constrainer=relation_constrainer,
                 dtype=torch.cfloat,
->>>>>>> 0dc9b84a
             ),
         )
         self.real_embedding_dim = embedding_dim

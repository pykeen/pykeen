# -*- coding: utf-8 -*-

"""Implementation of RESCAL."""

from typing import Any, ClassVar, Mapping, Optional, Type

import torch

from ..base import EntityRelationEmbeddingModel
from ...constants import DEFAULT_EMBEDDING_HPO_EMBEDDING_DIM_RANGE
from ...losses import Loss
from ...nn import EmbeddingSpecification
from ...regularizers import LpRegularizer, Regularizer
from ...triples import TriplesFactory
from ...typing import DeviceHint, Hint, Initializer

__all__ = [
    'RESCAL',
]


class RESCAL(EntityRelationEmbeddingModel):
    r"""An implementation of RESCAL from [nickel2011]_.

    This model represents relations as matrices and models interactions between latent features.

    RESCAL is a bilinear model that models entities as vectors and relations as matrices.
    The relation matrices $\textbf{W}_{r} \in \mathbb{R}^{d \times d}$ contain weights $w_{i,j}$ that
    capture the amount of interaction between the $i$-th latent factor of $\textbf{e}_h \in \mathbb{R}^{d}$ and the
    $j$-th latent factor of $\textbf{e}_t \in \mathbb{R}^{d}$.

    Thus, the plausibility score of $(h,r,t) \in \mathbb{K}$ is given by:

    .. math::

        f(h,r,t) = \textbf{e}_h^{T} \textbf{W}_{r} \textbf{e}_t = \sum_{i=1}^{d}\sum_{j=1}^{d} w_{ij}^{(r)}
        (\textbf{e}_h)_{i} (\textbf{e}_t)_{j}
    """

    #: The default strategy for optimizing the model's hyper-parameters
    hpo_default: ClassVar[Mapping[str, Any]] = dict(
        embedding_dim=DEFAULT_EMBEDDING_HPO_EMBEDDING_DIM_RANGE,
    )
    #: The regularizer used by [nickel2011]_ for for RESCAL
    #: According to https://github.com/mnick/rescal.py/blob/master/examples/kinships.py
    #: a normalized weight of 10 is used.
    regularizer_default: ClassVar[Type[Regularizer]] = LpRegularizer
    #: The LP settings used by [nickel2011]_ for for RESCAL
    regularizer_default_kwargs: ClassVar[Mapping[str, Any]] = dict(
        weight=10,
        p=2.,
        normalize=True,
    )

    def __init__(
        self,
        triples_factory: TriplesFactory,
        embedding_dim: int = 50,
        loss: Optional[Loss] = None,
        preferred_device: DeviceHint = None,
        random_seed: Optional[int] = None,
        regularizer: Optional[Regularizer] = None,
        entity_initializer: Hint[Initializer] = 'uniform',
        relation_initializer: Hint[Initializer] = 'uniform',
    ) -> None:
        r"""Initialize RESCAL.

        :param embedding_dim: The entity embedding dimension $d$. Is usually $d \in [50, 300]$.

        .. seealso::

            - OpenKE `implementation of RESCAL <https://github.com/thunlp/OpenKE/blob/master/models/RESCAL.py>`_
        """
        super().__init__(
            triples_factory=triples_factory,
            loss=loss,
            preferred_device=preferred_device,
            random_seed=random_seed,
            regularizer=regularizer,
            entity_representations=EmbeddingSpecification(
                embedding_dim=embedding_dim,
                initializer=entity_initializer,
            ),
            relation_representations=EmbeddingSpecification(
<<<<<<< HEAD
                embedding_dim=embedding_dim ** 2,  # d x d matrices
                initializer=relation_initializer,
=======
                shape=(embedding_dim, embedding_dim),  # d x d matrices
>>>>>>> 8476e7f2
            ),
        )

    def score_hrt(self, hrt_batch: torch.LongTensor) -> torch.FloatTensor:  # noqa: D102
        # Get embeddings
        # shape: (b, d)
        h = self.entity_embeddings(indices=hrt_batch[:, 0]).unsqueeze(dim=1)
        # shape: (b, d, d)
        r = self.relation_embeddings(indices=hrt_batch[:, 1])
        # shape: (b, d)
        t = self.entity_embeddings(indices=hrt_batch[:, 2]).unsqueeze(dim=-1)

        # Compute scores
        scores = h @ r @ t

        # Regularization
        self.regularize_if_necessary(h, r, t)

        return scores[:, :, 0]

    def score_t(self, hr_batch: torch.LongTensor) -> torch.FloatTensor:  # noqa: D102
        h = self.entity_embeddings(indices=hr_batch[:, 0]).unsqueeze(dim=1)
        r = self.relation_embeddings(indices=hr_batch[:, 1])
        t = self.entity_embeddings(indices=None).unsqueeze(dim=0).transpose(-1, -2)

        # Compute scores
        scores = h @ r @ t

        # Regularization
        self.regularize_if_necessary(h, r, t)

        return scores[:, 0, :]

    def score_h(self, rt_batch: torch.LongTensor) -> torch.FloatTensor:  # noqa: D102
        """Forward pass using left side (head) prediction."""
        # Get embeddings
        h = self.entity_embeddings(indices=None).unsqueeze(dim=0)
        r = self.relation_embeddings(indices=rt_batch[:, 0])
        t = self.entity_embeddings(indices=rt_batch[:, 1]).unsqueeze(dim=-1)

        # Compute scores
        scores = h @ r @ t

        # Regularization
        self.regularize_if_necessary(h, r, t)

        return scores[:, :, 0]<|MERGE_RESOLUTION|>--- conflicted
+++ resolved
@@ -82,12 +82,8 @@
                 initializer=entity_initializer,
             ),
             relation_representations=EmbeddingSpecification(
-<<<<<<< HEAD
-                embedding_dim=embedding_dim ** 2,  # d x d matrices
+                shape=(embedding_dim, embedding_dim),  # d x d matrices
                 initializer=relation_initializer,
-=======
-                shape=(embedding_dim, embedding_dim),  # d x d matrices
->>>>>>> 8476e7f2
             ),
         )
 

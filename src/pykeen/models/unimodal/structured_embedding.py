# -*- coding: utf-8 -*-

"""Implementation of structured model (SE)."""

from typing import Any, ClassVar, Mapping, Optional

<<<<<<< HEAD
import numpy as np
import torch
from torch import linalg, nn
=======
from class_resolver import Hint
>>>>>>> b69a3c00
from torch.nn import functional

from ..nbase import ERModel
from ...constants import DEFAULT_EMBEDDING_HPO_EMBEDDING_DIM_RANGE
from ...nn import EmbeddingSpecification
from ...nn.init import xavier_uniform_, xavier_uniform_norm_
from ...nn.modules import StructuredEmbeddingInteraction
from ...typing import Constrainer, Initializer

__all__ = [
    'StructuredEmbedding',
]


class StructuredEmbedding(ERModel):
    r"""An implementation of the Structured Embedding (SE) published by [bordes2011]_.

    SE applies role- and relation-specific projection matrices
    $\textbf{M}_{r}^{h}, \textbf{M}_{r}^{t} \in \mathbb{R}^{d \times d}$ to the head and tail
    entities' embeddings before computing their differences. Then, the $l_p$ norm is applied
    and the result is negated such that smaller differences are considered better.

    .. math::

        f(h, r, t) = - \|\textbf{M}_{r}^{h} \textbf{e}_h  - \textbf{M}_{r}^{t} \textbf{e}_t\|_p

    By employing different projections for the embeddings of the head and tail entities, SE explicitly differentiates
    the role of an entity as either the subject or object.
    ---
    name: Structured Embedding
    citation:
        author: Bordes
        year: 2011
        link: https://www.aaai.org/ocs/index.php/AAAI/AAAI11/paper/download/3659/3898
    """

    #: The default strategy for optimizing the model's hyper-parameters
    hpo_default: ClassVar[Mapping[str, Any]] = dict(
        embedding_dim=DEFAULT_EMBEDDING_HPO_EMBEDDING_DIM_RANGE,
        scoring_fct_norm=dict(type=int, low=1, high=2),
    )

    def __init__(
        self,
        *,
        embedding_dim: int = 50,
        scoring_fct_norm: int = 1,
        entity_initializer: Hint[Initializer] = xavier_uniform_,
        entity_constrainer: Hint[Constrainer] = functional.normalize,
        entity_constrainer_kwargs: Optional[Mapping[str, Any]] = None,
        relation_initializer: Hint[Initializer] = xavier_uniform_norm_,
        **kwargs,
    ) -> None:
        r"""Initialize SE.

        :param embedding_dim: The entity embedding dimension $d$. Is usually $d \in [50, 300]$.
        :param scoring_fct_norm: The $l_p$ norm. Usually 1 for SE.
        :param entity_initializer: Entity initializer function. Defaults to :func:`pykeen.nn.init.xavier_uniform_`
        :param entity_constrainer: Entity constrainer function. Defaults to :func:`torch.nn.functional.normalize`
        :param entity_constrainer_kwargs: Keyword arguments to be used when calling the entity constrainer
        :param relation_initializer: Relation initializer function. Defaults to
            :func:`pykeen.nn.init.xavier_uniform_norm_`
        :param kwargs:
            Remaining keyword arguments to forward to :class:`pykeen.models.EntityEmbeddingModel`
        """
        super().__init__(
            interaction=StructuredEmbeddingInteraction(
                p=scoring_fct_norm,
                power_norm=False,
            ),
            entity_representations=EmbeddingSpecification(
                embedding_dim=embedding_dim,
                initializer=entity_initializer,
                constrainer=entity_constrainer,
                constrainer_kwargs=entity_constrainer_kwargs,
            ),
            relation_representations=[
                EmbeddingSpecification(
                    shape=(embedding_dim, embedding_dim),
                    initializer=relation_initializer,
                ),
                EmbeddingSpecification(
                    shape=(embedding_dim, embedding_dim),
                    initializer=relation_initializer,
                ),
            ],
            **kwargs,
<<<<<<< HEAD
        )

        self.scoring_fct_norm = scoring_fct_norm

        # Embeddings
        init_bound = 6 / np.sqrt(self.embedding_dim)
        # Initialise relation embeddings to unit length
        initializer = compose(
            functools.partial(nn.init.uniform_, a=-init_bound, b=+init_bound),
            functional.normalize,
        )

        self.left_relation_embeddings = Embedding.init_with_device(
            num_embeddings=self.num_relations,
            embedding_dim=embedding_dim ** 2,
            device=self.device,
            initializer=initializer,
        )
        self.right_relation_embeddings = Embedding.init_with_device(
            num_embeddings=self.num_relations,
            embedding_dim=embedding_dim ** 2,
            device=self.device,
            initializer=initializer,
        )

    def _reset_parameters_(self):  # noqa: D102
        super()._reset_parameters_()
        self.left_relation_embeddings.reset_parameters()
        self.right_relation_embeddings.reset_parameters()

    def score_hrt(self, hrt_batch: torch.LongTensor) -> torch.FloatTensor:  # noqa: D102
        # Get embeddings
        h = self.entity_embeddings(indices=hrt_batch[:, 0]).view(-1, self.embedding_dim, 1)
        rel_h = self.left_relation_embeddings(indices=hrt_batch[:, 1]).view(-1, self.embedding_dim, self.embedding_dim)
        rel_t = self.right_relation_embeddings(indices=hrt_batch[:, 1]).view(-1, self.embedding_dim, self.embedding_dim)
        t = self.entity_embeddings(indices=hrt_batch[:, 2]).view(-1, self.embedding_dim, 1)

        # Project entities
        proj_h = rel_h @ h
        proj_t = rel_t @ t

        scores = -linalg.vector_norm(proj_h - proj_t, dim=1, ord=self.scoring_fct_norm)
        return scores

    def score_t(self, hr_batch: torch.LongTensor, slice_size: int = None) -> torch.FloatTensor:  # noqa: D102
        # Get embeddings
        h = self.entity_embeddings(indices=hr_batch[:, 0]).view(-1, self.embedding_dim, 1)
        rel_h = self.left_relation_embeddings(indices=hr_batch[:, 1]).view(-1, self.embedding_dim, self.embedding_dim)
        rel_t = self.right_relation_embeddings(indices=hr_batch[:, 1])
        rel_t = rel_t.view(-1, 1, self.embedding_dim, self.embedding_dim)
        t_all = self.entity_embeddings(indices=None).view(1, -1, self.embedding_dim, 1)

        if slice_size is not None:
            proj_t_arr = []
            # Project entities
            proj_h = rel_h @ h

            for t in torch.split(t_all, slice_size, dim=1):
                # Project entities
                proj_t = rel_t @ t
                proj_t_arr.append(proj_t)

            proj_t = torch.cat(proj_t_arr, dim=1)

        else:
            # Project entities
            proj_h = rel_h @ h
            proj_t = rel_t @ t_all

        scores = -linalg.vector_norm(proj_h[:, None, :, 0] - proj_t[:, :, :, 0], dim=-1, ord=self.scoring_fct_norm)

        return scores

    def score_h(self, rt_batch: torch.LongTensor, slice_size: int = None) -> torch.FloatTensor:  # noqa: D102
        # Get embeddings
        h_all = self.entity_embeddings(indices=None).view(1, -1, self.embedding_dim, 1)
        rel_h = self.left_relation_embeddings(indices=rt_batch[:, 0])
        rel_h = rel_h.view(-1, 1, self.embedding_dim, self.embedding_dim)
        rel_t = self.right_relation_embeddings(indices=rt_batch[:, 0]).view(-1, self.embedding_dim, self.embedding_dim)
        t = self.entity_embeddings(indices=rt_batch[:, 1]).view(-1, self.embedding_dim, 1)

        if slice_size is not None:
            proj_h_arr = []

            # Project entities
            proj_t = rel_t @ t

            for h in torch.split(h_all, slice_size, dim=1):
                # Project entities
                proj_h = rel_h @ h
                proj_h_arr.append(proj_h)

            proj_h = torch.cat(proj_h_arr, dim=1)
        else:
            # Project entities
            proj_h = rel_h @ h_all
            proj_t = rel_t @ t

        scores = -linalg.vector_norm(proj_h[:, :, :, 0] - proj_t[:, None, :, 0], dim=-1, ord=self.scoring_fct_norm)

        return scores
=======
        )
>>>>>>> b69a3c00
<|MERGE_RESOLUTION|>--- conflicted
+++ resolved
@@ -4,13 +4,7 @@
 
 from typing import Any, ClassVar, Mapping, Optional
 
-<<<<<<< HEAD
-import numpy as np
-import torch
-from torch import linalg, nn
-=======
 from class_resolver import Hint
->>>>>>> b69a3c00
 from torch.nn import functional
 
 from ..nbase import ERModel
@@ -98,108 +92,4 @@
                 ),
             ],
             **kwargs,
-<<<<<<< HEAD
-        )
-
-        self.scoring_fct_norm = scoring_fct_norm
-
-        # Embeddings
-        init_bound = 6 / np.sqrt(self.embedding_dim)
-        # Initialise relation embeddings to unit length
-        initializer = compose(
-            functools.partial(nn.init.uniform_, a=-init_bound, b=+init_bound),
-            functional.normalize,
-        )
-
-        self.left_relation_embeddings = Embedding.init_with_device(
-            num_embeddings=self.num_relations,
-            embedding_dim=embedding_dim ** 2,
-            device=self.device,
-            initializer=initializer,
-        )
-        self.right_relation_embeddings = Embedding.init_with_device(
-            num_embeddings=self.num_relations,
-            embedding_dim=embedding_dim ** 2,
-            device=self.device,
-            initializer=initializer,
-        )
-
-    def _reset_parameters_(self):  # noqa: D102
-        super()._reset_parameters_()
-        self.left_relation_embeddings.reset_parameters()
-        self.right_relation_embeddings.reset_parameters()
-
-    def score_hrt(self, hrt_batch: torch.LongTensor) -> torch.FloatTensor:  # noqa: D102
-        # Get embeddings
-        h = self.entity_embeddings(indices=hrt_batch[:, 0]).view(-1, self.embedding_dim, 1)
-        rel_h = self.left_relation_embeddings(indices=hrt_batch[:, 1]).view(-1, self.embedding_dim, self.embedding_dim)
-        rel_t = self.right_relation_embeddings(indices=hrt_batch[:, 1]).view(-1, self.embedding_dim, self.embedding_dim)
-        t = self.entity_embeddings(indices=hrt_batch[:, 2]).view(-1, self.embedding_dim, 1)
-
-        # Project entities
-        proj_h = rel_h @ h
-        proj_t = rel_t @ t
-
-        scores = -linalg.vector_norm(proj_h - proj_t, dim=1, ord=self.scoring_fct_norm)
-        return scores
-
-    def score_t(self, hr_batch: torch.LongTensor, slice_size: int = None) -> torch.FloatTensor:  # noqa: D102
-        # Get embeddings
-        h = self.entity_embeddings(indices=hr_batch[:, 0]).view(-1, self.embedding_dim, 1)
-        rel_h = self.left_relation_embeddings(indices=hr_batch[:, 1]).view(-1, self.embedding_dim, self.embedding_dim)
-        rel_t = self.right_relation_embeddings(indices=hr_batch[:, 1])
-        rel_t = rel_t.view(-1, 1, self.embedding_dim, self.embedding_dim)
-        t_all = self.entity_embeddings(indices=None).view(1, -1, self.embedding_dim, 1)
-
-        if slice_size is not None:
-            proj_t_arr = []
-            # Project entities
-            proj_h = rel_h @ h
-
-            for t in torch.split(t_all, slice_size, dim=1):
-                # Project entities
-                proj_t = rel_t @ t
-                proj_t_arr.append(proj_t)
-
-            proj_t = torch.cat(proj_t_arr, dim=1)
-
-        else:
-            # Project entities
-            proj_h = rel_h @ h
-            proj_t = rel_t @ t_all
-
-        scores = -linalg.vector_norm(proj_h[:, None, :, 0] - proj_t[:, :, :, 0], dim=-1, ord=self.scoring_fct_norm)
-
-        return scores
-
-    def score_h(self, rt_batch: torch.LongTensor, slice_size: int = None) -> torch.FloatTensor:  # noqa: D102
-        # Get embeddings
-        h_all = self.entity_embeddings(indices=None).view(1, -1, self.embedding_dim, 1)
-        rel_h = self.left_relation_embeddings(indices=rt_batch[:, 0])
-        rel_h = rel_h.view(-1, 1, self.embedding_dim, self.embedding_dim)
-        rel_t = self.right_relation_embeddings(indices=rt_batch[:, 0]).view(-1, self.embedding_dim, self.embedding_dim)
-        t = self.entity_embeddings(indices=rt_batch[:, 1]).view(-1, self.embedding_dim, 1)
-
-        if slice_size is not None:
-            proj_h_arr = []
-
-            # Project entities
-            proj_t = rel_t @ t
-
-            for h in torch.split(h_all, slice_size, dim=1):
-                # Project entities
-                proj_h = rel_h @ h
-                proj_h_arr.append(proj_h)
-
-            proj_h = torch.cat(proj_h_arr, dim=1)
-        else:
-            # Project entities
-            proj_h = rel_h @ h_all
-            proj_t = rel_t @ t
-
-        scores = -linalg.vector_norm(proj_h[:, :, :, 0] - proj_t[:, None, :, 0], dim=-1, ord=self.scoring_fct_norm)
-
-        return scores
-=======
-        )
->>>>>>> b69a3c00
+        )
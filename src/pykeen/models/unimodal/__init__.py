# -*- coding: utf-8 -*-

"""Unimodal KGE Models.

.. [balazevic2019] Balažević, *et al.* (2019) `TuckER: Tensor Factorization for Knowledge Graph Completion
                   <https://arxiv.org/abs/1901.09590>`_. EMNLP'19
.. [bordes2011] Bordes, A., *et al.* (2011). `Learning Structured Embeddings of Knowledge Bases
                <http://www.aaai.org/ocs/index.php/AAAI/AAAI11/paper/download/3659/3898>`_. AAAI. Vol. 6. No. 1.
.. [bordes2013] Bordes, A., *et al.* (2013). `Translating embeddings for modeling multi-relational data
                <http://papers.nips.cc/paper/5071-translating-embeddings-for-modeling-multi-relational-data.pdf>`_.
                NIPS.
.. [bordes2014] Bordes, A., *et al.* (2014). `A semantic matching energy function for learning with
                multi-relational data <https://link.springer.com/content/pdf/10.1007%2Fs10994-013-5363-6.pdf>`_.
                Machine
.. [dettmers2018] Dettmers, T., *et al.* (2018) `Convolutional 2d knowledge graph embeddings
                <https://www.aaai.org/ocs/index.php/AAAI/AAAI18/paper/view/17366>`_.
                Thirty-Second AAAI Conference on Artificial Intelligence.
.. [dong2014] Dong, X., *et al.* (2014) `Knowledge vault: A web-scale approach to probabilistic knowledge fusion
              <https://dl.acm.org/citation.cfm?id=2623623>`_. ACM.
.. [ebisu2018] Ebisu, T., *et al.* (2018) `https://www.aaai.org/ocs/index.php/AAAI/AAAI18/paper/view/16227
               <https://www.aaai.org/ocs/index.php/AAAI/AAAI18/paper/view/16227>`_. AAAI'18.
.. [feng2016] Feng, J. *et al.* (2016) `Knowledge Graph Embedding by Flexible Translation
              <https://www.aaai.org/ocs/index.php/KR/KR16/paper/view/12887>`_. KR'16.
.. [ji2015] Ji, G., *et al.* (2015). `Knowledge graph embedding via dynamic mapping matrix
            <http://www.aclweb.org/anthology/P15-1067>`_. ACL.
.. [kazemi2018] Kazemi, S.M. and Poole, D. (2018). `SimplE Embedding for Link Prediction in Knowledge Graphs
                <https://papers.nips.cc/paper/7682-simple-embedding-for-link-prediction-in-knowledge-graphs>`_. NIPS'18
.. [he2015] Shizhu, H., *et al.* (2017). `Learning to Represent Knowledge Graphs with Gaussian Embedding
            <http://ir.ia.ac.cn/bitstream/173211/20634/1/Learning%20to%20Represent%20Knowledge%20Graphs%20with%20Gaussian%20Embedding.pdf>`_.
            CIKM'17.
.. [lin2015] Lin, Y., *et al.* (2015). `Learning entity and relation embeddings for knowledge graph completion
             <http://www.aaai.org/ocs/index.php/AAAI/AAAI15/paper/download/9571/9523/>`_. AAAI. Vol. 15.
.. [nguyen2018] Nguyen, D. Q., *et al* (2018) `A Novel Embedding Model for Knowledge Base CompletionBased on
                Convolutional Neural Network <https://www.aclweb.org/anthology/N18-2053>`_.
                *NAACL-HLT 2018*
.. [nickel2011] Nickel, M., *et al.* (2011) `A Three-Way Model for Collective Learning on Multi-Relational Data
                <http://www.cip.ifi.lmu.de/~nickel/data/paper-icml2011.pdf>`_. ICML. Vol. 11.
.. [nickel2016] Nickel, M. *et al.* (2016) `Holographic Embeddings of Knowledge Graphs
                <https://www.aaai.org/ocs/index.php/AAAI/AAAI16/paper/viewFile/12484/11828>`_. AAAI 2016.
.. [schlichtkrull2018] Schlichtkrull, M., *et al.* (2018) `Modeling relational data with graph convolutional networks
                       <https://arxiv.org/pdf/1703.06103>`_. ESWC'18.
.. [sharifzadeh2019] Sharifzadeh *et al.* (2019) Extension of ERMLP in PyKEEN.
.. [shi2017] Shi, B., and Weninger, T. `ProjE: Embedding Projection for Knowledge Graph Completion
             <https://www.aaai.org/ocs/index.php/AAAI/AAAI17/paper/view/14279>`_, AAAI 2017
.. [sun2019] Sun, Z., *et al.* (2019) `RotatE: Knowledge Graph Embeddings by relational rotation in complex space
             <https://arxiv.org/abs/1902.10197v1>`_. ICLR 2019.
.. [trouillon2016] Trouillon, T., *et al.* (2016) Complex embeddings for simple link prediction.
                   International Conference on Machine Learning. 2016.
.. [wang2014] Wang, Z., *et al.* (2014). `Knowledge Graph Embedding by Translating on Hyperplanes
              <https://www.aaai.org/ocs/index.php/AAAI/AAAI14/paper/viewFile/8531/8546>`_. AAAI. Vol. 14.
.. [yang2014] Yang, B., *et al.* (2014). `Embedding Entities and Relations for Learning
              and Inference in Knowledge Bases <https://arxiv.org/abs/1412.6575>`_. CoRR, abs/1412.6575.
.. [socher2013] Socher, R., *et al.* (2013) `Reasoning with neural tensor networks for knowledge base completion.
                <https://papers.nips.cc/paper/5028-reasoning-with-neural-tensor-networks-for-knowledge-base-completion>`_.
                NIPS. 2013.
.. [shi2019] Shi, X. *et al.* (2019). `Modeling Multi-mapping Relations for Precise Cross-lingual Entity Alignment
             <https://www.aclweb.org/anthology/D19-1075>`_. EMNLP-IJCNLP 2019.
.. [vashishth2020] Vashishth, S., *et al.* (2020). `Composition-based multi-relational graph convolutional
   networks <https://arxiv.org/abs/1911.03082>`_. *arXiv*, 1–15.
.. [zhang2019] Zhang, Shuai, *et al.* (2019). `Quaternion knowledge graph embeddings
                <https://openreview.net/forum?id=cZbk98eY_WwC>`_ NeurIPS'19.
.. [zhang2019b] Zhang, W., *et al.* (2019). `Interaction Embeddings for Prediction and Explanation in Knowledge
   Graphs <https://doi.org/10.1145/3289600.3291014>`. WSDM '19: Proceedings of the Twelfth ACM International
   Conference on Web Search and Data Mining.
<<<<<<< HEAD
.. [galkin2021] Galkin, M., *et al.* (2021) `NodePiece: Compositional and Parameter-Efficient Representations
   of Large Knowledge Graphs <https://arxiv.org/abs/2106.12144>`_. *arXiv*, 2106.12144.
.. [zaheer2017] Zaheer, M., *et al.* (2017). `Deep sets
   <https://papers.nips.cc/paper/2017/hash/f22e4747da1aa27e363d86d40ff442fe-Abstract.html>`_.
   *Advances in Neural Information Processing Systems*, 2017-December(ii), 3392–3402.
=======
.. [abboud2020] Abboud, R., *et al.* (2020). `BoxE: A box embedding model for knowledge base completion
   <https://proceedings.neurips.cc/paper/2020/file/6dbbe6abe5f14af882ff977fc3f35501-Paper.pdf>`_.
   *Advances in Neural Information Processing Systems*, 2020-December(NeurIPS), 1–13.
>>>>>>> 74949449
"""

from .boxe import BoxE
from .compgcn import CompGCN
from .complex import ComplEx
from .conv_e import ConvE
from .conv_kb import ConvKB
from .crosse import CrossE
from .distma import DistMA
from .distmult import DistMult
from .ermlp import ERMLP
from .ermlpe import ERMLPE
from .hole import HolE
from .kg2e import KG2E
from .mure import MuRE
from .node_piece import NodePiece
from .ntn import NTN
from .pair_re import PairRE
from .proj_e import ProjE
from .quate import QuatE
from .rescal import RESCAL
from .rgcn import RGCN
from .rotate import RotatE
from .simple import SimplE
from .structured_embedding import StructuredEmbedding
from .toruse import TorusE
from .trans_d import TransD
from .trans_e import TransE
from .trans_f import TransF
from .trans_h import TransH
from .trans_r import TransR
from .tucker import TuckER
from .unstructured_model import UnstructuredModel

__all__ = [
    "BoxE",
    "CompGCN",
    "ComplEx",
    "ConvE",
    "ConvKB",
    "CrossE",
    "DistMA",
    "DistMult",
    "ERMLP",
    "ERMLPE",
    "HolE",
    "KG2E",
    "MuRE",
    "NTN",
    "NodePiece",
    "PairRE",
    "ProjE",
    "QuatE",
    "RESCAL",
    "RGCN",
    "RotatE",
    "SimplE",
    "StructuredEmbedding",
    "TorusE",
    "TransD",
    "TransE",
    "TransF",
    "TransH",
    "TransR",
    "TuckER",
    "UnstructuredModel",
]<|MERGE_RESOLUTION|>--- conflicted
+++ resolved
@@ -62,17 +62,14 @@
 .. [zhang2019b] Zhang, W., *et al.* (2019). `Interaction Embeddings for Prediction and Explanation in Knowledge
    Graphs <https://doi.org/10.1145/3289600.3291014>`. WSDM '19: Proceedings of the Twelfth ACM International
    Conference on Web Search and Data Mining.
-<<<<<<< HEAD
+.. [abboud2020] Abboud, R., *et al.* (2020). `BoxE: A box embedding model for knowledge base completion
+   <https://proceedings.neurips.cc/paper/2020/file/6dbbe6abe5f14af882ff977fc3f35501-Paper.pdf>`_.
+   *Advances in Neural Information Processing Systems*, 2020-December(NeurIPS), 1–13.
 .. [galkin2021] Galkin, M., *et al.* (2021) `NodePiece: Compositional and Parameter-Efficient Representations
    of Large Knowledge Graphs <https://arxiv.org/abs/2106.12144>`_. *arXiv*, 2106.12144.
 .. [zaheer2017] Zaheer, M., *et al.* (2017). `Deep sets
    <https://papers.nips.cc/paper/2017/hash/f22e4747da1aa27e363d86d40ff442fe-Abstract.html>`_.
    *Advances in Neural Information Processing Systems*, 2017-December(ii), 3392–3402.
-=======
-.. [abboud2020] Abboud, R., *et al.* (2020). `BoxE: A box embedding model for knowledge base completion
-   <https://proceedings.neurips.cc/paper/2020/file/6dbbe6abe5f14af882ff977fc3f35501-Paper.pdf>`_.
-   *Advances in Neural Information Processing Systems*, 2020-December(NeurIPS), 1–13.
->>>>>>> 74949449
 """
 
 from .boxe import BoxE

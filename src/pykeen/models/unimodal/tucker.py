# -*- coding: utf-8 -*-

"""Implementation of TuckEr."""

from typing import Any, ClassVar, Mapping, Optional

<<<<<<< HEAD
from ..base import ERModel
=======
import torch
import torch.autograd
from torch import nn

from ..base import EntityRelationEmbeddingModel
from ...constants import DEFAULT_DROPOUT_HPO_RANGE, DEFAULT_EMBEDDING_HPO_EMBEDDING_DIM_RANGE
>>>>>>> c8beeda4
from ...losses import BCEAfterSigmoidLoss, Loss
from ...nn import EmbeddingSpecification
from ...nn.init import xavier_normal_
from ...nn.modules import TuckerInteraction
from ...triples import TriplesFactory
from ...typing import DeviceHint

__all__ = [
    'TuckER',
]


class TuckER(ERModel):
    r"""An implementation of TuckEr from [balazevic2019]_.

    TuckER is a linear model that is based on the tensor factorization method Tucker in which a three-mode tensor
    $\mathfrak{X} \in \mathbb{R}^{I \times J \times K}$ is decomposed into a set of factor matrices
    $\textbf{A} \in \mathbb{R}^{I \times P}$, $\textbf{B} \in \mathbb{R}^{J \times Q}$, and
    $\textbf{C} \in \mathbb{R}^{K \times R}$ and a core tensor
    $\mathfrak{Z} \in \mathbb{R}^{P \times Q \times R}$ (of lower rank):

    .. math::

        \mathfrak{X} \approx \mathfrak{Z} \times_1 \textbf{A} \times_2 \textbf{B} \times_3 \textbf{C}

    where $\times_n$ is the tensor product, with $n$ denoting along which mode the tensor product is computed.
    In TuckER, a knowledge graph is considered as a binary tensor which is factorized using the Tucker factorization
    where $\textbf{E} = \textbf{A} = \textbf{C} \in \mathbb{R}^{n_{e} \times d_e}$ denotes the entity embedding
    matrix, $\textbf{R} = \textbf{B} \in \mathbb{R}^{n_{r} \times d_r}$ represents the relation embedding matrix,
    and $\mathfrak{W} = \mathfrak{Z} \in \mathbb{R}^{d_e \times d_r \times d_e}$ is the *core tensor* that
    indicates the extent of interaction between the different factors. The interaction model is defined as:

    .. math::

        f(h,r,t) = \mathfrak{W} \times_1 \textbf{h} \times_2 \textbf{r} \times_3 \textbf{t}

    where $\textbf{h},\textbf{t}$ correspond to rows of $\textbf{E}$ and $\textbf{r}$ to a row of $\textbf{R}$.

    .. seealso::

       - Official implementation: https://github.com/ibalazevic/TuckER
       - pykg2vec implementation of TuckEr https://github.com/Sujit-O/pykg2vec/blob/master/pykg2vec/core/TuckER.py
    """

    #: The default strategy for optimizing the model's hyper-parameters
    hpo_default = dict(
        embedding_dim=DEFAULT_EMBEDDING_HPO_EMBEDDING_DIM_RANGE,
        relation_dim=DEFAULT_EMBEDDING_HPO_EMBEDDING_DIM_RANGE,
        dropout_0=DEFAULT_DROPOUT_HPO_RANGE,
        dropout_1=DEFAULT_DROPOUT_HPO_RANGE,
        dropout_2=DEFAULT_DROPOUT_HPO_RANGE,
    )
    #: The default loss function class
    loss_default = BCEAfterSigmoidLoss
    #: The default parameters for the default loss function class
    loss_default_kwargs: ClassVar[Mapping[str, Any]] = {}

    def __init__(
        self,
        triples_factory: TriplesFactory,
        embedding_dim: int = 200,
        relation_dim: Optional[int] = None,
        loss: Optional[Loss] = None,
        preferred_device: DeviceHint = None,
        random_seed: Optional[int] = None,
        dropout_0: float = 0.3,
        dropout_1: float = 0.4,
        dropout_2: float = 0.5,
        apply_batch_normalization: bool = True,
    ) -> None:
        """Initialize the model.

        The dropout values correspond to the following dropouts in the model's score function:

            DO_2(BN(DO_0(BN(h)) x_1 DO_1(W x_2 r))) x_3 t

        where h,r,t are the head, relation, and tail embedding, W is the core tensor, x_i denotes the tensor
        product along the i-th mode, BN denotes batch normalization, and DO dropout.
        """
        super().__init__(
            triples_factory=triples_factory,
            interaction=TuckerInteraction(
                embedding_dim=embedding_dim,
                relation_dim=relation_dim,
                head_dropout=dropout_0,
                relation_dropout=dropout_1,
                head_relation_dropout=dropout_2,
                apply_batch_normalization=apply_batch_normalization,
            ),
            entity_representations=EmbeddingSpecification(
                embedding_dim=embedding_dim,
                initializer=xavier_normal_,
            ),
            relation_representations=EmbeddingSpecification(
                embedding_dim=relation_dim,
                initializer=xavier_normal_,
            ),
            loss=loss,
            preferred_device=preferred_device,
            random_seed=random_seed,
        )<|MERGE_RESOLUTION|>--- conflicted
+++ resolved
@@ -4,16 +4,8 @@
 
 from typing import Any, ClassVar, Mapping, Optional
 
-<<<<<<< HEAD
 from ..base import ERModel
-=======
-import torch
-import torch.autograd
-from torch import nn
-
-from ..base import EntityRelationEmbeddingModel
 from ...constants import DEFAULT_DROPOUT_HPO_RANGE, DEFAULT_EMBEDDING_HPO_EMBEDDING_DIM_RANGE
->>>>>>> c8beeda4
 from ...losses import BCEAfterSigmoidLoss, Loss
 from ...nn import EmbeddingSpecification
 from ...nn.init import xavier_normal_

"""Functions for building magical KGE model CLIs."""

import inspect
import json
import logging
import pathlib
import sys
import typing as t
from collections.abc import Mapping
from typing import Any, Optional, Union

import click
from class_resolver import HintOrType
from torch import nn

from . import options
from .options import CLI_OPTIONS
from ..base import Model
from ...nn.message_passing import Decomposition
from ...regularizers import Regularizer
from ...triples import TriplesFactory
from ...typing import Constrainer, Hint, Initializer, Normalizer

__all__ = [
    "build_cli_from_cls",
]

logger = logging.getLogger(__name__)

_OPTIONAL_MAP = {Optional[int]: int, Optional[str]: str}  # noqa:UP007
_SKIP_ARGS = {
    "return",
    "triples_factory",
    "regularizer",
    # TODO rethink after RGCN update
    "interaction",
    "activation_cls",
    "activation_kwargs",
    "edge_weighting",
    "relation_representations",
    "coefficients",  # from AutoSF
}
_SKIP_ANNOTATIONS = {
    Optional[nn.Embedding],  # noqa:UP007
    Optional[nn.Parameter],  # noqa:UP007
    Optional[nn.Module],  # noqa:UP007
    Optional[Mapping[str, Any]],  # noqa:UP007
    Union[None, str, nn.Module],  # noqa:UP007
    Union[None, str, Decomposition],  # noqa:UP007
}
_SKIP_HINTS = {
    Hint[Initializer],
    Hint[Constrainer],
    Hint[Normalizer],
    Hint[Regularizer],
    HintOrType[nn.Module],
}


def build_cli_from_cls(model: type[Model]) -> click.Command:  # noqa: D202
    """Build a :mod:`click` command line interface for a KGE model.

    Allows users to specify all of the (hyper)parameters to the model via command line options using
    :class:`click.Option`.

    :param model: the model class

    :returns: a click command for training a model of the given class
    """
    signature = inspect.signature(model.__init__)

    def _decorate_model_kwargs(command: click.Command) -> click.Command:
        for name, annotation in model.__init__.__annotations__.items():
            if name in _SKIP_ARGS or annotation in _SKIP_ANNOTATIONS:
                continue

            elif name in CLI_OPTIONS:
                option = CLI_OPTIONS[name]

<<<<<<< HEAD
            elif annotation in {Optional[int], Optional[str]}:
=======
            elif annotation in {t.Optional[int], t.Optional[str]}:  # noqa:UP007
>>>>>>> cee045f9
                option = click.option(f"--{name.replace('_', '-')}", type=_OPTIONAL_MAP[annotation])

            else:
                parameter = signature.parameters[name]
                if annotation in _SKIP_HINTS:
                    logger.debug("Unhandled hint: %s", annotation)
                    continue
                if parameter.default is None:
                    logger.debug(
                        f"Missing handler in {model.__name__} for {name}: "
                        f"type={annotation} default={parameter.default}",
                    )
                    continue

                option = click.option(f"--{name.replace('_', '-')}", type=annotation, default=parameter.default)

            try:
                command = option(command)
            except AttributeError:
                logger.warning(f"Unable to handle parameter in {model.__name__}: {name}")
                continue

        return command

    @click.command(help=f"CLI for {model.__name__}", name=model.__name__.lower())  # type: ignore
    @options.device_option
    @options.dataset_option
    @options.training_option
    @options.testing_option
    @options.valiadation_option
    @options.optimizer_option
    @options.training_loop_option
    @options.automatic_memory_optimization_option
    @options.number_epochs_option
    @options.batch_size_option
    @options.learning_rate_option
    @options.evaluator_option
    @options.stopper_option
    @options.mlflow_uri_option
    @options.title_option
    @options.num_workers_option
    @options.random_seed_option
    @_decorate_model_kwargs
    @options.inverse_triples_option
    @click.option("--silent", is_flag=True)
    @click.option("--output-directory", type=pathlib.Path, default=None, help="Where to dump the results")
    def main(
        *,
        device,
        training_loop,
        optimizer,
        number_epochs,
        batch_size,
        learning_rate,
        evaluator,
        stopper,
        output_directory: pathlib.Path | None,
        mlflow_tracking_uri,
        title,
        dataset,
        automatic_memory_optimization,
        training_triples_factory,
        testing_triples_factory,
        validation_triples_factory,
        num_workers,
        random_seed,
        silent: bool,
        create_inverse_triples: bool,
        **model_kwargs,
    ):
        """CLI for PyKEEN."""
        click.echo(
            f"Training {model.__name__} with "
<<<<<<< HEAD
            f"{training_loop.__name__[: -len('TrainingLoop')]} using "
=======
            f"{training_loop.__name__.removesuffix('TrainingLoop')} using "
>>>>>>> cee045f9
            f"{optimizer.__name__} and {evaluator.__name__}",
        )
        from ...pipeline import pipeline

        result_tracker: str | None
        result_tracker_kwargs: Mapping[str, Any] | None
        if mlflow_tracking_uri:
            result_tracker = "mlflow"
            result_tracker_kwargs = {
                "tracking_uri": mlflow_tracking_uri,
            }
        else:
            result_tracker = None
            result_tracker_kwargs = None

        def _triples_factory(path: str | None) -> TriplesFactory | None:
            if path is None:
                return None
            return TriplesFactory.from_path(path=path)

        training = _triples_factory(training_triples_factory)
        testing = _triples_factory(testing_triples_factory)
        validation = _triples_factory(validation_triples_factory)

        model_kwargs["create_inverse_triples"] = create_inverse_triples

        pipeline_result = pipeline(
            device=device,
            model=model,
            model_kwargs=model_kwargs,
            dataset=dataset,
            training=training,
            testing=testing or training,
            validation=validation,
            optimizer=optimizer,
            optimizer_kwargs=dict(
                lr=learning_rate,
            ),
            training_loop=training_loop,
            training_loop_kwargs=dict(
                automatic_memory_optimization=automatic_memory_optimization,
            ),
            evaluator=evaluator,
            evaluator_kwargs=dict(),
            training_kwargs=dict(
                num_epochs=number_epochs,
                batch_size=batch_size,
                num_workers=num_workers,
            ),
            stopper=stopper,
            result_tracker=result_tracker,
            result_tracker_kwargs=result_tracker_kwargs,
            metadata=dict(
                title=title,
            ),
            random_seed=random_seed,
        )
        if output_directory:
            pipeline_result.save_to_directory(
                directory=output_directory,
                # TODO: other parameters?
            )
        elif not silent:
            json.dump(pipeline_result.metric_results.to_dict(), sys.stdout, indent=2)
            click.echo("")

        return sys.exit(0)

    return main<|MERGE_RESOLUTION|>--- conflicted
+++ resolved
@@ -77,11 +77,7 @@
             elif name in CLI_OPTIONS:
                 option = CLI_OPTIONS[name]
 
-<<<<<<< HEAD
-            elif annotation in {Optional[int], Optional[str]}:
-=======
             elif annotation in {t.Optional[int], t.Optional[str]}:  # noqa:UP007
->>>>>>> cee045f9
                 option = click.option(f"--{name.replace('_', '-')}", type=_OPTIONAL_MAP[annotation])
 
             else:
@@ -155,11 +151,7 @@
         """CLI for PyKEEN."""
         click.echo(
             f"Training {model.__name__} with "
-<<<<<<< HEAD
-            f"{training_loop.__name__[: -len('TrainingLoop')]} using "
-=======
             f"{training_loop.__name__.removesuffix('TrainingLoop')} using "
->>>>>>> cee045f9
             f"{optimizer.__name__} and {evaluator.__name__}",
         )
         from ...pipeline import pipeline

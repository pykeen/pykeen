"""Functions for building magical KGE model CLIs."""

import inspect
import json
import logging
import pathlib
import sys
from collections.abc import Mapping
from typing import Any, Optional, Union

import click
from class_resolver import HintOrType
from torch import nn

from . import options
from .options import CLI_OPTIONS
from ..base import Model
from ...nn.message_passing import Decomposition
from ...regularizers import Regularizer
from ...triples import TriplesFactory
from ...typing import Constrainer, Hint, Initializer, Normalizer

__all__ = [
    "build_cli_from_cls",
]

logger = logging.getLogger(__name__)

_OPTIONAL_MAP = {Optional[int]: int, Optional[str]: str}  # noqa:UP007
_SKIP_ARGS = {
    "return",
    "triples_factory",
    "regularizer",
    # TODO rethink after RGCN update
    "interaction",
    "activation_cls",
    "activation_kwargs",
    "edge_weighting",
    "relation_representations",
    "coefficients",  # from AutoSF
}
_SKIP_ANNOTATIONS = {
    Optional[nn.Embedding],  # noqa:UP007
    Optional[nn.Parameter],  # noqa:UP007
    Optional[nn.Module],  # noqa:UP007
    Optional[Mapping[str, Any]],  # noqa:UP007
    Union[None, str, nn.Module],  # noqa:UP007
    Union[None, str, Decomposition],  # noqa:UP007
}
_SKIP_HINTS = {
    Hint[Initializer],
    Hint[Constrainer],
    Hint[Normalizer],
    Hint[Regularizer],
    HintOrType[nn.Module],
}


def build_cli_from_cls(model: type[Model]) -> click.Command:  # noqa: D202
    """Build a :mod:`click` command line interface for a KGE model.

    Allows users to specify all of the (hyper)parameters to the
    model via command line options using :class:`click.Option`.

    :param model:
        the model class

    :return:
        a click command for training a model of the given class
    """
    signature = inspect.signature(model.__init__)

    def _decorate_model_kwargs(command: click.Command) -> click.Command:
        for name, annotation in model.__init__.__annotations__.items():
            if name in _SKIP_ARGS or annotation in _SKIP_ANNOTATIONS:
                continue

            elif name in CLI_OPTIONS:
                option = CLI_OPTIONS[name]

<<<<<<< HEAD
            elif annotation in {Optional[int], Optional[str]}:  # noqa:UP007
=======
            elif annotation in {Optional[int], Optional[str]}:
>>>>>>> ed5241d8
                option = click.option(f"--{name.replace('_', '-')}", type=_OPTIONAL_MAP[annotation])

            else:
                parameter = signature.parameters[name]
                if annotation in _SKIP_HINTS:
                    logger.debug("Unhandled hint: %s", annotation)
                    continue
                if parameter.default is None:
                    logger.debug(
                        f"Missing handler in {model.__name__} for {name}: "
                        f"type={annotation} default={parameter.default}",
                    )
                    continue

                option = click.option(f"--{name.replace('_', '-')}", type=annotation, default=parameter.default)

            try:
                command = option(command)
            except AttributeError:
                logger.warning(f"Unable to handle parameter in {model.__name__}: {name}")
                continue

        return command

    @click.command(help=f"CLI for {model.__name__}", name=model.__name__.lower())  # type: ignore
    @options.device_option
    @options.dataset_option
    @options.training_option
    @options.testing_option
    @options.valiadation_option
    @options.optimizer_option
    @options.training_loop_option
    @options.automatic_memory_optimization_option
    @options.number_epochs_option
    @options.batch_size_option
    @options.learning_rate_option
    @options.evaluator_option
    @options.stopper_option
    @options.mlflow_uri_option
    @options.title_option
    @options.num_workers_option
    @options.random_seed_option
    @_decorate_model_kwargs
    @options.inverse_triples_option
    @click.option("--silent", is_flag=True)
    @click.option("--output-directory", type=pathlib.Path, default=None, help="Where to dump the results")
    def main(
        *,
        device,
        training_loop,
        optimizer,
        number_epochs,
        batch_size,
        learning_rate,
        evaluator,
        stopper,
        output_directory: pathlib.Path | None,
        mlflow_tracking_uri,
        title,
        dataset,
        automatic_memory_optimization,
        training_triples_factory,
        testing_triples_factory,
        validation_triples_factory,
        num_workers,
        random_seed,
        silent: bool,
        create_inverse_triples: bool,
        **model_kwargs,
    ):
        """CLI for PyKEEN."""
        click.echo(
            f"Training {model.__name__} with "
            f"{training_loop.__name__[: -len('TrainingLoop')]} using "
            f"{optimizer.__name__} and {evaluator.__name__}",
        )
        from ...pipeline import pipeline

        result_tracker: str | None
        result_tracker_kwargs: Mapping[str, Any] | None
        if mlflow_tracking_uri:
            result_tracker = "mlflow"
            result_tracker_kwargs = {
                "tracking_uri": mlflow_tracking_uri,
            }
        else:
            result_tracker = None
            result_tracker_kwargs = None

        def _triples_factory(path: str | None) -> TriplesFactory | None:
            if path is None:
                return None
            return TriplesFactory.from_path(path=path, create_inverse_triples=create_inverse_triples)

        training = _triples_factory(training_triples_factory)
        testing = _triples_factory(testing_triples_factory)
        validation = _triples_factory(validation_triples_factory)

        pipeline_result = pipeline(
            device=device,
            model=model,
            model_kwargs=model_kwargs,
            dataset=dataset,
            dataset_kwargs=dict(create_inverse_triples=create_inverse_triples),
            training=training,
            testing=testing or training,
            validation=validation,
            optimizer=optimizer,
            optimizer_kwargs=dict(
                lr=learning_rate,
            ),
            training_loop=training_loop,
            training_loop_kwargs=dict(
                automatic_memory_optimization=automatic_memory_optimization,
            ),
            evaluator=evaluator,
            evaluator_kwargs=dict(),
            training_kwargs=dict(
                num_epochs=number_epochs,
                batch_size=batch_size,
                num_workers=num_workers,
            ),
            stopper=stopper,
            result_tracker=result_tracker,
            result_tracker_kwargs=result_tracker_kwargs,
            metadata=dict(
                title=title,
            ),
            random_seed=random_seed,
        )
        if output_directory:
            pipeline_result.save_to_directory(
                directory=output_directory,
                # TODO: other parameters?
            )
        elif not silent:
            json.dump(pipeline_result.metric_results.to_dict(), sys.stdout, indent=2)
            click.echo("")

        return sys.exit(0)

    return main<|MERGE_RESOLUTION|>--- conflicted
+++ resolved
@@ -5,6 +5,7 @@
 import logging
 import pathlib
 import sys
+import typing as t
 from collections.abc import Mapping
 from typing import Any, Optional, Union
 
@@ -78,11 +79,7 @@
             elif name in CLI_OPTIONS:
                 option = CLI_OPTIONS[name]
 
-<<<<<<< HEAD
-            elif annotation in {Optional[int], Optional[str]}:  # noqa:UP007
-=======
-            elif annotation in {Optional[int], Optional[str]}:
->>>>>>> ed5241d8
+            elif annotation in {t.Optional[int], t.Optional[str]}:  # noqa:UP007
                 option = click.option(f"--{name.replace('_', '-')}", type=_OPTIONAL_MAP[annotation])
 
             else:

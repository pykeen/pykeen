--- conflicted
+++ resolved
@@ -87,12 +87,8 @@
     "TuckER",
     "UnstructuredModel",
     # Evaluation-only models
-<<<<<<< HEAD
-    'MarginalDistributionBaseline',
-    'SoftInverseTripleBaseline',
-=======
+    "SoftInverseTripleBaseline",
     "MarginalDistributionBaseline",
->>>>>>> 3616656d
     # Utils
     "model_resolver",
     "make_model",

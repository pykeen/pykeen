# -*- coding: utf-8 -*-

r"""An interaction model $f:\mathcal{E} \times \mathcal{R} \times \mathcal{E} \rightarrow \mathbb{R}$ computes a
real-valued score representing the plausibility of a triple $(h,r,t) \in \mathbb{K}$ given the embeddings for the
entities and relations. In general, a larger score indicates a higher plausibility. The interpretation of the
score value is model-dependent, and usually it cannot be directly interpreted as a probability.
"""  # noqa: D205, D400

from class_resolver import Resolver, get_subclasses

from .base import EntityRelationEmbeddingModel, Model, _OldAbstractModel
from .baseline import EvaluationOnlyModel, MarginalDistributionBaseline
from .mocks import FixedModel
from .multimodal import ComplExLiteral, DistMultLiteral, DistMultLiteralGated, LiteralModel
from .nbase import ERModel, _NewAbstractModel
from .resolve import make_model, make_model_cls
from .unimodal import (
    CP,
    ERMLP,
    ERMLPE,
    KG2E,
    NTN,
    RESCAL,
    RGCN,
<<<<<<< HEAD
    UM,
=======
    AutoSF,
>>>>>>> 7c0c9381
    BoxE,
    CompGCN,
    ComplEx,
    ConvE,
    ConvKB,
    CrossE,
    DistMA,
    DistMult,
    HolE,
    MuRE,
    NodePiece,
    PairRE,
    ProjE,
    QuatE,
    RotatE,
    SimplE,
    StructuredEmbedding,
    TorusE,
    TransD,
    TransE,
    TransF,
    TransH,
    TransR,
    TuckER,
)

__all__ = [
    # Base Models
    "Model",
    "_OldAbstractModel",
    "EntityRelationEmbeddingModel",
    "_NewAbstractModel",
    "ERModel",
    "LiteralModel",
    "EvaluationOnlyModel",
    # Concrete Models
    "AutoSF",
    "BoxE",
    "CompGCN",
    "ComplEx",
    "ComplExLiteral",
    "ConvE",
    "ConvKB",
    "CP",
    "CrossE",
    "DistMA",
    "DistMult",
    "DistMultLiteral",
    "DistMultLiteralGated",
    "ERMLP",
    "ERMLPE",
    "HolE",
    "KG2E",
    "FixedModel",
    "MuRE",
    "NodePiece",
    "NTN",
    "PairRE",
    "ProjE",
    "QuatE",
    "RESCAL",
    "RGCN",
    "RotatE",
    "SimplE",
    "StructuredEmbedding",
    "TorusE",
    "TransD",
    "TransE",
    "TransF",
    "TransH",
    "TransR",
    "TuckER",
    "UM",
    # Evaluation-only models
    "MarginalDistributionBaseline",
    # Utils
    "model_resolver",
    "make_model",
    "make_model_cls",
]

model_resolver = Resolver.from_subclasses(
    base=Model,
    skip={
        # Abstract Models
        _NewAbstractModel,
        # We might be able to relax this later
        ERModel,
        LiteralModel,
        # baseline models behave differently
        EvaluationOnlyModel,
        *get_subclasses(EvaluationOnlyModel),
        # Old style models should never be looked up
        _OldAbstractModel,
        EntityRelationEmbeddingModel,
    },
)<|MERGE_RESOLUTION|>--- conflicted
+++ resolved
@@ -22,11 +22,8 @@
     NTN,
     RESCAL,
     RGCN,
-<<<<<<< HEAD
     UM,
-=======
     AutoSF,
->>>>>>> 7c0c9381
     BoxE,
     CompGCN,
     ComplEx,

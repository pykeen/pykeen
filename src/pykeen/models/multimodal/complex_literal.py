# -*- coding: utf-8 -*-

"""Implementation of the ComplexLiteral model."""

from typing import Any, ClassVar, Mapping, Optional, Type

import torch
import torch.nn as nn

from .base import LiteralModel
from .combinations import ComplExLiteralCombination
from ...constants import DEFAULT_DROPOUT_HPO_RANGE, DEFAULT_EMBEDDING_HPO_EMBEDDING_DIM_RANGE
from ...losses import BCEWithLogitsLoss, Loss
<<<<<<< HEAD
from ...nn import EmbeddingSpecification
from ...nn.modules import ComplExInteraction, LiteralInteraction
=======
from ...nn import Embedding
from ...regularizers import Regularizer
>>>>>>> 16dc409e
from ...triples import TriplesNumericLiteralsFactory
from ...typing import DeviceHint

__all__ = [
    'ComplExLiteral',
]


class ComplExLiteral(LiteralModel):
    """An implementation of the LiteralE model with the ComplEx interaction from [kristiadi2018]_.

    ---
    citation:
        author: Kristiadi
        year: 2018
        link: https://arxiv.org/abs/1802.00934
    """

    #: The default strategy for optimizing the model's hyper-parameters
    hpo_default: ClassVar[Mapping[str, Any]] = dict(
        embedding_dim=DEFAULT_EMBEDDING_HPO_EMBEDDING_DIM_RANGE,
        input_dropout=DEFAULT_DROPOUT_HPO_RANGE,
    )
    #: The default loss function class
    loss_default: ClassVar[Type[Loss]] = BCEWithLogitsLoss
    #: The default parameters for the default loss function class
    loss_default_kwargs: ClassVar[Mapping[str, Any]] = {}

    def __init__(
        self,
        triples_factory: TriplesNumericLiteralsFactory,
        embedding_dim: int = 50,
        input_dropout: float = 0.2,
        loss: Optional[Loss] = None,
        predict_with_sigmoid: bool = False,
        preferred_device: DeviceHint = None,
        random_seed: Optional[int] = None,
        regularizer: Optional[Regularizer] = None,
    ) -> None:
        """Initialize the model."""
        super().__init__(
            triples_factory=triples_factory,
            interaction=LiteralInteraction(
                base=ComplExInteraction(),
                combination=ComplExLiteralCombination(
                    embedding_dim=embedding_dim,
                    num_of_literals=triples_factory.numeric_literals.shape[-1],
                    input_dropout=input_dropout,
                ),
            ),
            entity_representations=[
                EmbeddingSpecification(
                    embedding_dim=embedding_dim,
                    initializer=nn.init.xavier_normal_,
                    dtype=torch.complex64,
                ),
            ],
            relation_representations=[
                EmbeddingSpecification(
                    embedding_dim=embedding_dim,
                    initializer=nn.init.xavier_normal_,
                    dtype=torch.complex64,
                ),
            ],
            loss=loss,
            predict_with_sigmoid=predict_with_sigmoid,
            preferred_device=preferred_device,
            random_seed=random_seed,
<<<<<<< HEAD
        )
=======
            regularizer=regularizer,
            entity_initializer=xavier_normal_,
            relation_initializer=xavier_normal_,
        )

        # Literal
        # num_ent x num_lit
        self.numeric_literals = Embedding(
            num_embeddings=triples_factory.num_entities,
            embedding_dim=triples_factory.numeric_literals.shape[-1],
            initializer=lambda x: triples_factory.numeric_literals,
        )
        # Number of columns corresponds to number of literals
        self.num_of_literals = self.numeric_literals.embedding_dim

        self.real_non_lin_transf = torch.nn.Sequential(
            nn.Linear(self.embedding_dim // 2 + self.num_of_literals, self.embedding_dim // 2),
            torch.nn.Tanh(),
        )

        self.img_non_lin_transf = torch.nn.Sequential(
            nn.Linear(self.embedding_dim // 2 + self.num_of_literals, self.embedding_dim // 2),
            torch.nn.Tanh(),
        )

        self.inp_drop = torch.nn.Dropout(input_dropout)

    def _get_entity_representations(
        self,
        idx: torch.LongTensor,
        dropout: bool,
    ) -> torch.FloatTensor:
        emb = self.entity_embeddings.get_in_canonical_shape(indices=idx)
        lit = self.numeric_literals.get_in_canonical_shape(indices=idx)
        if dropout:
            emb = self.inp_drop(emb)
        re, im = split_complex(emb)
        re, im = [torch.cat([x, lit], dim=-1) for x in (re, im)]
        re, im = [
            trans(x.view(-1, x.shape[-1])).view(*(x.shape[:-1]), self.embedding_dim // 2)
            for x, trans in (
                (re, self.real_non_lin_transf),
                (im, self.img_non_lin_transf),
            )
        ]
        x = torch.cat([re, im], dim=-1)
        if dropout:
            x = self.inp_drop(x)
        return x

    def forward(
        self,
        h_indices: Optional[torch.LongTensor],
        r_indices: Optional[torch.LongTensor],
        t_indices: Optional[torch.LongTensor],
    ) -> torch.FloatTensor:  # noqa: D102
        h = self._get_entity_representations(idx=h_indices, dropout=True)
        r = self.inp_drop(self.relation_embeddings.get_in_canonical_shape(indices=r_indices))
        t = self._get_entity_representations(idx=t_indices, dropout=False)
        return self.interaction_function(h=h, r=r, t=t)
>>>>>>> 16dc409e
<|MERGE_RESOLUTION|>--- conflicted
+++ resolved
@@ -11,13 +11,10 @@
 from .combinations import ComplExLiteralCombination
 from ...constants import DEFAULT_DROPOUT_HPO_RANGE, DEFAULT_EMBEDDING_HPO_EMBEDDING_DIM_RANGE
 from ...losses import BCEWithLogitsLoss, Loss
-<<<<<<< HEAD
+from ...nn import Embedding
+from ...regularizers import Regularizer
 from ...nn import EmbeddingSpecification
 from ...nn.modules import ComplExInteraction, LiteralInteraction
-=======
-from ...nn import Embedding
-from ...regularizers import Regularizer
->>>>>>> 16dc409e
 from ...triples import TriplesNumericLiteralsFactory
 from ...typing import DeviceHint
 
@@ -73,6 +70,8 @@
                     embedding_dim=embedding_dim,
                     initializer=nn.init.xavier_normal_,
                     dtype=torch.complex64,
+                    # TODO: verify
+                    regularizer=regularizer,
                 ),
             ],
             relation_representations=[
@@ -80,73 +79,12 @@
                     embedding_dim=embedding_dim,
                     initializer=nn.init.xavier_normal_,
                     dtype=torch.complex64,
+                    # TODO: verify
+                    regularizer=regularizer,
                 ),
             ],
             loss=loss,
             predict_with_sigmoid=predict_with_sigmoid,
             preferred_device=preferred_device,
             random_seed=random_seed,
-<<<<<<< HEAD
-        )
-=======
-            regularizer=regularizer,
-            entity_initializer=xavier_normal_,
-            relation_initializer=xavier_normal_,
-        )
-
-        # Literal
-        # num_ent x num_lit
-        self.numeric_literals = Embedding(
-            num_embeddings=triples_factory.num_entities,
-            embedding_dim=triples_factory.numeric_literals.shape[-1],
-            initializer=lambda x: triples_factory.numeric_literals,
-        )
-        # Number of columns corresponds to number of literals
-        self.num_of_literals = self.numeric_literals.embedding_dim
-
-        self.real_non_lin_transf = torch.nn.Sequential(
-            nn.Linear(self.embedding_dim // 2 + self.num_of_literals, self.embedding_dim // 2),
-            torch.nn.Tanh(),
-        )
-
-        self.img_non_lin_transf = torch.nn.Sequential(
-            nn.Linear(self.embedding_dim // 2 + self.num_of_literals, self.embedding_dim // 2),
-            torch.nn.Tanh(),
-        )
-
-        self.inp_drop = torch.nn.Dropout(input_dropout)
-
-    def _get_entity_representations(
-        self,
-        idx: torch.LongTensor,
-        dropout: bool,
-    ) -> torch.FloatTensor:
-        emb = self.entity_embeddings.get_in_canonical_shape(indices=idx)
-        lit = self.numeric_literals.get_in_canonical_shape(indices=idx)
-        if dropout:
-            emb = self.inp_drop(emb)
-        re, im = split_complex(emb)
-        re, im = [torch.cat([x, lit], dim=-1) for x in (re, im)]
-        re, im = [
-            trans(x.view(-1, x.shape[-1])).view(*(x.shape[:-1]), self.embedding_dim // 2)
-            for x, trans in (
-                (re, self.real_non_lin_transf),
-                (im, self.img_non_lin_transf),
-            )
-        ]
-        x = torch.cat([re, im], dim=-1)
-        if dropout:
-            x = self.inp_drop(x)
-        return x
-
-    def forward(
-        self,
-        h_indices: Optional[torch.LongTensor],
-        r_indices: Optional[torch.LongTensor],
-        t_indices: Optional[torch.LongTensor],
-    ) -> torch.FloatTensor:  # noqa: D102
-        h = self._get_entity_representations(idx=h_indices, dropout=True)
-        r = self.inp_drop(self.relation_embeddings.get_in_canonical_shape(indices=r_indices))
-        t = self._get_entity_representations(idx=t_indices, dropout=False)
-        return self.interaction_function(h=h, r=r, t=t)
->>>>>>> 16dc409e
+        )
--- conflicted
+++ resolved
@@ -12,14 +12,9 @@
 from ...triples import CoreTriplesFactory
 
 __all__ = [
-<<<<<<< HEAD
-    'get_csr_matrix',
-    'marginal_score',
-    'get_relation_similarity',
-=======
     "get_csr_matrix",
     "marginal_score",
->>>>>>> 3616656d
+    "get_relation_similarity",
 ]
 
 

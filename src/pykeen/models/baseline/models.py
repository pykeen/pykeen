# -*- coding: utf-8 -*-

"""Non-parametric baseline models."""

from abc import ABC
from typing import Optional

import numpy
import scipy.sparse
import torch

from .utils import get_csr_matrix, get_relation_similarity, marginal_score
from ..base import Model
from ...triples import CoreTriplesFactory

__all__ = [
<<<<<<< HEAD
    'EvaluationOnlyModel',
    'MarginalDistributionBaseline',
    'SoftInverseTripleBaseline',
=======
    "EvaluationOnlyModel",
    "MarginalDistributionBaseline",
>>>>>>> 3616656d
]


class EvaluationOnlyModel(Model, ABC):
    """A model which only implements the methods used for evaluation."""

    def __init__(self, triples_factory: CoreTriplesFactory):
        """Non-parametric models take a minimal set of arguments.

        :param triples_factory: The training triples factory is used to assign the number of entities, relations,
            and inverse condition in the non-parametric model.
        """
        super().__init__(
            triples_factory=triples_factory,
            # These operations are deterministic and a random seed can be fixed
            # just to avoid warnings
            random_seed=0,
            # These operations do not need to be performed on a GPU
            preferred_device="cpu",
        )

    def _reset_parameters_(self):
        """Non-parametric models do not implement :meth:`Model._reset_parameters_`."""
        raise RuntimeError

    def collect_regularization_term(self):  # noqa:D102
        """Non-parametric models do not implement :meth:`Model.collect_regularization_term`."""
        raise RuntimeError

    def score_hrt(self, hrt_batch: torch.LongTensor):  # noqa:D102
        """Non-parametric models do not implement :meth:`Model.score_hrt`."""
        raise RuntimeError

    def score_r(self, ht_batch: torch.LongTensor):  # noqa:D102
        """Non-parametric models do not implement :meth:`Model.score_r`."""
        raise RuntimeError


class MarginalDistributionBaseline(EvaluationOnlyModel):
    r"""
    Score based on marginal distributions.

    To predict scores for the tails, we make the following simplification of $P(t | h, r)$:

    .. math ::
        P(t | h, r) \sim P(t | h) * P(t | r)

    Depending on the settings, we either set $P(t | *) = \frac{1}{n}$ where $n$ is the number of entities,
    or estimate them by counting occurrences in the training triples.

    .. note ::
        This model cannot make use of GPU acceleration, since internally it uses scipy's sparse matrices.

    ---
    name: Marginal Distribution Baseline
    citation:
        author: Berrendorf
        year: 2021
        link: https://github.com/pykeen/pykeen/pull/514
        github: pykeen/pykeen
    """

    def __init__(
        self,
        triples_factory: CoreTriplesFactory,
        entity_margin: bool = True,
        relation_margin: bool = True,
    ):
        """
        Initialize the model.

        :param triples_factory:
            The triples factory containing the training triples.
        :param entity_margin:
            ...
        :param relation_margin:
            ...

        If you set ``entity_margin=False`` and ``relation_margin=False``, it will
        lead to a uniform distribution, i.e. equal scores for all entities.
        """
        super().__init__(triples_factory=triples_factory)
        h, r, t = numpy.asarray(triples_factory.mapped_triples).T
        if relation_margin:
            self.head_per_relation, self.tail_per_relation = [
                get_csr_matrix(
                    row_indices=r,
                    col_indices=col_indices,
                    shape=(triples_factory.num_relations, triples_factory.num_entities),
                )
                for col_indices in (h, t)
            ]
        else:
            self.head_per_relation = self.tail_per_relation = None
        if entity_margin:
            self.head_per_tail, self.tail_per_head = [
                get_csr_matrix(
                    row_indices=row_indices,
                    col_indices=col_indices,
                    shape=(triples_factory.num_entities, triples_factory.num_entities),
                )
                for row_indices, col_indices in ((t, h), (h, t))
            ]
        else:
            self.head_per_tail = self.tail_per_head = None

    def score_t(self, hr_batch: torch.LongTensor) -> torch.FloatTensor:  # noqa:D102
        return marginal_score(
            entity_relation_batch=hr_batch,
            per_entity=self.tail_per_head,
            per_relation=self.tail_per_relation,
            num_entities=self.num_entities,
        )

    def score_h(self, rt_batch: torch.LongTensor) -> torch.FloatTensor:  # noqa:D102
        return marginal_score(
            entity_relation_batch=rt_batch.flip(1),
            per_entity=self.head_per_tail,
            per_relation=self.head_per_relation,
            num_entities=self.num_entities,
        )


class SoftInverseTripleBaseline(EvaluationOnlyModel):
    """Score based on relation similarity.

    ---
    name: Soft Inverse Triple Baseline
    citation:
        author: Berrendorf
        year: 2021
        link: https://github.com/pykeen/pykeen/pull/543
        github: pykeen/pykeen
    """

    def __init__(
        self,
        triples_factory: CoreTriplesFactory,
        threshold: Optional[float] = None,
    ):
        super().__init__(triples_factory=triples_factory)
        # compute relation similarity matrix
        self.sim = get_relation_similarity(triples_factory, to_inverse=False, threshold=threshold)
        self.sim_inv = get_relation_similarity(triples_factory, to_inverse=True, threshold=threshold)

        mapped_triples = numpy.asarray(triples_factory.mapped_triples)
        self.rel_to_head = scipy.sparse.coo_matrix(
            (
                numpy.ones(shape=(triples_factory.num_triples,), dtype=numpy.float32),
                (mapped_triples[:, 1], mapped_triples[:, 0]),
            ),
            shape=(triples_factory.num_relations, triples_factory.num_entities),
        ).tocsr()
        self.rel_to_tail = scipy.sparse.coo_matrix(
            (
                numpy.ones(shape=(triples_factory.num_triples,), dtype=numpy.float32),
                (mapped_triples[:, 1], mapped_triples[:, 2]),
            ),
            shape=(triples_factory.num_relations, triples_factory.num_entities),
        ).tocsr()

    def score_t(self, hr_batch: torch.LongTensor) -> torch.FloatTensor:  # noqa:D102
        r = hr_batch[:, 1]
        scores = self.sim[r, :] @ self.rel_to_tail + self.sim_inv[r, :] @ self.rel_to_head
        scores = numpy.asarray(scores.todense())
        return torch.from_numpy(scores)

    def score_h(self, rt_batch: torch.LongTensor) -> torch.FloatTensor:  # noqa:D102
        r = rt_batch[:, 0]
        scores = self.sim[r, :] @ self.rel_to_head + self.sim_inv[r, :] @ self.rel_to_tail
        scores = numpy.asarray(scores.todense())
        return torch.from_numpy(scores)<|MERGE_RESOLUTION|>--- conflicted
+++ resolved
@@ -14,14 +14,9 @@
 from ...triples import CoreTriplesFactory
 
 __all__ = [
-<<<<<<< HEAD
-    'EvaluationOnlyModel',
-    'MarginalDistributionBaseline',
-    'SoftInverseTripleBaseline',
-=======
     "EvaluationOnlyModel",
     "MarginalDistributionBaseline",
->>>>>>> 3616656d
+    "SoftInverseTripleBaseline",
 ]
 
 

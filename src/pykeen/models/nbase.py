# -*- coding: utf-8 -*-

"""New-style base module for all KGE models."""

from __future__ import annotations

import logging
from abc import ABC
from collections import defaultdict
from operator import itemgetter
from typing import (
    Any,
    ClassVar,
    Generic,
    Iterable,
    List,
    Literal,
    Mapping,
    Optional,
    Sequence,
    Tuple,
    Type,
    Union,
    cast,
)

import torch
from class_resolver import HintOrType, OptionalKwargs
from class_resolver.utils import OneOrManyHintOrType, OneOrManyOptionalKwargs, normalize_with_default
from torch import nn

from .base import Model
from ..nn import representation_resolver
from ..nn.modules import Interaction, interaction_resolver
from ..nn.representation import Representation
from ..regularizers import Regularizer, regularizer_resolver
from ..triples import KGInfo
from ..typing import HeadRepresentation, InductiveMode, RelationRepresentation, TailRepresentation
from ..utils import check_shapes, get_batchnorm_modules

__all__ = [
    "_NewAbstractModel",
    "ERModel",
]

logger = logging.getLogger(__name__)


class _NewAbstractModel(Model, ABC):
    """An abstract class for knowledge graph embedding models (KGEMs).

    The only function that needs to be implemented for a given subclass is
    :meth:`Model.forward`. The job of the :meth:`Model.forward` function, as
    opposed to the completely general :meth:`torch.nn.Module.forward` is
    to take indices for the head, relation, and tails' respective representation(s)
    and to determine a score.

    Subclasses of Model can decide however they want on how to store entities' and
    relations' representations, how they want to be looked up, and how they should
    be scored. The :class:`ERModel` provides a commonly useful implementation
    which allows for the specification of one or more entity representations and
    one or more relation representations in the form of :class:`pykeen.nn.Embedding`
    as well as a matching instance of a :class:`pykeen.nn.Interaction`.
    """

    #: The default regularizer class
    regularizer_default: ClassVar[Optional[Type[Regularizer]]] = None
    #: The default parameters for the default regularizer class
    regularizer_default_kwargs: ClassVar[Optional[Mapping[str, Any]]] = None

    can_slice_h = True
    can_slice_r = True
    can_slice_t = True

    def _reset_parameters_(self):  # noqa: D401
        """Reset all parameters of the model in-place."""
        # cf. https://github.com/mberr/ea-sota-comparison/blob/6debd076f93a329753d819ff4d01567a23053720/src/kgm/utils/torch_utils.py#L317-L372   # noqa:E501
        # Make sure that all modules with parameters do have a reset_parameters method.
        uninitialized_parameters = set(map(id, self.parameters()))
        parents = defaultdict(list)

        # Recursively visit all sub-modules
        task_list = []
        for name, module in self.named_modules():
            # skip self
            if module is self:
                continue

            # Track parents for blaming
            for p in module.parameters():
                parents[id(p)].append(module)

            # call reset_parameters if possible
            if hasattr(module, "reset_parameters"):
                task_list.append((name.count("."), module))

        # initialize from bottom to top
        # This ensures that specialized initializations will take priority over the default ones of its components.
        for module in map(itemgetter(1), sorted(task_list, reverse=True, key=itemgetter(0))):
            module.reset_parameters()
            uninitialized_parameters.difference_update(map(id, module.parameters()))

        # emit warning if there where parameters which were not initialised by reset_parameters.
        if len(uninitialized_parameters) > 0:
            logger.warning(
                "reset_parameters() not found for all modules containing parameters. "
                "%d parameters where likely not initialized.",
                len(uninitialized_parameters),
            )

            # Additional debug information
            for i, p_id in enumerate(uninitialized_parameters, start=1):
                logger.debug("[%3d] Parents to blame: %s", i, parents.get(p_id))

    def _instantiate_regularizer(
        self,
        regularizer: HintOrType[Regularizer],
        regularizer_kwargs: OptionalKwargs = None,
    ) -> Optional[Regularizer]:
        """
        Instantiate a regularizer using the default if None is provided.

        The following precedence order is used:

        1. If the passed regularizer is not None, use it
        2. If the regularizer is None, use the default regularizer. In this case, the
           default kwargs will be used in favor of provided ones.
        3. If both, the regularizer and the default regularizer are None, return None.

        :param regularizer:
            the regularizer, or a hint thereof
        :param regularizer_kwargs:
            additional keyword-based parameters passed to the regularizer upon instantiation

        :return:
            the regularizer instance.
        """
        regularizer, regularizer_kwargs = normalize_with_default(
            choice=regularizer,
            kwargs=regularizer_kwargs,
            default=self.regularizer_default,
            default_kwargs=self.regularizer_default_kwargs,
        )
        return regularizer_resolver.make_safe(regularizer, regularizer_kwargs)

    def post_parameter_update(self) -> None:
        """Has to be called after each parameter update."""
        for module in self.modules():
            if module is self:
                continue
            if hasattr(module, "post_parameter_update"):
                module.post_parameter_update()

    # docstr-coverage: inherited
    def collect_regularization_term(self):  # noqa: D102
        return sum(
            regularizer.pop_regularization_term()
            for regularizer in self.modules()
            if isinstance(regularizer, Regularizer)
        )


def _prepare_representation_module_list(
    max_id: int,
    shapes: Sequence[str],
    label: str,
    representations: OneOrManyHintOrType[Representation] = None,
    representations_kwargs: OneOrManyOptionalKwargs = None,
    skip_checks: bool = False,
) -> Sequence[Representation]:
    """
    Normalize list of representations and wrap into nn.ModuleList.

    .. note ::
        Important: use ModuleList to ensure that Pytorch correctly handles their devices and parameters

    :param representations:
        the representations, or hints for them.
    :param representations_kwargs:
        additional keyword-based parameters for instantiating representations from hints.
    :param max_id:
        the maximum representation ID. Newly instantiated representations will contain that many representations, and
        pre-instantiated ones have to provide at least that many.
    :param shapes:
        the symbolic shapes, which are used for shape verification, if skip_checks is False.
    :param label:
        a label to use for error messages (typically, "entities" or "relations").
    :param skip_checks:
        whether to skip shape verification.

    :return:
        a module list of instantiated representation modules.

    :raises ValueError:
        if the maximum ID or shapes do not match
    """
    # TODO: allow max_id being present in representation_kwargs; if it matches max_id
    # TODO: we could infer some shapes from the given interaction shape information
    rs = representation_resolver.make_many(representations, kwargs=representations_kwargs, max_id=max_id)

    # check max-id
    for r in rs:
        if r.max_id < max_id:
            raise ValueError(
                f"{r} only provides {r.max_id} {label} representations, but should provide {max_id}.",
            )
        elif r.max_id > max_id:
            logger.warning(
                f"{r} provides {r.max_id} {label} representations, although only {max_id} are needed."
                f"While this is not necessarily wrong, it can indicate an error where the number of {label} "
                f"representations was chosen wrong.",
            )

    rs = cast(Sequence[Representation], nn.ModuleList(rs))
    if skip_checks:
        return rs

    # check shapes
    if len(rs) != len(shapes):
        raise ValueError(
            f"Interaction function requires {len(shapes)} {label} representations, but {len(rs)} were given."
        )
    check_shapes(
        *zip(
            (r.shape for r in rs),
            shapes,
        ),
        raise_on_errors=True,
    )
    return rs


def repeat_if_necessary(
    scores: torch.FloatTensor,
    representations: Sequence[Representation],
    num: Optional[int],
) -> torch.FloatTensor:
    """
    Repeat score tensor if necessary.

    If a model does not have entity/relation representations, the scores for
    `score_{h,t}` / `score_r` are always the same. For efficiency, they are thus
    only computed once, but to meet the API, they have to be brought into the correct shape afterwards.

    :param scores: shape: (batch_size, ?)
        the score tensor
    :param representations:
        the representations. If empty (i.e. no representations for this 1:n scoring), repetition needs to be applied
    :param num:
        the number of times to repeat, if necessary.

    :return:
        the score tensor, which has been repeated, if necessary
    """
    if representations:
        return scores
    return scores.repeat(1, num)


class ERModel(
    Generic[HeadRepresentation, RelationRepresentation, TailRepresentation],
    _NewAbstractModel,
):
    """A commonly useful base for KGEMs using embeddings and interaction modules.

    This model does not use post-init hooks to automatically initialize all of its
    parameters. Rather, the call to :func:`Model.reset_parameters_` happens at the end of
    ``ERModel.__init__``. This is possible because all trainable parameters should necessarily
    be passed through the ``super().__init__()`` in subclasses of :class:`ERModel`.

    Other code can still be put after the call to ``super().__init__()`` in subclasses, such as
    registering regularizers (as done in :class:`pykeen.models.ConvKB` and :class:`pykeen.models.TransH`).
    ---
    citation:
        author: Ali
        year: 2021
        link: https://jmlr.org/papers/v22/20-825.html
        github: pykeen/pykeen
    """

    #: The entity representations
    entity_representations: Sequence[Representation]

    #: The relation representations
    relation_representations: Sequence[Representation]

    #: The weight regularizers
    weight_regularizers: List[Regularizer]

    #: The interaction function
    interaction: Interaction

    def __init__(
        self,
        *,
        triples_factory: KGInfo,
        interaction: HintOrType[Interaction[HeadRepresentation, RelationRepresentation, TailRepresentation]],
        interaction_kwargs: OptionalKwargs = None,
        entity_representations: OneOrManyHintOrType[Representation] = None,
        entity_representations_kwargs: OneOrManyOptionalKwargs = None,
        relation_representations: OneOrManyHintOrType[Representation] = None,
        relation_representations_kwargs: OneOrManyOptionalKwargs = None,
        skip_checks: bool = False,
        **kwargs,
    ) -> None:
        """Initialize the module.

        :param triples_factory:
            The triples factory facilitates access to the dataset.
        :param interaction: The interaction module (e.g., TransE)
        :param interaction_kwargs:
            Additional key-word based parameters given to the interaction module's constructor, if not already
            instantiated.
        :param entity_representations: The entity representation or sequence of representations
        :param entity_representations_kwargs:
            additional keyword-based parameters for instantiation of entity representations
        :param relation_representations: The relation representation or sequence of representations
        :param relation_representations_kwargs:
            additional keyword-based parameters for instantiation of relation representations
        :param skip_checks:
            whether to skip entity representation checks.
        :param kwargs:
            Keyword arguments to pass to the base model
        """
        # TODO: support "broadcasting" representation regularizers?
        # e.g. re-use the same regularizer for everything; or
        # pass a dictionary with keys "entity"/"relation";
        # values are either a regularizer hint (=the same regularizer for all repr); or a sequence of appropriate length
        super().__init__(triples_factory=triples_factory, **kwargs)
        self.interaction = interaction_resolver.make(interaction, pos_kwargs=interaction_kwargs)
        self.entity_representations = self._build_representations(
            triples_factory=triples_factory,
            representations=entity_representations,
            representations_kwargs=entity_representations_kwargs,
            label="entity",
            skip_checks=skip_checks,
        )
        self.relation_representations = self._build_representations(
            triples_factory=triples_factory,
            representations=relation_representations,
<<<<<<< HEAD
            representation_kwargs=relation_representations_kwargs,
            # TODO: check this
            # note: this is the *effective* number of relations, since we also need
            # representations for the inverse relations
            max_id=self.effective_num_relations,
            shapes=self.interaction.relation_shape,
=======
            representations_kwargs=relation_representations_kwargs,
>>>>>>> 9bf4c5d2
            label="relation",
            skip_checks=skip_checks,
        )
        # Comment: it is important that the regularizers are stored in a module list, in order to appear in
        # model.modules(). Thereby, we can collect them automatically.
        self.weight_regularizers = nn.ModuleList()
        # Explicitly call reset_parameters to trigger initialization
        self.reset_parameters_()

    def _build_representations(
        self,
        triples_factory: KGInfo,
        representations: OneOrManyHintOrType[Representation] = None,
        representations_kwargs: OneOrManyOptionalKwargs = None,
        label: Literal["entity", "relation"] = "entity",
        **kwargs,
    ) -> Sequence[Representation]:
        """Build representations for the given factory."""
        return _prepare_representation_module_list(
            representations=representations,
            representations_kwargs=representations_kwargs,
            max_id=triples_factory.num_entities if label == "entity" else triples_factory.num_relations,
            shapes=self.interaction.full_entity_shapes() if label == "entity" else self.interaction.relation_shape,
            label=label,
            **kwargs,
        )

    def append_weight_regularizer(
        self,
        parameter: Union[str, nn.Parameter, Iterable[Union[str, nn.Parameter]]],
        regularizer: HintOrType[Regularizer],
        regularizer_kwargs: OptionalKwargs = None,
        default_regularizer: HintOrType[Regularizer] = None,
        default_regularizer_kwargs: OptionalKwargs = None,
    ) -> None:
        """
        Add a model weight to a regularizer's weight list, and register the regularizer with the model.

        :param parameter:
            The parameter, either as name, or as nn.Parameter object. A list of available parameter names is shown by
             `sorted(dict(self.named_parameters()).keys())`.
        :param regularizer:
            the regularizer or a hint thereof
        :param regularizer_kwargs:
            additional keyword-based parameters for the regularizer's instantiation
        :param default_regularizer:
            the default regularizer; if None, use :attr:`regularizer_default`
        :param default_regularizer_kwargs:
            the default regularizer kwargs; if None, use :attr:`regularizer_default_kwargs`

        :raises KeyError: If an invalid parameter name was given
        """
        # instantiate regularizer
        regularizer = regularizer_resolver.make(
            *normalize_with_default(
                choice=regularizer,
                kwargs=regularizer_kwargs,
                default=default_regularizer or self.regularizer_default,
                default_kwargs=default_regularizer_kwargs or self.regularizer_default_kwargs,
            )
        )

        # normalize input
        if isinstance(parameter, (str, nn.Parameter)):
            parameter = [parameter]
        weights: Mapping[str, nn.Parameter] = dict(self.named_parameters())
        for param in parameter:
            if isinstance(param, str):
                if param not in weights:
                    raise KeyError(f"Invalid parameter_name={parameter}. Available are: {sorted(weights.keys())}.")
                param: nn.Parameter = weights[param]  # type: ignore
            regularizer.add_parameter(parameter=param)
        self.weight_regularizers.append(regularizer)

    def forward(
        self,
        h_indices: torch.LongTensor,
        r_indices: torch.LongTensor,
        t_indices: torch.LongTensor,
        slice_size: Optional[int] = None,
        slice_dim: int = 0,
        invert_relation: bool = False,
        *,
        mode: Optional[InductiveMode],
    ) -> torch.FloatTensor:
        """Forward pass.

        This method takes head, relation and tail indices and calculates the corresponding scores.
        It supports broadcasting.

        :param h_indices:
            The head indices.
        :param r_indices:
            The relation indices.
        :param t_indices:
            The tail indices.
        :param slice_size:
            The slice size.
        :param slice_dim:
            The dimension along which to slice
        :param mode:
            The pass mode, which is None in the transductive setting and one of "training",
            "validation", or "testing" in the inductive setting.

        :return:
            The scores

        :raises NotImplementedError:
            if score repetition becomes necessary
        """
        if not self.entity_representations or not self.relation_representations:
            raise NotImplementedError("repeat scores not implemented for general case.")
        h, r, t = self._get_representations(
            h=h_indices, r=r_indices, t=t_indices, mode=mode, invert_relation=invert_relation
        )
        return self.interaction.score(h=h, r=r, t=t, slice_size=slice_size, slice_dim=slice_dim)

    # docstr-coverage: inherited
    def score_hrt(  # noqa: D102
        self, hrt_batch: torch.LongTensor, invert_relation: bool = False, *, mode: Optional[InductiveMode] = None
    ) -> torch.FloatTensor:
        # Note: slicing cannot be used here: the indices for score_hrt only have a batch
        # dimension, and slicing along this dimension is already considered by sub-batching.
        # Note: we do not delegate to the general method for performance reasons
        # Note: repetition is not necessary here
        h, r, t = self._get_representations(
            h=hrt_batch[:, 0],
            r=hrt_batch[:, 1],
            t=hrt_batch[:, 2],
            mode=mode,
            invert_relation=invert_relation,
        )
        return self.interaction.score_hrt(h=h, r=r, t=t)

    def _check_slicing(self, slice_size: Optional[int]) -> None:
        """Raise an error, if slicing is requested, but the model does not support it."""
        if not slice_size:
            return
        if get_batchnorm_modules(self):  # if there are any, this is truthy
            raise ValueError("This model does not support slicing, since it has batch normalization layers.")

    # docstr-coverage: inherited
    def score_t(  # noqa: D102
        self,
        hr_batch: torch.LongTensor,
        *,
        slice_size: Optional[int] = None,
        mode: Optional[InductiveMode] = None,
        tails: Optional[torch.LongTensor] = None,
    ) -> torch.FloatTensor:
        self._check_slicing(slice_size=slice_size)
        h, r, t = self._get_representations(h=hr_batch[:, 0], r=hr_batch[:, 1], t=None, mode=mode)
        return repeat_if_necessary(
            scores=self.interaction.score(h=h, r=r, t=t, slice_size=slice_size, slice_dim=1),
            representations=self.entity_representations,
            num=self._get_entity_len(mode=mode) if tails is None else tails.shape[-1],
        )

    # docstr-coverage: inherited
    def score_h(  # noqa: D102
        self,
        rt_batch: torch.LongTensor,
        *,
        slice_size: Optional[int] = None,
        mode: Optional[InductiveMode] = None,
        heads: Optional[torch.LongTensor] = None,
    ) -> torch.FloatTensor:
        self._check_slicing(slice_size=slice_size)
        h, r, t = self._get_representations(h=None, r=rt_batch[:, 0], t=rt_batch[:, 1], mode=mode)
        return repeat_if_necessary(
            scores=self.interaction.score(h=h, r=r, t=t, slice_size=slice_size, slice_dim=1),
            representations=self.entity_representations,
            num=self._get_entity_len(mode=mode) if heads is None else heads.shape[-1],
        )

    # docstr-coverage: inherited
    def score_r(  # noqa: D102
        self,
        ht_batch: torch.LongTensor,
        *,
        slice_size: Optional[int] = None,
        mode: Optional[InductiveMode] = None,
        relations: Optional[torch.LongTensor] = None,
    ) -> torch.FloatTensor:
        self._check_slicing(slice_size=slice_size)
        h, r, t = self._get_representations(h=ht_batch[:, 0], r=None, t=ht_batch[:, 1], mode=mode)
        return repeat_if_necessary(
            scores=self.interaction.score(h=h, r=r, t=t, slice_size=slice_size, slice_dim=1),
            representations=self.relation_representations,
            num=self.num_relations if relations is None else relations.shape[-1],
        )

    def _get_entity_representations_from_inductive_mode(
        self, *, mode: Optional[InductiveMode]
    ) -> Sequence[Representation]:
        """
        Return the entity representations for the given inductive mode.

        :param mode:
            the inductive mode

        :raises ValueError:
            if the model does not support the given inductive mode, e.g.,
            because it is purely transductive

        :return:
            the entity representations for the given inductive mode
        """
        if mode is not None:
            raise ValueError(f"{self.__class__.__name__} does not support inductive mode: {mode}")
        return self.entity_representations

    def _get_entity_len(self, *, mode: Optional[InductiveMode]) -> Optional[int]:  # noqa:D105
        """
        Return the number of entities for the given inductive mode.

        :param mode:
            the inductive mode

        :raises NotImplementedError:
            if the model does not support the given inductive mode, e.g.,
            because it is purely transductive

        :return:
            the number of entities in the given inductive mode
        """
        if mode is not None:
            raise NotImplementedError
        return self.num_entities

    def _get_representations(
        self,
        h: Optional[torch.LongTensor],
        r: Optional[torch.LongTensor],
        t: Optional[torch.LongTensor],
        invert_relation: bool = False,  # TODO: do we need this here?
        *,
        mode: Optional[InductiveMode],
    ) -> Tuple[HeadRepresentation, RelationRepresentation, TailRepresentation]:
        """Get representations for head, relation and tails."""
        if invert_relation:
            raise NotImplementedError
        head_representations = tail_representations = self._get_entity_representations_from_inductive_mode(mode=mode)
        head_representations = [head_representations[i] for i in self.interaction.head_indices()]
        tail_representations = [tail_representations[i] for i in self.interaction.tail_indices()]
        hr, rr, tr = [
            [representation(indices=indices) for representation in representations]
            for indices, representations in (
                (h, head_representations),
                (r, self.relation_representations),
                (t, tail_representations),
            )
        ]
        # normalization
        return cast(
            Tuple[HeadRepresentation, RelationRepresentation, TailRepresentation],
            tuple(x[0] if len(x) == 1 else x for x in (hr, rr, tr)),
        )<|MERGE_RESOLUTION|>--- conflicted
+++ resolved
@@ -338,16 +338,12 @@
         self.relation_representations = self._build_representations(
             triples_factory=triples_factory,
             representations=relation_representations,
-<<<<<<< HEAD
-            representation_kwargs=relation_representations_kwargs,
+            representations_kwargs=relation_representations_kwargs,
             # TODO: check this
             # note: this is the *effective* number of relations, since we also need
             # representations for the inverse relations
             max_id=self.effective_num_relations,
             shapes=self.interaction.relation_shape,
-=======
-            representations_kwargs=relation_representations_kwargs,
->>>>>>> 9bf4c5d2
             label="relation",
             skip_checks=skip_checks,
         )

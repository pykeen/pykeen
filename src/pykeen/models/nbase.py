--- conflicted
+++ resolved
@@ -323,12 +323,8 @@
         t_indices: torch.LongTensor,
         slice_size: Optional[int] = None,
         slice_dim: int = 0,
-<<<<<<< HEAD
-        mode: InductiveMode = None,
-=======
         *,
         mode: Optional[InductiveMode],
->>>>>>> ecc2c22e
     ) -> torch.FloatTensor:
         """Forward pass.
 
@@ -344,16 +340,10 @@
         :param slice_size:
             The slice size.
         :param slice_dim:
-<<<<<<< HEAD
-          The dimension along which to slice
-        :param mode:
-            The pass mode. Is None for transductive and "training" / "validation" / "testing" in inductive.
-=======
             The dimension along which to slice
         :param mode:
             The pass mode, which is None in the transductive setting and one of "training",
             "validation", or "testing" in the inductive setting.
->>>>>>> ecc2c22e
 
         :return:
             The scores
@@ -366,11 +356,7 @@
         h, r, t = self._get_representations(h=h_indices, r=r_indices, t=t_indices, mode=mode)
         return self.interaction.score(h=h, r=r, t=t, slice_size=slice_size, slice_dim=slice_dim)
 
-<<<<<<< HEAD
-    def score_hrt(self, hrt_batch: torch.LongTensor, mode: InductiveMode = None) -> torch.FloatTensor:
-=======
     def score_hrt(self, hrt_batch: torch.LongTensor, *, mode: Optional[InductiveMode] = None) -> torch.FloatTensor:
->>>>>>> ecc2c22e
         """Forward pass.
 
         This method takes head, relation and tail of each triple and calculates the corresponding score.
@@ -378,12 +364,8 @@
         :param hrt_batch: shape: (batch_size, 3), dtype: long
             The indices of (head, relation, tail) triples.
         :param mode:
-<<<<<<< HEAD
-            The pass mode. Is None for transductive and "training" / "validation" / "testing" in inductive.
-=======
             The pass mode, which is None in the transductive setting and one of "training",
             "validation", or "testing" in the inductive setting.
->>>>>>> ecc2c22e
 
         :return: shape: (batch_size, 1), dtype: float
             The score for each triple.
@@ -396,11 +378,7 @@
         return self.interaction.score_hrt(h=h, r=r, t=t)
 
     def score_t(
-<<<<<<< HEAD
-        self, hr_batch: torch.LongTensor, slice_size: Optional[int] = None, mode: InductiveMode = None
-=======
         self, hr_batch: torch.LongTensor, *, slice_size: Optional[int] = None, mode: Optional[InductiveMode] = None
->>>>>>> ecc2c22e
     ) -> torch.FloatTensor:
         """Forward pass using right side (tail) prediction.
 
@@ -411,12 +389,8 @@
         :param slice_size:
             The slice size.
         :param mode:
-<<<<<<< HEAD
-            The pass mode. Is None for transductive and "training" / "validation" / "testing" in inductive.
-=======
             The pass mode, which is None in the transductive setting and one of "training",
             "validation", or "testing" in the inductive setting.
->>>>>>> ecc2c22e
 
         :return: shape: (batch_size, num_entities), dtype: float
             For each h-r pair, the scores for all possible tails.
@@ -429,11 +403,7 @@
         )
 
     def score_h(
-<<<<<<< HEAD
-        self, rt_batch: torch.LongTensor, slice_size: Optional[int] = None, mode: InductiveMode = None
-=======
         self, rt_batch: torch.LongTensor, *, slice_size: Optional[int] = None, mode: Optional[InductiveMode] = None
->>>>>>> ecc2c22e
     ) -> torch.FloatTensor:
         """Forward pass using left side (head) prediction.
 
@@ -444,12 +414,8 @@
         :param slice_size:
             The slice size.
         :param mode:
-<<<<<<< HEAD
-            The pass mode. Is None for transductive and "training" / "validation" / "testing" in inductive.
-=======
             The pass mode, which is None in the transductive setting and one of "training",
             "validation", or "testing" in the inductive setting.
->>>>>>> ecc2c22e
 
         :return: shape: (batch_size, num_entities), dtype: float
             For each r-t pair, the scores for all possible heads.
@@ -462,11 +428,7 @@
         )
 
     def score_r(
-<<<<<<< HEAD
-        self, ht_batch: torch.LongTensor, slice_size: Optional[int] = None, mode: InductiveMode = None
-=======
         self, ht_batch: torch.LongTensor, *, slice_size: Optional[int] = None, mode: Optional[InductiveMode] = None
->>>>>>> ecc2c22e
     ) -> torch.FloatTensor:
         """Forward pass using middle (relation) prediction.
 
@@ -477,12 +439,8 @@
         :param slice_size:
             The slice size.
         :param mode:
-<<<<<<< HEAD
-            The pass mode. Is None for transductive and "training" / "validation" / "testing" in inductive.
-=======
             The pass mode, which is None in the transductive setting and one of "training",
             "validation", or "testing" in the inductive setting.
->>>>>>> ecc2c22e
 
         :return: shape: (batch_size, num_relations), dtype: float
             For each h-t pair, the scores for all possible relations.
@@ -506,12 +464,8 @@
         h: Optional[torch.LongTensor],
         r: Optional[torch.LongTensor],
         t: Optional[torch.LongTensor],
-<<<<<<< HEAD
-        mode: InductiveMode = None,
-=======
         *,
         mode: Optional[InductiveMode],
->>>>>>> ecc2c22e
     ) -> Tuple[HeadRepresentation, RelationRepresentation, TailRepresentation]:
         """Get representations for head, relation and tails."""
         entity_representations = self._entity_representation_from_mode(mode=mode)

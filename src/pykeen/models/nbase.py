# -*- coding: utf-8 -*-

"""New-style base module for all KGE models."""

from __future__ import annotations

import logging
from abc import ABC
from collections import defaultdict
from operator import itemgetter
from typing import Any, ClassVar, Generic, Iterable, List, Mapping, Optional, Sequence, Tuple, Type, Union, cast

import torch
from class_resolver import HintOrType, OptionalKwargs
from torch import nn

from .base import Model
from ..losses import Loss
from ..nn.emb import EmbeddingSpecification, RepresentationModule
from ..nn.modules import Interaction, interaction_resolver
from ..regularizers import Regularizer
from ..triples import CoreTriplesFactory
from ..typing import DeviceHint, HeadRepresentation, Mode, RelationRepresentation, TailRepresentation
from ..utils import check_shapes

__all__ = [
    "_NewAbstractModel",
    "ERModel",
]

logger = logging.getLogger(__name__)

EmbeddingSpecificationHint = Union[
    None,
    EmbeddingSpecification,
    RepresentationModule,
    Sequence[Union[EmbeddingSpecification, RepresentationModule]],
]


class _NewAbstractModel(Model, ABC):
    """An abstract class for knowledge graph embedding models (KGEMs).

    The only function that needs to be implemented for a given subclass is
    :meth:`Model.forward`. The job of the :meth:`Model.forward` function, as
    opposed to the completely general :meth:`torch.nn.Module.forward` is
    to take indices for the head, relation, and tails' respective representation(s)
    and to determine a score.

    Subclasses of Model can decide however they want on how to store entities' and
    relations' representations, how they want to be looked up, and how they should
    be scored. The :class:`ERModel` provides a commonly useful implementation
    which allows for the specification of one or more entity representations and
    one or more relation representations in the form of :class:`pykeen.nn.Embedding`
    as well as a matching instance of a :class:`pykeen.nn.Interaction`.
    """

    #: The default regularizer class
    regularizer_default: ClassVar[Optional[Type[Regularizer]]] = None
    #: The default parameters for the default regularizer class
    regularizer_default_kwargs: ClassVar[Optional[Mapping[str, Any]]] = None

    can_slice_h = True
    can_slice_r = True
    can_slice_t = True

    def _reset_parameters_(self):  # noqa: D401
        """Reset all parameters of the model in-place."""
        # cf. https://github.com/mberr/ea-sota-comparison/blob/6debd076f93a329753d819ff4d01567a23053720/src/kgm/utils/torch_utils.py#L317-L372   # noqa:E501
        # Make sure that all modules with parameters do have a reset_parameters method.
        uninitialized_parameters = set(map(id, self.parameters()))
        parents = defaultdict(list)

        # Recursively visit all sub-modules
        task_list = []
        for name, module in self.named_modules():
            # skip self
            if module is self:
                continue

            # Track parents for blaming
            for p in module.parameters():
                parents[id(p)].append(module)

            # call reset_parameters if possible
            if hasattr(module, "reset_parameters"):
                task_list.append((name.count("."), module))

        # initialize from bottom to top
        # This ensures that specialized initializations will take priority over the default ones of its components.
        for module in map(itemgetter(1), sorted(task_list, reverse=True, key=itemgetter(0))):
            module.reset_parameters()
            uninitialized_parameters.difference_update(map(id, module.parameters()))

        # emit warning if there where parameters which were not initialised by reset_parameters.
        if len(uninitialized_parameters) > 0:
            logger.warning(
                "reset_parameters() not found for all modules containing parameters. "
                "%d parameters where likely not initialized.",
                len(uninitialized_parameters),
            )

            # Additional debug information
            for i, p_id in enumerate(uninitialized_parameters, start=1):
                logger.debug("[%3d] Parents to blame: %s", i, parents.get(p_id))

    def _instantiate_default_regularizer(self, **kwargs) -> Optional[Regularizer]:
        """Instantiate the regularizer from this class's default settings.

        :param kwargs: Additional keyword arguments to be passed through to the ``__init__()`` function of the
            default regularizer, if one is set.

        :returns: If the default regularizer is None, None is returned.
        """
        if self.regularizer_default is None:
            return None

        _kwargs = dict(self.regularizer_default_kwargs or {})
        _kwargs.update(kwargs)
        return self.regularizer_default(**_kwargs)

    def post_parameter_update(self) -> None:
        """Has to be called after each parameter update."""
        for module in self.modules():
            if module is self:
                continue
            if hasattr(module, "post_parameter_update"):
                module.post_parameter_update()

    def collect_regularization_term(self):  # noqa: D102
        return sum(
            regularizer.pop_regularization_term()
            for regularizer in self.modules()
            if isinstance(regularizer, Regularizer)
        )

<<<<<<< HEAD
    @abstractmethod
    def forward(
        self,
        h_indices: Optional[torch.LongTensor],
        r_indices: Optional[torch.LongTensor],
        t_indices: Optional[torch.LongTensor],
        slice_size: Optional[int] = None,
        slice_dim: Optional[str] = None,
        mode: Mode = None,
    ) -> torch.FloatTensor:
        """Forward pass.

        This method takes head, relation and tail indices and calculates the corresponding score.

        .. note ::
            All indices which are not None, have to be either 1-element, be of shape `(batch_size,)` or
            `(batch_size, n)`, where `batch_size` has to be the same for all tensors, but `n` may be different.

        .. note ::
            If slicing is requested, the corresponding indices have to be None.

        :param h_indices:
            The head indices. None indicates to use all.
        :param r_indices:
            The relation indices. None indicates to use all.
        :param t_indices:
            The tail indices. None indicates to use all.
        :param slice_size:
            The slice size.
        :param slice_dim:
            The dimension along which to slice. From {"h", "r", "t"}.
        :param mode:
            The pass mode. Is None for transductive and "train" / "valid" / "test" in inductive.

        :return: shape: (batch_size, num_heads, num_relations, num_tails)
            The score for each triple.
        """  # noqa: DAR202

    def score_hrt(self, hrt_batch: torch.LongTensor, mode: Mode = None) -> torch.FloatTensor:
        """Forward pass.

        This method takes head, relation and tail of each triple and calculates the corresponding score.

        :param hrt_batch: shape: (batch_size, 3), dtype: long
            The indices of (head, relation, tail) triples.
        :param mode:
            The pass mode. Is None for transductive and "train" / "valid" / "test" in inductive.

        :return: shape: (batch_size, 1), dtype: float
            The score for each triple.
        """
        # Note: slicing cannot be used here: the indices for score_hrt only havea batch
        # dimension, and slicing along this dimension is already considered by sub-batching.
        return self(
            h_indices=hrt_batch[:, 0],
            r_indices=hrt_batch[:, 1],
            t_indices=hrt_batch[:, 2],
            mode=mode,
        ).view(hrt_batch.shape[0], 1)

    def _get_entity_len(self, mode: Mode = None) -> int:
        return self.num_entities

    def score_t(
        self, hr_batch: torch.LongTensor, slice_size: Optional[int] = None, mode: Mode = None
    ) -> torch.FloatTensor:
        """Forward pass using right side (tail) prediction.

        This method calculates the score for all possible tails for each (head, relation) pair.

        :param hr_batch: shape: (batch_size, 2), dtype: long
            The indices of (head, relation) pairs.
        :param slice_size:
            The slice size.

        :return: shape: (batch_size, num_entities), dtype: float
            For each h-r pair, the scores for all possible tails.
        """
        return self(
            h_indices=hr_batch[:, 0],
            r_indices=hr_batch[:, 1],
            t_indices=None,
            slice_size=slice_size,
            slice_dim="h",
            mode=mode,
        ).view(hr_batch.shape[0], self._get_entity_len(mode=mode))

    def score_h(
        self, rt_batch: torch.LongTensor, slice_size: Optional[int] = None, mode: Mode = None
    ) -> torch.FloatTensor:
        """Forward pass using left side (head) prediction.

        This method calculates the score for all possible heads for each (relation, tail) pair.

        :param rt_batch: shape: (batch_size, 2), dtype: long
            The indices of (relation, tail) pairs.
        :param slice_size:
            The slice size.

        :return: shape: (batch_size, num_entities), dtype: float
            For each r-t pair, the scores for all possible heads.
        """
        return self(
            h_indices=None,
            r_indices=rt_batch[:, 0],
            t_indices=rt_batch[:, 1],
            slice_size=slice_size,
            slice_dim="t",
            mode=mode,
        ).view(rt_batch.shape[0], self._get_entity_len(mode=mode))

    def score_r(
        self, ht_batch: torch.LongTensor, slice_size: Optional[int] = None, mode: Mode = None
    ) -> torch.FloatTensor:
        """Forward pass using middle (relation) prediction.

        This method calculates the score for all possible relations for each (head, tail) pair.

        :param ht_batch: shape: (batch_size, 2), dtype: long
            The indices of (head, tail) pairs.
        :param slice_size:
            The slice size.

        :return: shape: (batch_size, num_relations), dtype: float
            For each h-t pair, the scores for all possible relations.
        """
        return self(
            h_indices=ht_batch[:, 0],
            r_indices=None,
            t_indices=ht_batch[:, 1],
            slice_size=slice_size,
            slice_dim="r",
            mode=mode,
        ).view(ht_batch.shape[0], self.num_relations)

=======
>>>>>>> ad3183cd

def _prepare_representation_module_list(
    representations: EmbeddingSpecificationHint,
    num_embeddings: int,
    shapes: Sequence[str],
    label: str,
    skip_checks: bool = False,
) -> Sequence[RepresentationModule]:
    """Normalize list of representations and wrap into nn.ModuleList."""
    # Important: use ModuleList to ensure that Pytorch correctly handles their devices and parameters
    if representations is None:
        representations = []
    if not isinstance(representations, Sequence):
        representations = [representations]
    if not skip_checks and len(representations) != len(shapes):
        raise ValueError(
            f"Interaction function requires {len(shapes)} {label} representations, but "
            f"{len(representations)} were given.",
        )
    modules = []
    for r in representations:
        if not isinstance(r, RepresentationModule):
            assert isinstance(r, EmbeddingSpecification)
            r = r.make(num_embeddings=num_embeddings)
        if r.max_id < num_embeddings:
            raise ValueError(
                f"{r} only provides {r.max_id} {label} representations, but should provide {num_embeddings}.",
            )
        elif r.max_id > num_embeddings:
            logger.warning(
                f"{r} provides {r.max_id} {label} representations, although only {num_embeddings} are needed."
                f"While this is not necessarily wrong, it can indicate an error where the number of {label} "
                f"representations was chosen wrong.",
            )
        modules.append(r)
    if not skip_checks:
        check_shapes(
            *zip(
                (r.shape for r in modules),
                shapes,
            ),
            raise_on_errors=True,
        )
    return nn.ModuleList(modules)


def repeat_if_necessary(
    scores: torch.FloatTensor,
    representations: Sequence[RepresentationModule],
    num: int,
) -> torch.FloatTensor:
    """
    Repeat score tensor if necessary.

    If a model does not have entity/relation representations, the scores for
    `score_{h,t}` / `score_r` are always the same. For efficiency, they are thus
    only computed once, but to meet the API, they have to be brought into the correct shape afterwards.

    :param scores: shape: (batch_size, ?)
        the score tensor
    :param representations:
        the representations. If empty (i.e. no representations for this 1:n scoring), repetition needs to be applied
    :param num:
        the number of times to repeat, if necessary.

    :return:
        the score tensor, which has been repeated, if necessary
    """
    if representations:
        return scores
    return scores.repeat(1, num)


class ERModel(
    Generic[HeadRepresentation, RelationRepresentation, TailRepresentation],
    _NewAbstractModel,
):
    """A commonly useful base for KGEMs using embeddings and interaction modules.

    This model does not use post-init hooks to automatically initialize all of its
    parameters. Rather, the call to :func:`Model.reset_parameters_` happens at the end of
    ``ERModel.__init__``. This is possible because all trainable parameters should necessarily
    be passed through the ``super().__init__()`` in subclasses of :class:`ERModel`.

    Other code can still be put after the call to ``super().__init__()`` in subclasses, such as
    registering regularizers (as done in :class:`pykeen.models.ConvKB` and :class:`pykeen.models.TransH`).
    ---
    citation:
        author: Ali
        year: 2021
        link: https://jmlr.org/papers/v22/20-825.html
        github: pykeen/pykeen
    """

    #: The entity representations
    entity_representations: Sequence[RepresentationModule]

    #: The relation representations
    relation_representations: Sequence[RepresentationModule]

    #: The weight regularizers
    weight_regularizers: List[Regularizer]

    #: The interaction function
    interaction: Interaction

    def __init__(
        self,
        *,
        triples_factory: CoreTriplesFactory,
        interaction: Union[
            str,
            Interaction[HeadRepresentation, RelationRepresentation, TailRepresentation],
            Type[Interaction[HeadRepresentation, RelationRepresentation, TailRepresentation]],
        ],
        interaction_kwargs: Optional[Mapping[str, Any]] = None,
        entity_representations: EmbeddingSpecificationHint = None,
        relation_representations: EmbeddingSpecificationHint = None,
        loss: HintOrType[Loss] = None,
        loss_kwargs: OptionalKwargs = None,
        predict_with_sigmoid: bool = False,
        preferred_device: DeviceHint = None,
        random_seed: Optional[int] = None,
        skip_checks: bool = False,
    ) -> None:
        """Initialize the module.

        :param triples_factory:
            The triples factory facilitates access to the dataset.
        :param interaction: The interaction module (e.g., TransE)
        :param interaction_kwargs:
            Additional key-word based parameters given to the interaction module's constructor, if not already
            instantiated.
        :param entity_representations: The entity representation or sequence of representations
        :param relation_representations: The relation representation or sequence of representations
        :param loss:
            The loss to use. If None is given, use the loss default specific to the model subclass.
        :param loss_kwargs:
            Additional key-word based parameters given to the loss module's constructor, if not already
            instantiated.
        :param predict_with_sigmoid:
            Whether to apply sigmoid onto the scores when predicting scores. Applying sigmoid at prediction time may
            lead to exactly equal scores for certain triples with very high, or very low score. When not trained with
            applying sigmoid (or using BCEWithLogitsLoss), the scores are not calibrated to perform well with sigmoid.
        :param preferred_device:
            The preferred device for model training and inference.
        :param random_seed:
            A random seed to use for initialising the model's weights. **Should** be set when aiming at reproducibility.
        :param skip_checks:
            whether to skip entity representation checks.
        """
        super().__init__(
            triples_factory=triples_factory,
            loss=loss,
            loss_kwargs=loss_kwargs,
            preferred_device=preferred_device,
            random_seed=random_seed,
            predict_with_sigmoid=predict_with_sigmoid,
        )
        self.interaction = interaction_resolver.make(interaction, pos_kwargs=interaction_kwargs)
        self.entity_representations = _prepare_representation_module_list(
            representations=entity_representations,
            num_embeddings=triples_factory.num_entities,
            shapes=self.interaction.entity_shape,
            label="entity",
            skip_checks=self.interaction.tail_entity_shape is not None or skip_checks,
        )
        self.relation_representations = _prepare_representation_module_list(
            representations=relation_representations,
            num_embeddings=triples_factory.num_relations,
            shapes=self.interaction.relation_shape,
            label="relation",
        )
        # Comment: it is important that the regularizers are stored in a module list, in order to appear in
        # model.modules(). Thereby, we can collect them automatically.
        self.weight_regularizers = nn.ModuleList()
        # Explicitly call reset_parameters to trigger initialization
        self.reset_parameters_()

    def append_weight_regularizer(
        self,
        parameter: Union[str, nn.Parameter, Iterable[Union[str, nn.Parameter]]],
        regularizer: Regularizer,
    ) -> None:
        """Add a model weight to a regularizer's weight list, and register the regularizer with the model.

        :param parameter:
            The parameter, either as name, or as nn.Parameter object. A list of available parameter names is shown by
             `sorted(dict(self.named_parameters()).keys())`.
        :param regularizer:
            The regularizer instance which will regularize the weights.

        :raises KeyError: If an invalid parameter name was given
        """
        # normalize input
        if isinstance(parameter, (str, nn.Parameter)):
            parameter = [parameter]
        weights: Mapping[str, nn.Parameter] = dict(self.named_parameters())
        for param in parameter:
            if isinstance(param, str):
                if param not in weights:
                    raise KeyError(f"Invalid parameter_name={parameter}. Available are: {sorted(weights.keys())}.")
                param: nn.Parameter = weights[param]  # type: ignore
            regularizer.add_parameter(parameter=param)
        self.weight_regularizers.append(regularizer)

    def forward(
        self,
        h_indices: torch.LongTensor,
        r_indices: torch.LongTensor,
        t_indices: torch.LongTensor,
        slice_size: Optional[int] = None,
<<<<<<< HEAD
        slice_dim: Optional[str] = None,
        mode: Mode = None,
=======
        slice_dim: int = 0,
>>>>>>> ad3183cd
    ) -> torch.FloatTensor:
        """Forward pass.

        This method takes head, relation and tail indices and calculates the corresponding scores.
        It supports broadcasting.

        :param h_indices:
            The head indices.
        :param r_indices:
            The relation indices.
        :param t_indices:
            The tail indices.
        :param slice_size:
            The slice size.
        :param slice_dim:
<<<<<<< HEAD
            The dimension along which to slice. From {"h", "r", "t"}
        :param mode:
            The pass mode. Is None for transductive and "train" / "valid" / "test" in inductive.
=======
            The dimension along which to slice

        :return:
            The scores
>>>>>>> ad3183cd

        :raises NotImplementedError:
            if score repetition becomes necessary
        """
        if not self.entity_representations or not self.relation_representations:
            raise NotImplementedError("repeat scores not implemented for general case.")
        h, r, t = self._get_representations(h=h_indices, r=r_indices, t=t_indices)
        return self.interaction.score(h=h, r=r, t=t, slice_size=slice_size, slice_dim=slice_dim)

    def score_hrt(self, hrt_batch: torch.LongTensor) -> torch.FloatTensor:
        """Forward pass.

        This method takes head, relation and tail of each triple and calculates the corresponding score.

        :param hrt_batch: shape: (batch_size, 3), dtype: long
            The indices of (head, relation, tail) triples.

        :return: shape: (batch_size, 1), dtype: float
            The score for each triple.
        """
<<<<<<< HEAD
        h, r, t = self._get_representations(h_indices=h_indices, r_indices=r_indices, t_indices=t_indices, mode=mode)
        scores = self.interaction.score(h=h, r=r, t=t, slice_size=slice_size, slice_dim=slice_dim)
        return self._repeat_scores_if_necessary(
            scores=scores,
            h_indices=h_indices,
            r_indices=r_indices,
            t_indices=t_indices,
=======
        # Note: slicing cannot be used here: the indices for score_hrt only have a batch
        # dimension, and slicing along this dimension is already considered by sub-batching.
        # Note: we do not delegate to the general method for performance reasons
        # Note: repetition is not necessary here
        h, r, t = self._get_representations(h=hrt_batch[:, 0], r=hrt_batch[:, 1], t=hrt_batch[:, 2])
        return self.interaction.score_hrt(h=h, r=r, t=t)

    def score_t(self, hr_batch: torch.LongTensor, slice_size: Optional[int] = None) -> torch.FloatTensor:
        """Forward pass using right side (tail) prediction.

        This method calculates the score for all possible tails for each (head, relation) pair.

        :param hr_batch: shape: (batch_size, 2), dtype: long
            The indices of (head, relation) pairs.
        :param slice_size:
            The slice size.

        :return: shape: (batch_size, num_entities), dtype: float
            For each h-r pair, the scores for all possible tails.
        """
        h, r, t = self._get_representations(h=hr_batch[:, 0], r=hr_batch[:, 1], t=None)
        return repeat_if_necessary(
            scores=self.interaction.score_t(h=h, r=r, all_entities=t, slice_size=slice_size),
            representations=self.entity_representations,
            num=self.num_entities,
>>>>>>> ad3183cd
        )

    def score_h(self, rt_batch: torch.LongTensor, slice_size: Optional[int] = None) -> torch.FloatTensor:
        """Forward pass using left side (head) prediction.

        This method calculates the score for all possible heads for each (relation, tail) pair.

        :param rt_batch: shape: (batch_size, 2), dtype: long
            The indices of (relation, tail) pairs.
        :param slice_size:
            The slice size.

        :return: shape: (batch_size, num_entities), dtype: float
            For each r-t pair, the scores for all possible heads.
        """
        h, r, t = self._get_representations(h=None, r=rt_batch[:, 0], t=rt_batch[:, 1])
        return repeat_if_necessary(
            scores=self.interaction.score_h(all_entities=h, r=r, t=t, slice_size=slice_size),
            representations=self.entity_representations,
            num=self.num_entities,
        )

    def score_r(self, ht_batch: torch.LongTensor, slice_size: Optional[int] = None) -> torch.FloatTensor:
        """Forward pass using middle (relation) prediction.

        This method calculates the score for all possible relations for each (head, tail) pair.

        :param ht_batch: shape: (batch_size, 2), dtype: long
            The indices of (head, tail) pairs.
        :param slice_size:
            The slice size.

        :return: shape: (batch_size, num_relations), dtype: float
            For each h-t pair, the scores for all possible relations.
        """
        h, r, t = self._get_representations(h=ht_batch[:, 0], r=None, t=ht_batch[:, 1])
        return repeat_if_necessary(
            scores=self.interaction.score_r(h=h, all_relations=r, t=t, slice_size=slice_size),
            representations=self.relation_representations,
            num=self.num_relations,
        )

    def _entity_representation_from_mode(self, mode: Mode = None):
        return self.entity_representations

    def _get_representations(
        self,
<<<<<<< HEAD
        h_indices: Optional[torch.LongTensor],
        r_indices: Optional[torch.LongTensor],
        t_indices: Optional[torch.LongTensor],
        mode: Mode = None,
    ) -> Tuple[HeadRepresentation, RelationRepresentation, TailRepresentation]:
        """Get representations for head, relation and tails, in canonical shape."""
        entity_representations = self._entity_representation_from_mode(mode=mode)
        h, r, t = [
            [representation.get_in_more_canonical_shape(dim=dim, indices=indices) for representation in representations]
            for dim, indices, representations in (
                ("h", h_indices, entity_representations),
                ("r", r_indices, self.relation_representations),
                ("t", t_indices, entity_representations),
=======
        h: Optional[torch.LongTensor],
        r: Optional[torch.LongTensor],
        t: Optional[torch.LongTensor],
    ) -> Tuple[HeadRepresentation, RelationRepresentation, TailRepresentation]:
        """Get representations for head, relation and tails."""
        hr, rr, tr = [
            [representation(indices=indices) for representation in representations]
            for indices, representations in (
                (h, self.entity_representations),
                (r, self.relation_representations),
                (t, self.entity_representations),
>>>>>>> ad3183cd
            )
        ]
        # normalization
        return cast(
            Tuple[HeadRepresentation, RelationRepresentation, TailRepresentation],
            tuple(x[0] if len(x) == 1 else x for x in (hr, rr, tr)),
        )<|MERGE_RESOLUTION|>--- conflicted
+++ resolved
@@ -134,144 +134,6 @@
             if isinstance(regularizer, Regularizer)
         )
 
-<<<<<<< HEAD
-    @abstractmethod
-    def forward(
-        self,
-        h_indices: Optional[torch.LongTensor],
-        r_indices: Optional[torch.LongTensor],
-        t_indices: Optional[torch.LongTensor],
-        slice_size: Optional[int] = None,
-        slice_dim: Optional[str] = None,
-        mode: Mode = None,
-    ) -> torch.FloatTensor:
-        """Forward pass.
-
-        This method takes head, relation and tail indices and calculates the corresponding score.
-
-        .. note ::
-            All indices which are not None, have to be either 1-element, be of shape `(batch_size,)` or
-            `(batch_size, n)`, where `batch_size` has to be the same for all tensors, but `n` may be different.
-
-        .. note ::
-            If slicing is requested, the corresponding indices have to be None.
-
-        :param h_indices:
-            The head indices. None indicates to use all.
-        :param r_indices:
-            The relation indices. None indicates to use all.
-        :param t_indices:
-            The tail indices. None indicates to use all.
-        :param slice_size:
-            The slice size.
-        :param slice_dim:
-            The dimension along which to slice. From {"h", "r", "t"}.
-        :param mode:
-            The pass mode. Is None for transductive and "train" / "valid" / "test" in inductive.
-
-        :return: shape: (batch_size, num_heads, num_relations, num_tails)
-            The score for each triple.
-        """  # noqa: DAR202
-
-    def score_hrt(self, hrt_batch: torch.LongTensor, mode: Mode = None) -> torch.FloatTensor:
-        """Forward pass.
-
-        This method takes head, relation and tail of each triple and calculates the corresponding score.
-
-        :param hrt_batch: shape: (batch_size, 3), dtype: long
-            The indices of (head, relation, tail) triples.
-        :param mode:
-            The pass mode. Is None for transductive and "train" / "valid" / "test" in inductive.
-
-        :return: shape: (batch_size, 1), dtype: float
-            The score for each triple.
-        """
-        # Note: slicing cannot be used here: the indices for score_hrt only havea batch
-        # dimension, and slicing along this dimension is already considered by sub-batching.
-        return self(
-            h_indices=hrt_batch[:, 0],
-            r_indices=hrt_batch[:, 1],
-            t_indices=hrt_batch[:, 2],
-            mode=mode,
-        ).view(hrt_batch.shape[0], 1)
-
-    def _get_entity_len(self, mode: Mode = None) -> int:
-        return self.num_entities
-
-    def score_t(
-        self, hr_batch: torch.LongTensor, slice_size: Optional[int] = None, mode: Mode = None
-    ) -> torch.FloatTensor:
-        """Forward pass using right side (tail) prediction.
-
-        This method calculates the score for all possible tails for each (head, relation) pair.
-
-        :param hr_batch: shape: (batch_size, 2), dtype: long
-            The indices of (head, relation) pairs.
-        :param slice_size:
-            The slice size.
-
-        :return: shape: (batch_size, num_entities), dtype: float
-            For each h-r pair, the scores for all possible tails.
-        """
-        return self(
-            h_indices=hr_batch[:, 0],
-            r_indices=hr_batch[:, 1],
-            t_indices=None,
-            slice_size=slice_size,
-            slice_dim="h",
-            mode=mode,
-        ).view(hr_batch.shape[0], self._get_entity_len(mode=mode))
-
-    def score_h(
-        self, rt_batch: torch.LongTensor, slice_size: Optional[int] = None, mode: Mode = None
-    ) -> torch.FloatTensor:
-        """Forward pass using left side (head) prediction.
-
-        This method calculates the score for all possible heads for each (relation, tail) pair.
-
-        :param rt_batch: shape: (batch_size, 2), dtype: long
-            The indices of (relation, tail) pairs.
-        :param slice_size:
-            The slice size.
-
-        :return: shape: (batch_size, num_entities), dtype: float
-            For each r-t pair, the scores for all possible heads.
-        """
-        return self(
-            h_indices=None,
-            r_indices=rt_batch[:, 0],
-            t_indices=rt_batch[:, 1],
-            slice_size=slice_size,
-            slice_dim="t",
-            mode=mode,
-        ).view(rt_batch.shape[0], self._get_entity_len(mode=mode))
-
-    def score_r(
-        self, ht_batch: torch.LongTensor, slice_size: Optional[int] = None, mode: Mode = None
-    ) -> torch.FloatTensor:
-        """Forward pass using middle (relation) prediction.
-
-        This method calculates the score for all possible relations for each (head, tail) pair.
-
-        :param ht_batch: shape: (batch_size, 2), dtype: long
-            The indices of (head, tail) pairs.
-        :param slice_size:
-            The slice size.
-
-        :return: shape: (batch_size, num_relations), dtype: float
-            For each h-t pair, the scores for all possible relations.
-        """
-        return self(
-            h_indices=ht_batch[:, 0],
-            r_indices=None,
-            t_indices=ht_batch[:, 1],
-            slice_size=slice_size,
-            slice_dim="r",
-            mode=mode,
-        ).view(ht_batch.shape[0], self.num_relations)
-
-=======
->>>>>>> ad3183cd
 
 def _prepare_representation_module_list(
     representations: EmbeddingSpecificationHint,
@@ -484,12 +346,8 @@
         r_indices: torch.LongTensor,
         t_indices: torch.LongTensor,
         slice_size: Optional[int] = None,
-<<<<<<< HEAD
-        slice_dim: Optional[str] = None,
+        slice_dim: int = 0,
         mode: Mode = None,
-=======
-        slice_dim: int = 0,
->>>>>>> ad3183cd
     ) -> torch.FloatTensor:
         """Forward pass.
 
@@ -505,53 +363,42 @@
         :param slice_size:
             The slice size.
         :param slice_dim:
-<<<<<<< HEAD
-            The dimension along which to slice. From {"h", "r", "t"}
+          The dimension along which to slice
         :param mode:
             The pass mode. Is None for transductive and "train" / "valid" / "test" in inductive.
-=======
-            The dimension along which to slice
 
         :return:
             The scores
->>>>>>> ad3183cd
 
         :raises NotImplementedError:
             if score repetition becomes necessary
         """
         if not self.entity_representations or not self.relation_representations:
             raise NotImplementedError("repeat scores not implemented for general case.")
-        h, r, t = self._get_representations(h=h_indices, r=r_indices, t=t_indices)
+        h, r, t = self._get_representations(h=h_indices, r=r_indices, t=t_indices, mode=mode)
         return self.interaction.score(h=h, r=r, t=t, slice_size=slice_size, slice_dim=slice_dim)
 
-    def score_hrt(self, hrt_batch: torch.LongTensor) -> torch.FloatTensor:
+    def score_hrt(self, hrt_batch: torch.LongTensor, mode: Mode = None) -> torch.FloatTensor:
         """Forward pass.
 
         This method takes head, relation and tail of each triple and calculates the corresponding score.
 
         :param hrt_batch: shape: (batch_size, 3), dtype: long
             The indices of (head, relation, tail) triples.
+        :param mode:
+            The pass mode. Is None for transductive and "train" / "valid" / "test" in inductive.
 
         :return: shape: (batch_size, 1), dtype: float
             The score for each triple.
         """
-<<<<<<< HEAD
-        h, r, t = self._get_representations(h_indices=h_indices, r_indices=r_indices, t_indices=t_indices, mode=mode)
-        scores = self.interaction.score(h=h, r=r, t=t, slice_size=slice_size, slice_dim=slice_dim)
-        return self._repeat_scores_if_necessary(
-            scores=scores,
-            h_indices=h_indices,
-            r_indices=r_indices,
-            t_indices=t_indices,
-=======
         # Note: slicing cannot be used here: the indices for score_hrt only have a batch
         # dimension, and slicing along this dimension is already considered by sub-batching.
         # Note: we do not delegate to the general method for performance reasons
         # Note: repetition is not necessary here
-        h, r, t = self._get_representations(h=hrt_batch[:, 0], r=hrt_batch[:, 1], t=hrt_batch[:, 2])
+        h, r, t = self._get_representations(h=hrt_batch[:, 0], r=hrt_batch[:, 1], t=hrt_batch[:, 2], mode=mode)
         return self.interaction.score_hrt(h=h, r=r, t=t)
 
-    def score_t(self, hr_batch: torch.LongTensor, slice_size: Optional[int] = None) -> torch.FloatTensor:
+    def score_t(self, hr_batch: torch.LongTensor, slice_size: Optional[int] = None, mode: Mode = None) -> torch.FloatTensor:
         """Forward pass using right side (tail) prediction.
 
         This method calculates the score for all possible tails for each (head, relation) pair.
@@ -560,19 +407,20 @@
             The indices of (head, relation) pairs.
         :param slice_size:
             The slice size.
+        :param mode:
+            The pass mode. Is None for transductive and "train" / "valid" / "test" in inductive.
 
         :return: shape: (batch_size, num_entities), dtype: float
             For each h-r pair, the scores for all possible tails.
         """
-        h, r, t = self._get_representations(h=hr_batch[:, 0], r=hr_batch[:, 1], t=None)
+        h, r, t = self._get_representations(h=hr_batch[:, 0], r=hr_batch[:, 1], t=None, mode=mode)
         return repeat_if_necessary(
             scores=self.interaction.score_t(h=h, r=r, all_entities=t, slice_size=slice_size),
             representations=self.entity_representations,
             num=self.num_entities,
->>>>>>> ad3183cd
-        )
-
-    def score_h(self, rt_batch: torch.LongTensor, slice_size: Optional[int] = None) -> torch.FloatTensor:
+        )
+
+    def score_h(self, rt_batch: torch.LongTensor, slice_size: Optional[int] = None, mode: Mode = None) -> torch.FloatTensor:
         """Forward pass using left side (head) prediction.
 
         This method calculates the score for all possible heads for each (relation, tail) pair.
@@ -581,18 +429,20 @@
             The indices of (relation, tail) pairs.
         :param slice_size:
             The slice size.
+        :param mode:
+            The pass mode. Is None for transductive and "train" / "valid" / "test" in inductive.
 
         :return: shape: (batch_size, num_entities), dtype: float
             For each r-t pair, the scores for all possible heads.
         """
-        h, r, t = self._get_representations(h=None, r=rt_batch[:, 0], t=rt_batch[:, 1])
+        h, r, t = self._get_representations(h=None, r=rt_batch[:, 0], t=rt_batch[:, 1], mode=mode)
         return repeat_if_necessary(
             scores=self.interaction.score_h(all_entities=h, r=r, t=t, slice_size=slice_size),
             representations=self.entity_representations,
             num=self.num_entities,
         )
 
-    def score_r(self, ht_batch: torch.LongTensor, slice_size: Optional[int] = None) -> torch.FloatTensor:
+    def score_r(self, ht_batch: torch.LongTensor, slice_size: Optional[int] = None, mode: Mode = None) -> torch.FloatTensor:
         """Forward pass using middle (relation) prediction.
 
         This method calculates the score for all possible relations for each (head, tail) pair.
@@ -601,11 +451,13 @@
             The indices of (head, tail) pairs.
         :param slice_size:
             The slice size.
+        :param mode:
+            The pass mode. Is None for transductive and "train" / "valid" / "test" in inductive.
 
         :return: shape: (batch_size, num_relations), dtype: float
             For each h-t pair, the scores for all possible relations.
         """
-        h, r, t = self._get_representations(h=ht_batch[:, 0], r=None, t=ht_batch[:, 1])
+        h, r, t = self._get_representations(h=ht_batch[:, 0], r=None, t=ht_batch[:, 1], mode=mode)
         return repeat_if_necessary(
             scores=self.interaction.score_r(h=h, all_relations=r, t=t, slice_size=slice_size),
             representations=self.relation_representations,
@@ -613,37 +465,24 @@
         )
 
     def _entity_representation_from_mode(self, mode: Mode = None):
+        # TODO: assert mode is None?
         return self.entity_representations
 
     def _get_representations(
         self,
-<<<<<<< HEAD
-        h_indices: Optional[torch.LongTensor],
-        r_indices: Optional[torch.LongTensor],
-        t_indices: Optional[torch.LongTensor],
-        mode: Mode = None,
-    ) -> Tuple[HeadRepresentation, RelationRepresentation, TailRepresentation]:
-        """Get representations for head, relation and tails, in canonical shape."""
-        entity_representations = self._entity_representation_from_mode(mode=mode)
-        h, r, t = [
-            [representation.get_in_more_canonical_shape(dim=dim, indices=indices) for representation in representations]
-            for dim, indices, representations in (
-                ("h", h_indices, entity_representations),
-                ("r", r_indices, self.relation_representations),
-                ("t", t_indices, entity_representations),
-=======
         h: Optional[torch.LongTensor],
         r: Optional[torch.LongTensor],
         t: Optional[torch.LongTensor],
+        mode: Mode = None,
     ) -> Tuple[HeadRepresentation, RelationRepresentation, TailRepresentation]:
         """Get representations for head, relation and tails."""
+        entity_representations = self._entity_representation_from_mode(mode=mode)
         hr, rr, tr = [
             [representation(indices=indices) for representation in representations]
             for indices, representations in (
-                (h, self.entity_representations),
+                (h, entity_representations),
                 (r, self.relation_representations),
-                (t, self.entity_representations),
->>>>>>> ad3183cd
+                (t, entity_representations),
             )
         ]
         # normalization

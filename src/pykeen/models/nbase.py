# -*- coding: utf-8 -*-

"""New-style base module for all KGE models."""

from __future__ import annotations

import logging
from abc import ABC
from collections import defaultdict
from operator import itemgetter
from typing import Any, ClassVar, Generic, Iterable, List, Mapping, Optional, Sequence, Tuple, Type, Union, cast

import torch
<<<<<<< HEAD
from class_resolver import OptionalKwargs, HintOrType
=======
from class_resolver import HintOrType, OptionalKwargs
>>>>>>> 55f619f5
from class_resolver.utils import OneOrManyHintOrType, OneOrManyOptionalKwargs
from torch import nn

from .base import Model
from ..nn import representation_resolver
from ..nn.modules import Interaction, interaction_resolver
from ..nn.representation import Representation
from ..regularizers import Regularizer, regularizer_resolver
from ..triples import KGInfo
from ..typing import HeadRepresentation, InductiveMode, RelationRepresentation, TailRepresentation
from ..utils import check_shapes, get_batchnorm_modules

__all__ = [
    "_NewAbstractModel",
    "ERModel",
]

logger = logging.getLogger(__name__)


class _NewAbstractModel(Model, ABC):
    """An abstract class for knowledge graph embedding models (KGEMs).

    The only function that needs to be implemented for a given subclass is
    :meth:`Model.forward`. The job of the :meth:`Model.forward` function, as
    opposed to the completely general :meth:`torch.nn.Module.forward` is
    to take indices for the head, relation, and tails' respective representation(s)
    and to determine a score.

    Subclasses of Model can decide however they want on how to store entities' and
    relations' representations, how they want to be looked up, and how they should
    be scored. The :class:`ERModel` provides a commonly useful implementation
    which allows for the specification of one or more entity representations and
    one or more relation representations in the form of :class:`pykeen.nn.Embedding`
    as well as a matching instance of a :class:`pykeen.nn.Interaction`.
    """

    #: The default regularizer class
    regularizer_default: ClassVar[Optional[Type[Regularizer]]] = None
    #: The default parameters for the default regularizer class
    regularizer_default_kwargs: ClassVar[Optional[Mapping[str, Any]]] = None

    can_slice_h = True
    can_slice_r = True
    can_slice_t = True

    def _reset_parameters_(self):  # noqa: D401
        """Reset all parameters of the model in-place."""
        # cf. https://github.com/mberr/ea-sota-comparison/blob/6debd076f93a329753d819ff4d01567a23053720/src/kgm/utils/torch_utils.py#L317-L372   # noqa:E501
        # Make sure that all modules with parameters do have a reset_parameters method.
        uninitialized_parameters = set(map(id, self.parameters()))
        parents = defaultdict(list)

        # Recursively visit all sub-modules
        task_list = []
        for name, module in self.named_modules():
            # skip self
            if module is self:
                continue

            # Track parents for blaming
            for p in module.parameters():
                parents[id(p)].append(module)

            # call reset_parameters if possible
            if hasattr(module, "reset_parameters"):
                task_list.append((name.count("."), module))

        # initialize from bottom to top
        # This ensures that specialized initializations will take priority over the default ones of its components.
        for module in map(itemgetter(1), sorted(task_list, reverse=True, key=itemgetter(0))):
            module.reset_parameters()
            uninitialized_parameters.difference_update(map(id, module.parameters()))

        # emit warning if there where parameters which were not initialised by reset_parameters.
        if len(uninitialized_parameters) > 0:
            logger.warning(
                "reset_parameters() not found for all modules containing parameters. "
                "%d parameters where likely not initialized.",
                len(uninitialized_parameters),
            )

            # Additional debug information
            for i, p_id in enumerate(uninitialized_parameters, start=1):
                logger.debug("[%3d] Parents to blame: %s", i, parents.get(p_id))

    def _instantiate_regularizer(
        self,
        regularizer: HintOrType[Regularizer],
        regularizer_kwargs: OptionalKwargs = None,
    ) -> Optional[Regularizer]:
        """
        Instantiate a regularizer using the default if None is provided.

        The following precedence order is used:

        1. If the passed regularizer is not None, use it
        2. If the regularizer is None, use the default regularizer. In this case, the
           default kwargs will be used in favor of provided ones.
        3. If both, the regularizer and the default regularizer are None, return None.

        :param regularizer:
            the regularizer, or a hint thereof
        :param regularizer_kwargs:
            additional keyword-based parameters passed to the regularizer upon instantiation

        :return:
            the regularizer instance.
        """
        if regularizer is None:
            regularizer = self.regularizer_default
            if regularizer_kwargs is not None:
                logger.warning(
                    f"No regularizer was provided, but regularizer_kwargs={regularizer_kwargs} is not None. "
                    f"Will use the default regularizer={self.regularizer_default} with "
                    f"regularizer_kwargs={self.regularizer_default_kwargs}. If you want the explicitly provided "
                    f"kwargs to be used, explicitly provide regularizer={self.regularizer_default} instead of None."
                )
                regularizer_kwargs = self.regularizer_default_kwargs
        return regularizer_resolver.make_safe(regularizer, regularizer_kwargs)

    def post_parameter_update(self) -> None:
        """Has to be called after each parameter update."""
        for module in self.modules():
            if module is self:
                continue
            if hasattr(module, "post_parameter_update"):
                module.post_parameter_update()

    # docstr-coverage: inherited
    def collect_regularization_term(self):  # noqa: D102
        return sum(
            regularizer.pop_regularization_term()
            for regularizer in self.modules()
            if isinstance(regularizer, Regularizer)
        )


def _prepare_representation_module_list(
    max_id: int,
    shapes: Sequence[str],
    label: str,
    representations: OneOrManyHintOrType[Representation] = None,
    representation_kwargs: OneOrManyOptionalKwargs = None,
    skip_checks: bool = False,
) -> Sequence[Representation]:
    """
    Normalize list of representations and wrap into nn.ModuleList.

    .. note ::
        Important: use ModuleList to ensure that Pytorch correctly handles their devices and parameters

    :param representations:
        the representations, or hints for them.
    :param representation_kwargs:
        additional keyword-based parameters for instantiating representations from hints.
    :param max_id:
        the maximum representation ID. Newly instantiated representations will contain that many representations, and
        pre-instantiated ones have to provide at least that many.
    :param shapes:
        the symbolic shapes, which are used for shape verification, if skip_checks is False.
    :param label:
        a label to use for error messages (typically, "entities" or "relations").
    :param skip_checks:
        whether to skip shape verification.

    :return:
        a module list of instantiated representation modules.

    :raises ValueError:
        if the maximum ID or shapes do not match
    """
    # TODO: allow max_id being present in representation_kwargs; if it matches max_id
    # TODO: we could infer some shapes from the given interaction shape information
    rs = representation_resolver.make_many(representations, kwargs=representation_kwargs, max_id=max_id)

    # check max-id
    for r in rs:
        if r.max_id < max_id:
            raise ValueError(
                f"{r} only provides {r.max_id} {label} representations, but should provide {max_id}.",
            )
        elif r.max_id > max_id:
            logger.warning(
                f"{r} provides {r.max_id} {label} representations, although only {max_id} are needed."
                f"While this is not necessarily wrong, it can indicate an error where the number of {label} "
                f"representations was chosen wrong.",
            )

    rs = cast(Sequence[Representation], nn.ModuleList(rs))
    if skip_checks:
        return rs

    # check shapes
    if len(rs) != len(shapes):
        raise ValueError(
            f"Interaction function requires {len(shapes)} {label} representations, but {len(rs)} were given."
        )
    check_shapes(
        *zip(
            (r.shape for r in rs),
            shapes,
        ),
        raise_on_errors=True,
    )
    return rs


def repeat_if_necessary(
    scores: torch.FloatTensor,
    representations: Sequence[Representation],
    num: Optional[int],
) -> torch.FloatTensor:
    """
    Repeat score tensor if necessary.

    If a model does not have entity/relation representations, the scores for
    `score_{h,t}` / `score_r` are always the same. For efficiency, they are thus
    only computed once, but to meet the API, they have to be brought into the correct shape afterwards.

    :param scores: shape: (batch_size, ?)
        the score tensor
    :param representations:
        the representations. If empty (i.e. no representations for this 1:n scoring), repetition needs to be applied
    :param num:
        the number of times to repeat, if necessary.

    :return:
        the score tensor, which has been repeated, if necessary
    """
    if representations:
        return scores
    return scores.repeat(1, num)


class ERModel(
    Generic[HeadRepresentation, RelationRepresentation, TailRepresentation],
    _NewAbstractModel,
):
    """A commonly useful base for KGEMs using embeddings and interaction modules.

    This model does not use post-init hooks to automatically initialize all of its
    parameters. Rather, the call to :func:`Model.reset_parameters_` happens at the end of
    ``ERModel.__init__``. This is possible because all trainable parameters should necessarily
    be passed through the ``super().__init__()`` in subclasses of :class:`ERModel`.

    Other code can still be put after the call to ``super().__init__()`` in subclasses, such as
    registering regularizers (as done in :class:`pykeen.models.ConvKB` and :class:`pykeen.models.TransH`).
    ---
    citation:
        author: Ali
        year: 2021
        link: https://jmlr.org/papers/v22/20-825.html
        github: pykeen/pykeen
    """

    #: The entity representations
    entity_representations: Sequence[Representation]

    #: The relation representations
    relation_representations: Sequence[Representation]

    #: The weight regularizers
    weight_regularizers: List[Regularizer]

    #: The interaction function
    interaction: Interaction

    def __init__(
        self,
        *,
        triples_factory: KGInfo,
        interaction: Union[
            str,
            Interaction[HeadRepresentation, RelationRepresentation, TailRepresentation],
            Type[Interaction[HeadRepresentation, RelationRepresentation, TailRepresentation]],
        ],
        interaction_kwargs: OptionalKwargs = None,
        entity_representations: OneOrManyHintOrType[Representation] = None,
        entity_representations_kwargs: OneOrManyOptionalKwargs = None,
        relation_representations: OneOrManyHintOrType[Representation] = None,
        relation_representations_kwargs: OneOrManyOptionalKwargs = None,
        skip_checks: bool = False,
        **kwargs,
    ) -> None:
        """Initialize the module.

        :param triples_factory:
            The triples factory facilitates access to the dataset.
        :param interaction: The interaction module (e.g., TransE)
        :param interaction_kwargs:
            Additional key-word based parameters given to the interaction module's constructor, if not already
            instantiated.
        :param entity_representations: The entity representation or sequence of representations
        :param entity_representations_kwargs:
            additional keyword-based parameters for instantiation of entity representations
        :param relation_representations: The relation representation or sequence of representations
        :param relation_representations_kwargs:
            additional keyword-based parameters for instantiation of relation representations
        :param skip_checks:
            whether to skip entity representation checks.
        :param kwargs:
            Keyword arguments to pass to the base model
        """
        super().__init__(triples_factory=triples_factory, **kwargs)
        self.interaction = interaction_resolver.make(interaction, pos_kwargs=interaction_kwargs)
        self.entity_representations = _prepare_representation_module_list(
            representations=entity_representations,
            representation_kwargs=entity_representations_kwargs,
            max_id=triples_factory.num_entities,
            shapes=self.interaction.full_entity_shapes(),
            label="entity",
            skip_checks=skip_checks,
        )
        self.relation_representations = _prepare_representation_module_list(
            representations=relation_representations,
            representation_kwargs=relation_representations_kwargs,
            max_id=triples_factory.num_relations,
            shapes=self.interaction.relation_shape,
            label="relation",
            skip_checks=skip_checks,
        )
        # Comment: it is important that the regularizers are stored in a module list, in order to appear in
        # model.modules(). Thereby, we can collect them automatically.
        self.weight_regularizers = nn.ModuleList()
        # Explicitly call reset_parameters to trigger initialization
        self.reset_parameters_()

    def append_weight_regularizer(
        self,
        parameter: Union[str, nn.Parameter, Iterable[Union[str, nn.Parameter]]],
        regularizer: HintOrType[Regularizer],
        regularizer_kwargs: OptionalKwargs = None,
    ) -> None:
        """Add a model weight to a regularizer's weight list, and register the regularizer with the model.

        :param parameter:
            The parameter, either as name, or as nn.Parameter object. A list of available parameter names is shown by
             `sorted(dict(self.named_parameters()).keys())`.
        :param regularizer:
            the regularizer or a hint thereof
        :param regularizer_kwargs:
            additional keyword-based parameters for the regularizer's instantiation

        :raises KeyError: If an invalid parameter name was given
        """
        regularizer = regularizer_resolver.make(regularizer, regularizer_kwargs)
        # normalize input
        if isinstance(parameter, (str, nn.Parameter)):
            parameter = [parameter]
        weights: Mapping[str, nn.Parameter] = dict(self.named_parameters())
        for param in parameter:
            if isinstance(param, str):
                if param not in weights:
                    raise KeyError(f"Invalid parameter_name={parameter}. Available are: {sorted(weights.keys())}.")
                param: nn.Parameter = weights[param]  # type: ignore
            regularizer.add_parameter(parameter=param)
        self.weight_regularizers.append(regularizer)

    def forward(
        self,
        h_indices: torch.LongTensor,
        r_indices: torch.LongTensor,
        t_indices: torch.LongTensor,
        slice_size: Optional[int] = None,
        slice_dim: int = 0,
        *,
        mode: Optional[InductiveMode],
    ) -> torch.FloatTensor:
        """Forward pass.

        This method takes head, relation and tail indices and calculates the corresponding scores.
        It supports broadcasting.

        :param h_indices:
            The head indices.
        :param r_indices:
            The relation indices.
        :param t_indices:
            The tail indices.
        :param slice_size:
            The slice size.
        :param slice_dim:
            The dimension along which to slice
        :param mode:
            The pass mode, which is None in the transductive setting and one of "training",
            "validation", or "testing" in the inductive setting.

        :return:
            The scores

        :raises NotImplementedError:
            if score repetition becomes necessary
        """
        if not self.entity_representations or not self.relation_representations:
            raise NotImplementedError("repeat scores not implemented for general case.")
        h, r, t = self._get_representations(h=h_indices, r=r_indices, t=t_indices, mode=mode)
        return self.interaction.score(h=h, r=r, t=t, slice_size=slice_size, slice_dim=slice_dim)

    def score_hrt(self, hrt_batch: torch.LongTensor, *, mode: Optional[InductiveMode] = None) -> torch.FloatTensor:
        """Forward pass.

        This method takes head, relation and tail of each triple and calculates the corresponding score.

        :param hrt_batch: shape: (batch_size, 3), dtype: long
            The indices of (head, relation, tail) triples.
        :param mode:
            The pass mode, which is None in the transductive setting and one of "training",
            "validation", or "testing" in the inductive setting.

        :return: shape: (batch_size, 1), dtype: float
            The score for each triple.
        """
        # Note: slicing cannot be used here: the indices for score_hrt only have a batch
        # dimension, and slicing along this dimension is already considered by sub-batching.
        # Note: we do not delegate to the general method for performance reasons
        # Note: repetition is not necessary here
        h, r, t = self._get_representations(h=hrt_batch[:, 0], r=hrt_batch[:, 1], t=hrt_batch[:, 2], mode=mode)
        return self.interaction.score_hrt(h=h, r=r, t=t)

    def _check_slicing(self, slice_size: Optional[int]) -> None:
        """Raise an error, if slicing is requested, but the model does not support it."""
        if not slice_size:
            return
        if get_batchnorm_modules(self):  # if there are any, this is truthy
            raise ValueError("This model does not support slicing, since it has batch normalization layers.")

    def score_t(
        self, hr_batch: torch.LongTensor, *, slice_size: Optional[int] = None, mode: Optional[InductiveMode] = None
    ) -> torch.FloatTensor:
        """Forward pass using right side (tail) prediction.

        This method calculates the score for all possible tails for each (head, relation) pair.

        :param hr_batch: shape: (batch_size, 2), dtype: long
            The indices of (head, relation) pairs.
        :param slice_size:
            The slice size.
        :param mode:
            The pass mode, which is None in the transductive setting and one of "training",
            "validation", or "testing" in the inductive setting.

        :return: shape: (batch_size, num_entities), dtype: float
            For each h-r pair, the scores for all possible tails.
        """
        self._check_slicing(slice_size=slice_size)
        h, r, t = self._get_representations(h=hr_batch[:, 0], r=hr_batch[:, 1], t=None, mode=mode)
        return repeat_if_necessary(
            scores=self.interaction.score_t(h=h, r=r, all_entities=t, slice_size=slice_size),
            representations=self.entity_representations,
            num=self._get_entity_len(mode=mode),
        )

    def score_h(
        self, rt_batch: torch.LongTensor, *, slice_size: Optional[int] = None, mode: Optional[InductiveMode] = None
    ) -> torch.FloatTensor:
        """Forward pass using left side (head) prediction.

        This method calculates the score for all possible heads for each (relation, tail) pair.

        :param rt_batch: shape: (batch_size, 2), dtype: long
            The indices of (relation, tail) pairs.
        :param slice_size:
            The slice size.
        :param mode:
            The pass mode, which is None in the transductive setting and one of "training",
            "validation", or "testing" in the inductive setting.

        :return: shape: (batch_size, num_entities), dtype: float
            For each r-t pair, the scores for all possible heads.
        """
        self._check_slicing(slice_size=slice_size)
        h, r, t = self._get_representations(h=None, r=rt_batch[:, 0], t=rt_batch[:, 1], mode=mode)
        return repeat_if_necessary(
            scores=self.interaction.score_h(all_entities=h, r=r, t=t, slice_size=slice_size),
            representations=self.entity_representations,
            num=self._get_entity_len(mode=mode),
        )

    def score_r(
        self, ht_batch: torch.LongTensor, *, slice_size: Optional[int] = None, mode: Optional[InductiveMode] = None
    ) -> torch.FloatTensor:
        """Forward pass using middle (relation) prediction.

        This method calculates the score for all possible relations for each (head, tail) pair.

        :param ht_batch: shape: (batch_size, 2), dtype: long
            The indices of (head, tail) pairs.
        :param slice_size:
            The slice size.
        :param mode:
            The pass mode, which is None in the transductive setting and one of "training",
            "validation", or "testing" in the inductive setting.

        :return: shape: (batch_size, num_relations), dtype: float
            For each h-t pair, the scores for all possible relations.
        """
        self._check_slicing(slice_size=slice_size)
        h, r, t = self._get_representations(h=ht_batch[:, 0], r=None, t=ht_batch[:, 1], mode=mode)
        return repeat_if_necessary(
            scores=self.interaction.score_r(h=h, all_relations=r, t=t, slice_size=slice_size),
            representations=self.relation_representations,
            num=self.num_relations,
        )

    def _get_entity_representations_from_inductive_mode(
        self, *, mode: Optional[InductiveMode]
    ) -> Sequence[Representation]:
        """
        Return the entity representations for the given inductive mode.

        :param mode:
            the inductive mode

        :raises ValueError:
            if the model does not support the given inductive mode, e.g.,
            because it is purely transductive

        :return:
            the entity representations for the given inductive mode
        """
        if mode is not None:
            raise ValueError(f"{self.__class__.__name__} does not support inductive mode: {mode}")
        return self.entity_representations

    def _get_entity_len(self, *, mode: Optional[InductiveMode]) -> Optional[int]:  # noqa:D105
        """
        Return the number of entities for the given inductive mode.

        :param mode:
            the inductive mode

        :raises NotImplementedError:
            if the model does not support the given inductive mode, e.g.,
            because it is purely transductive

        :return:
            the number of entities in the given inductive mode
        """
        if mode is not None:
            raise NotImplementedError
        return self.num_entities

    def _get_representations(
        self,
        h: Optional[torch.LongTensor],
        r: Optional[torch.LongTensor],
        t: Optional[torch.LongTensor],
        *,
        mode: Optional[InductiveMode],
    ) -> Tuple[HeadRepresentation, RelationRepresentation, TailRepresentation]:
        """Get representations for head, relation and tails."""
        head_representations = tail_representations = self._get_entity_representations_from_inductive_mode(mode=mode)
        head_representations = [head_representations[i] for i in self.interaction.head_indices()]
        tail_representations = [tail_representations[i] for i in self.interaction.tail_indices()]
        hr, rr, tr = [
            [representation(indices=indices) for representation in representations]
            for indices, representations in (
                (h, head_representations),
                (r, self.relation_representations),
                (t, tail_representations),
            )
        ]
        # normalization
        return cast(
            Tuple[HeadRepresentation, RelationRepresentation, TailRepresentation],
            tuple(x[0] if len(x) == 1 else x for x in (hr, rr, tr)),
        )<|MERGE_RESOLUTION|>--- conflicted
+++ resolved
@@ -11,11 +11,7 @@
 from typing import Any, ClassVar, Generic, Iterable, List, Mapping, Optional, Sequence, Tuple, Type, Union, cast
 
 import torch
-<<<<<<< HEAD
-from class_resolver import OptionalKwargs, HintOrType
-=======
 from class_resolver import HintOrType, OptionalKwargs
->>>>>>> 55f619f5
 from class_resolver.utils import OneOrManyHintOrType, OneOrManyOptionalKwargs
 from torch import nn
 

--- conflicted
+++ resolved
@@ -455,27 +455,10 @@
         )
         return self.interaction.score(h=h, r=r, t=t, slice_size=slice_size, slice_dim=slice_dim)
 
-<<<<<<< HEAD
     # docstr-coverage: inherited
     def score_hrt(  # noqa: D102
-        self, hrt_batch: torch.LongTensor, invert_relation: bool = False, *, mode: Optional[InductiveMode] = None
+        self, hrt_batch: torch.LongTensor, invert_relation: bool = False, *, mode: InductiveMode | None = None
     ) -> torch.FloatTensor:
-=======
-    def score_hrt(self, hrt_batch: torch.LongTensor, *, mode: InductiveMode | None = None) -> torch.FloatTensor:
-        """Forward pass.
-
-        This method takes head, relation and tail of each triple and calculates the corresponding score.
-
-        :param hrt_batch: shape: (batch_size, 3), dtype: long
-            The indices of (head, relation, tail) triples.
-        :param mode:
-            The pass mode, which is None in the transductive setting and one of "training",
-            "validation", or "testing" in the inductive setting.
-
-        :return: shape: (batch_size, 1), dtype: float
-            The score for each triple.
-        """
->>>>>>> b8067611
         # Note: slicing cannot be used here: the indices for score_hrt only have a batch
         # dimension, and slicing along this dimension is already considered by sub-batching.
         # Note: we do not delegate to the general method for performance reasons
@@ -661,16 +644,10 @@
 
     def _get_representations(
         self,
-<<<<<<< HEAD
-        h: Optional[torch.LongTensor],
-        r: Optional[torch.LongTensor],
-        t: Optional[torch.LongTensor],
-        invert_relation: bool = False,  # TODO: do we need this here?
-=======
         h: torch.LongTensor | None,
         r: torch.LongTensor | None,
         t: torch.LongTensor | None,
->>>>>>> b8067611
+        invert_relation: bool = False,  # TODO: do we need this here?
         *,
         mode: InductiveMode | None,
     ) -> tuple[HeadRepresentation, RelationRepresentation, TailRepresentation]:

"""Base module for all KGE models."""

from __future__ import annotations

import inspect
import logging
import os
import pickle
from abc import ABC, abstractmethod
from collections.abc import Iterable, Mapping
from typing import Any, ClassVar

import torch
from class_resolver import HintOrType
from docdata import parse_docdata
from torch import nn

from ..inverse import RelationInverter, relation_inverter_resolver
from ..losses import Loss, MarginRankingLoss, loss_resolver
from ..triples import KGInfo
from ..typing import (
    LABEL_HEAD,
    LABEL_RELATION,
    LABEL_TAIL,
    FloatTensor,
    InductiveMode,
    LongTensor,
    MappedTriples,
    Target,
)
from ..utils import NoRandomSeedNecessary, get_preferred_device, set_random_seed

__all__ = [
    "Model",
]

logger = logging.getLogger(__name__)


class Model(nn.Module, ABC):
    """A base module for KGE models.

    Subclasses of :class:`Model` can decide however they want on how to store entities' and
    relations' representations, how they want to be looked up, and how they should
    be scored. The :class:`OModel` provides a commonly used interface for models storing entity
    and relation representations in the form of :class:`pykeen.nn.Embedding`.
    """

    #: The default strategy for optimizing the model's hyper-parameters
    hpo_default: ClassVar[Mapping[str, Any]]

    _random_seed: int | None

    #: The default loss function class
    loss_default: ClassVar[type[Loss]] = MarginRankingLoss
    #: The default parameters for the default loss function class
    loss_default_kwargs: ClassVar[Mapping[str, Any] | None] = dict(margin=1.0, reduction="mean")
    #: The instance of the loss
    loss: Loss

    #: the number of entities
    num_entities: int
    #: the number of relations
    num_relations: int
    #: whether to use inverse relations
    use_inverse_triples: bool
    #: utility for generating inverse relations
    relation_inverter: RelationInverter

    #: When predict_with_sigmoid is set to True, the sigmoid function is
    #: applied to the logits during evaluation and also for predictions
    #: after training, but has no effect on the training.
    predict_with_sigmoid: bool

    def __init__(
        self,
        *,
        triples_factory: KGInfo,
        loss: HintOrType[Loss] = None,
        loss_kwargs: Mapping[str, Any] | None = None,
        predict_with_sigmoid: bool = False,
        random_seed: int | None = None,
        create_inverse_triples: bool = False,
    ) -> None:
        """Initialize the module.

        :param triples_factory:
            The triples factory facilitates access to the dataset.
        :param loss:
            The loss to use. If None is given, use the loss default specific to the model subclass.
        :param loss_kwargs:
            keyword-based parameters passed to the loss instance upon instantiation
        :param predict_with_sigmoid:
            Whether to apply sigmoid onto the scores when predicting scores. Applying sigmoid at prediction time may
            lead to exactly equal scores for certain triples with very high, or very low score. When not trained with
            applying sigmoid (or using BCEWithLogitsLoss), the scores are not calibrated to perform well with sigmoid.
        :param random_seed:
            A random seed to use for initialising the model's weights. **Should** be set when aiming at reproducibility.
        :param create_inverse_triples:
            whether to use the inverse relations modelling technique
        """
        super().__init__()

        # Random seeds have to set before the embeddings are initialized
        if random_seed is None:
            logger.warning("No random seed is specified. This may lead to non-reproducible results.")
            self._random_seed = None
        elif random_seed is not NoRandomSeedNecessary:
            set_random_seed(random_seed)
            self._random_seed = random_seed

        # Loss
        if loss is None:
            self.loss = self.loss_default(**(self.loss_default_kwargs or {}))
        else:
            self.loss = loss_resolver.make(loss, pos_kwargs=loss_kwargs)

        self.use_inverse_triples = create_inverse_triples
        self.num_entities = triples_factory.num_entities
        self.num_relations = triples_factory.num_relations
        self.relation_inverter = relation_inverter_resolver.make(query=None, num_relations=self.num_relations)

        self.predict_with_sigmoid = predict_with_sigmoid

    @property
    def effective_num_relations(self) -> int:
        """Return the effective number of relations, i.e., including inverse relations."""
        if self.use_inverse_triples:
            return 2 * self.num_relations
        return self.num_relations

    def __init_subclass__(cls, **kwargs):
        """Initialize the subclass.

        This checks for all subclasses if they are tagged with :class:`abc.ABC` with :func:`inspect.isabstract`.
        All non-abstract deriving models should have citation information. Subclasses can further override
        ``__init_subclass__``, but need to remember to call ``super().__init_subclass__`` as well so this
        gets run.

        :param kwargs:
            ignored keyword-based parameters
        """
        if not inspect.isabstract(cls):
            parse_docdata(cls)

    @property
    def device(self) -> torch.device:
        """Return the model's device."""
        return get_preferred_device(self, allow_ambiguity=False)

    def reset_parameters_(self):  # noqa: D401
        """Reset all parameters of the model and enforce model constraints."""
        self._reset_parameters_()
        # TODO: why do we need to empty the cache?
        torch.cuda.empty_cache()
        self.post_parameter_update()
        return self

    """Base methods"""

    def post_forward_pass(self):
        """Run after calculating the forward loss."""

    def _free_graph_and_cache(self):
        """Run to free the graph and cache."""

    """Abstract methods"""

    @abstractmethod
    def _reset_parameters_(self):  # noqa: D401
        """Reset all parameters of the model in-place."""

    @abstractmethod
    def _get_entity_len(self, *, mode: InductiveMode | None) -> int | None:
        """Get the number of entities depending on the mode parameters."""

    def post_parameter_update(self) -> None:
        """Has to be called after each parameter update."""

    """Abstract methods - Scoring"""

    @abstractmethod
    def score_hrt(self, hrt_batch: LongTensor, *, mode: InductiveMode | None = None) -> FloatTensor:
        """Forward pass.

        This method takes head, relation and tail of each triple and calculates the corresponding score.

        :param hrt_batch: shape: (batch_size, 3), dtype: long
            The indices of (head, relation, tail) triples.
        :param mode:
            The pass mode, which is None in the transductive setting and one of "training",
            "validation", or "testing" in the inductive setting.
        :return: shape: (batch_size, 1), dtype: float
            The score for each triple.
        """

    @abstractmethod
    def score_t(
        self,
        hr_batch: LongTensor,
        *,
        slice_size: int | None = None,
        mode: InductiveMode | None = None,
        tails: LongTensor | None = None,
    ) -> FloatTensor:
        """Forward pass using right side (tail) prediction.

        This method calculates the score for all possible tails for each (head, relation) pair.

        :param hr_batch: shape: (batch_size, 2), dtype: long
            The indices of (head, relation) pairs.
        :param slice_size: >0
            The divisor for the scoring function when using slicing.
        :param mode:
            The pass mode, which is None in the transductive setting and one of "training",
            "validation", or "testing" in the inductive setting.
        :param tails: shape: (num_tails,) | (batch_size, num_tails)
            tail entity indices to score against. If `None`, scores against all entities (from the given mode).

        :return: shape: (batch_size, num_tails), dtype: float
            For each h-r pair, the scores for all possible tails.
        """

    @abstractmethod
    def score_r(
        self,
        ht_batch: LongTensor,
        *,
        slice_size: int | None = None,
        mode: InductiveMode | None = None,
        relations: LongTensor | None = None,
    ) -> FloatTensor:
        """Forward pass using middle (relation) prediction.

        This method calculates the score for all possible relations for each (head, tail) pair.

        :param ht_batch: shape: (batch_size, 2), dtype: long
            The indices of (head, tail) pairs.
        :param slice_size: >0
            The divisor for the scoring function when using slicing.
        :param mode:
            The pass mode, which is None in the transductive setting and one of "training",
            "validation", or "testing" in the inductive setting.
        :param relations: shape: (num_relations,) | (batch_size, num_relations)
            relation indices to score against. If None, scores against all relations (from the given mode).

        :return: shape: (batch_size, num_relations), dtype: float
            For each h-t pair, the scores for all possible relations.
        """
        # TODO: this currently compute (batch_size, num_relations) instead,
        # i.e., scores for normal and inverse relations

    @abstractmethod
    def score_h(
        self,
        rt_batch: LongTensor,
        *,
        slice_size: int | None = None,
        mode: InductiveMode | None = None,
        heads: LongTensor | None = None,
    ) -> FloatTensor:
        """Forward pass using left side (head) prediction.

        This method calculates the score for all possible heads for each (relation, tail) pair.

        :param rt_batch: shape: (batch_size, 2), dtype: long
            The indices of (relation, tail) pairs.
        :param slice_size: >0
            The divisor for the scoring function when using slicing.
        :param mode:
            The pass mode, which is None in the transductive setting and one of "training",
            "validation", or "testing" in the inductive setting.
        :param heads: shape: (num_heads,) | (batch_size, num_heads)
            head entity indices to score against. If None, scores against all entities (from the given mode).

        :return: shape: (batch_size, num_heads), dtype: float
            For each r-t pair, the scores for all possible heads.
        """

    @abstractmethod
    def collect_regularization_term(self) -> FloatTensor:
        """Get the regularization term for the loss function."""

    """Concrete methods"""

    def get_grad_params(self) -> Iterable[nn.Parameter]:
        """Get the parameters that require gradients."""
        # TODO: Why do we need that? The optimizer takes care of filtering the parameters.
        return filter(lambda p: p.requires_grad, self.parameters())

    @property
    def num_parameter_bytes(self) -> int:
        """Calculate the number of bytes used for all parameters of the model."""
        return sum(param.numel() * param.element_size() for param in self.parameters(recurse=True))

    @property
    def num_parameters(self) -> int:
        """Calculate the number of parameters of the model."""
        return sum(param.numel() for param in self.parameters(recurse=True))

    def save_state(self, path: str | os.PathLike) -> None:
        """Save the state of the model.

        :param path:
            Path of the file where to store the state in.
        """
        torch.save(self.state_dict(), path, pickle_protocol=pickle.HIGHEST_PROTOCOL)

    def load_state(self, path: str | os.PathLike) -> None:
        """Load the state of the model.

        :param path:
            Path of the file where to load the state from.
        """
        self.load_state_dict(torch.load(path, map_location=self.device, weights_only=False))

    """Extended scoring methods"""

    def _prepare_batch(
        self,
        batch: torch.LongTensor | None,
        index_relation: int,
        invert_relation: bool,
    ) -> torch.LongTensor:
        if invert_relation and not self.use_inverse_triples:
            raise ValueError("Can only invert relations if use_inverse_relations is set to True")

        # TODO: with the current default inversion, we have to materialize the relation IDs
        if self.use_inverse_triples and batch is None:
            batch = torch.arange(self.num_relations, device=self.device)

        if batch is None:
            return None

<<<<<<< HEAD
=======
    def _prepare_batch(self, batch: LongTensor, index_relation: int) -> LongTensor:
>>>>>>> cee045f9
        # send to device
        batch = batch.to(self.device)

        # map relation
        return self.relation_inverter.map(batch=batch, index=index_relation, invert=invert_relation)

    def score_hrt_extended(
        self,
        hrt_batch: torch.LongTensor,
        invert_relation: bool = False,
        **kwargs,
    ) -> torch.FloatTensor:
        """Forward pass.

        This method takes head, relation and tail of each triple and calculates the corresponding score.

        :param hrt_batch: shape: (batch_size, 3), dtype: long
            The indices of (head, relation, tail) triples.
        :param invert_relation:
            whether to invert the relation. If True, the model has to have enabled `use_inverse_relations`.
        :param kwargs:
            additional keyword-based parameters passed to :meth:`score_hrt`.

        :return: shape: (batch_size, 1), dtype: float
            The score for each triple.
        """
        return self.score_hrt(
            hrt_batch=self._prepare_batch(
                batch=hrt_batch,
                index_relation=1,
                invert_relation=invert_relation,
            ),
            **kwargs,
        )

    def score_h_extended(
        self,
        rt_batch: torch.LongTensor,
        invert_relation: bool = False,
        **kwargs,
    ) -> torch.FloatTensor:
        """Forward pass using left side (head) prediction.

        This method calculates the score for all possible heads for each (relation, tail) pair.

        :param rt_batch: shape: (batch_size, 2), dtype: long
            The indices of (relation, tail) pairs.
        :param invert_relation:
            whether to invert the relation. If True, the model has to have enabled `use_inverse_relations`.
        :param kwargs:
            additional keyword-based parameters passed to :meth:`score_h`.

        :return: shape: (batch_size, num_entities), dtype: float
            For each r-t pair, the scores for all possible heads.
        """
        return self.score_h(
            rt_batch=self._prepare_batch(
                batch=rt_batch,
                index_relation=0,
                invert_relation=invert_relation,
            ),
            **kwargs,
        )

    def score_r_extended(
        self,
        ht_batch: torch.LongTensor,
        invert_relation: bool = False,
        **kwargs,
    ) -> torch.FloatTensor:
        """Forward pass using middle (relation) prediction.

        This method calculates the score for all possible relations for each (head, tail) pair.

        :param ht_batch: shape: (batch_size, 2), dtype: long
            The indices of (head, tail) pairs.
        :param invert_relation:
            whether to invert the relation. If True, the model has to have enabled `use_inverse_relations`.
        :param kwargs:
            additional keyword-based parameters passed to :meth:`score_r`.

        :return: shape: (batch_size, num_relations), dtype: float
            For each h-t pair, the scores for all possible relations.

        :raises NotImplementedError: if inverse relations are requested. This is punted from
            https://github.com/pykeen/pykeen/pull/752 to https://github.com/pykeen/pykeen/pull/728
        """
        if invert_relation:
            raise NotImplementedError  # FIXME in follow-up to https://github.com/pykeen/pykeen/pull/752
        return self.score_r(ht_batch=ht_batch, **kwargs)

    def score_t_extended(
        self,
        hr_batch: torch.LongTensor,
        invert_relation: bool = False,
        **kwargs,
    ) -> torch.FloatTensor:
        """Forward pass using right side (tail) prediction.

        This method calculates the score for all possible tails for each (head, relation) pair.

        :param hr_batch: shape: (batch_size, 2), dtype: long
            The indices of (head, relation) pairs.
        :param invert_relation:
            whether to invert the relation. If True, the model has to have enabled `use_inverse_relations`.
        :param kwargs:
            additional keyword-based parameters passed to :meth:`score_t`.

        :return: shape: (batch_size, num_entities), dtype: float
            For each h-r pair, the scores for all possible tails.
        """
        return self.score_t(
            hr_batch=self._prepare_batch(
                batch=hr_batch,
                index_relation=1,
                invert_relation=invert_relation,
            ),
            **kwargs,
        )

    """Prediction methods"""

    def predict_hrt(self, hrt_batch: LongTensor, *, mode: InductiveMode | None = None) -> FloatTensor:
        """Calculate the scores for triples.

        This method takes head, relation and tail of each triple and calculates the corresponding score.

        Additionally, the model is set to evaluation mode.

        :param hrt_batch: shape: (number of triples, 3), dtype: long
            The indices of (head, relation, tail) triples.
        :param mode:
            The pass mode. Is None for transductive and "training" / "validation" / "testing" in inductive.

        :return: shape: (number of triples, 1), dtype: float
            The score for each triple.
        """
        self.eval()  # Enforce evaluation mode
        scores = self.score_hrt_extended(hrt_batch=hrt_batch, mode=mode)
        if self.predict_with_sigmoid:
            scores = torch.sigmoid(scores)
        return scores

    def predict_h(
        self,
        rt_batch: LongTensor,
        **kwargs,
    ) -> FloatTensor:
        """Forward pass using left side (head) prediction for obtaining scores of all possible heads.

        This method calculates the score for all possible heads for each (relation, tail) pair.

        .. note::

            If the model has been trained with inverse relations, the task of predicting
            the head entities becomes the task of predicting the tail entities of the
            inverse triples, i.e., $f(*,r,t)$ is predicted by means of $f(t,r_{inv},*)$.

        Additionally, the model is set to evaluation mode.

        :param rt_batch: shape: (batch_size, 2), dtype: long
            The indices of (relation, tail) pairs.
        :param kwargs:
            additional keyword-based parameters passed to :meth:`Model.score_h`

        :return: shape: (batch_size, num_heads), dtype: float
            For each r-t pair, the scores for all possible heads.
        """
        self.eval()  # Enforce evaluation mode
        if self.use_inverse_triples:
            # note: if we have a heads restriction, we need to convert it to a tails restriction here
            kwargs["tails"] = kwargs.pop("heads")
            scores = self.score_t_extended(hr_batch=rt_batch.flip(1), invert_relation=True, **kwargs)
        else:
            scores = self.score_h_extended(rt_batch=rt_batch, **kwargs)
        if self.predict_with_sigmoid:
            scores = torch.sigmoid(scores)
        return scores

    def predict_t(
        self,
        hr_batch: LongTensor,
        **kwargs,
    ) -> FloatTensor:
        """Forward pass using right side (tail) prediction for obtaining scores of all possible tails.

        This method calculates the score for all possible tails for each (head, relation) pair.

        Additionally, the model is set to evaluation mode.

        :param hr_batch: shape: (batch_size, 2), dtype: long
            The indices of (head, relation) pairs.
        :param kwargs:
            additional keyword-based parameters passed to :meth:`Model.score_t`

        :return: shape: (batch_size, num_tails), dtype: float
            For each h-r pair, the scores for all possible tails.

        .. note::

            We only expect the right side-predictions, i.e., $(h,r,*)$ to change its
            default behavior when the model has been trained with inverse relations
            (mainly because of the behavior of the LCWA training approach). This is why
            the :func:`predict_h` has different behavior depending on
            if inverse triples were used in training, and why this function has the same
            behavior regardless of the use of inverse triples.
        """
        self.eval()  # Enforce evaluation mode
        scores = self.score_t_extended(hr_batch, **kwargs)
        if self.predict_with_sigmoid:
            scores = torch.sigmoid(scores)
        return scores

    def predict_r(
        self,
        ht_batch: LongTensor,
        **kwargs,
    ) -> FloatTensor:
        """Forward pass using middle (relation) prediction for obtaining scores of all possible relations.

        This method calculates the score for all possible relations for each (head, tail) pair.

        Additionally, the model is set to evaluation mode.

        :param ht_batch: shape: (batch_size, 2), dtype: long
            The indices of (head, tail) pairs.
        :param kwargs:
            additional keyword-based parameters passed to :meth:`Model.score_r`

        :return: shape: (batch_size, num_relations), dtype: float
            For each h-t pair, the scores for all possible relations.
        """
        self.eval()  # Enforce evaluation mode
        scores = self.score_r_extended(ht_batch.to(self.device), **kwargs)
        if self.predict_with_sigmoid:
            scores = torch.sigmoid(scores)
        return scores

    def predict(
        self,
        hrt_batch: MappedTriples,
        target: Target,
        full_batch: bool = True,
        ids: LongTensor | None = None,
        **kwargs,
    ) -> FloatTensor:
        """
        Predict scores for the given target.

        :param hrt_batch: shape: (batch_size, 3) or (batch_size, 2)
            the full batch, or the relevant part of it
        :param target:
            the target to predict
        :param full_batch:
            whether `hrt_batch` is the full batch, or only the "input" part of the target prediction method
        :param ids:
            restrict prediction to only those ids
        :param kwargs:
            additional keyword-based parameters passed to the specific target prediction method.

        :raises ValueError:
            if the target is invalid

        :return: shape: (batch_size, num)
            the scores
        """
        if target == LABEL_TAIL:
            if full_batch:
                hrt_batch = hrt_batch[:, 0:2]
            return self.predict_t(hrt_batch, **kwargs, tails=ids)

        if target == LABEL_RELATION:
            if full_batch:
                hrt_batch = hrt_batch[:, 0::2]
            return self.predict_r(hrt_batch, **kwargs, relations=ids)

        if target == LABEL_HEAD:
            if full_batch:
                hrt_batch = hrt_batch[:, 1:3]
            return self.predict_h(hrt_batch, **kwargs, heads=ids)

        raise ValueError(f"Unknown target={target}")

    """Inverse scoring"""

    def _prepare_inverse_batch(self, batch: LongTensor, index_relation: int) -> LongTensor:
        if not self.use_inverse_triples:
            raise ValueError(
                "Your model is not configured to predict with inverse relations."
                " Set ``create_inverse_triples=True`` when creating the dataset/triples factory"
                " or using the pipeline().",
            )
        return self.relation_inverter.invert_(batch=batch, index=index_relation).flip(1)

    def score_hrt_inverse(
        self,
        hrt_batch: LongTensor,
        *,
        mode: InductiveMode | None = None,
    ) -> FloatTensor:
        r"""
        Score triples based on inverse triples, i.e., compute $f(h,r,t)$ based on $f(t,r_{inv},h)$.

        When training with inverse relations, the model produces two (different) scores for a triple $(h,r,t) \in K$.
        The forward score is calculated from $f(h,r,t)$ and the inverse score is calculated from $f(t,r_{inv},h)$.
        This function enables users to inspect the scores obtained by using the corresponding inverse triples.

        :param hrt_batch: shape: (b, 3)
            the batch of triples
        :param mode:
            the inductive mode, or None for transductive

        :return:
            the triple scores obtained by inverse relations
        """
        return self.score_hrt_extended(hrt_batch=hrt_batch.flip(1), mode=mode, invert_relation=True)

    def score_t_inverse(self, hr_batch: LongTensor, *, tails: LongTensor | None = None, **kwargs):
        """Score all tails for a batch of (h,r)-pairs using the head predictions for the inverses $(*,r_{inv},h)$."""
        return self.score_h_extended(rt_batch=hr_batch.flip(1), heads=tails, invert_relation=True, **kwargs)

    def score_h_inverse(self, rt_batch: LongTensor, *, heads: LongTensor | None = None, **kwargs):
        """Score all heads for a batch of (r,t)-pairs using the tail predictions for the inverses $(t,r_{inv},*)$."""
        return self.score_t_extended(hr_batch=rt_batch.flip(1), tails=heads, invert_relation=True, **kwargs)<|MERGE_RESOLUTION|>--- conflicted
+++ resolved
@@ -318,10 +318,10 @@
 
     def _prepare_batch(
         self,
-        batch: torch.LongTensor | None,
+        batch: LongTensor | None,
         index_relation: int,
-        invert_relation: bool,
-    ) -> torch.LongTensor:
+        invert_relation: bool
+    ) -> LongTensor:
         if invert_relation and not self.use_inverse_triples:
             raise ValueError("Can only invert relations if use_inverse_relations is set to True")
 
@@ -332,10 +332,6 @@
         if batch is None:
             return None
 
-<<<<<<< HEAD
-=======
-    def _prepare_batch(self, batch: LongTensor, index_relation: int) -> LongTensor:
->>>>>>> cee045f9
         # send to device
         batch = batch.to(self.device)
 

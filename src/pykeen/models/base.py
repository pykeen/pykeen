# -*- coding: utf-8 -*-

"""Base module for all KGE models."""

from __future__ import annotations

import functools
import logging
import warnings
from abc import ABC, abstractmethod
<<<<<<< HEAD
from typing import Any, ClassVar, Iterable, List, Mapping, Optional, Sequence, Tuple, Type, Union
=======
from typing import Any, ClassVar, Collection, Iterable, List, Mapping, Optional, Type, Union
>>>>>>> cd8f2369

import pandas as pd
import torch
from torch import nn

from ..losses import Loss, MarginRankingLoss, has_mr_loss, has_nssa_loss
from ..nn import Embedding
from ..regularizers import NoRegularizer, Regularizer
from ..triples import TriplesFactory
<<<<<<< HEAD
from ..typing import Constrainer, DeviceHint, Initializer, MappedTriples, Normalizer
from ..utils import NoRandomSeedNecessary, resolve_device, set_random_seed
=======
from ..typing import Constrainer, DeviceHint, Initializer, MappedTriples, Normalizer, ScorePack
from ..utils import NoRandomSeedNecessary, _can_slice, get_batchnorm_modules, resolve_device, set_random_seed
>>>>>>> cd8f2369

__all__ = [
    'Model',
    'EntityEmbeddingModel',
    'EntityRelationEmbeddingModel',
    'MultimodalModel',
]

logger = logging.getLogger(__name__)


class Model(nn.Module, ABC):
    """A base module for all of the KGE models."""

    #: Keep track of if this is a base model
    _is_base_model: ClassVar[bool]

    #: The default strategy for optimizing the model's hyper-parameters
    hpo_default: ClassVar[Mapping[str, Any]]

    #: The default loss function class
    loss_default: ClassVar[Type[Loss]] = MarginRankingLoss
    #: The default parameters for the default loss function class
    loss_default_kwargs: ClassVar[Optional[Mapping[str, Any]]] = dict(margin=1.0, reduction='mean')
    #: The instance of the loss
    loss: Loss

    #: The default regularizer class
    regularizer_default: ClassVar[Type[Regularizer]] = NoRegularizer
    #: The default parameters for the default regularizer class
    regularizer_default_kwargs: ClassVar[Optional[Mapping[str, Any]]] = None
    #: The instance of the regularizer
    regularizer: Regularizer

    def __init__(
        self,
        triples_factory: TriplesFactory,
        loss: Optional[Loss] = None,
        predict_with_sigmoid: bool = False,
        preferred_device: DeviceHint = None,
        random_seed: Optional[int] = None,
        regularizer: Optional[Regularizer] = None,
    ) -> None:
        """Initialize the module.

        :param triples_factory:
            The triples factory facilitates access to the dataset.
        :param loss:
            The loss to use. If None is given, use the loss default specific to the model subclass.
        :param predict_with_sigmoid:
            Whether to apply sigmoid onto the scores when predicting scores. Applying sigmoid at prediction time may
            lead to exactly equal scores for certain triples with very high, or very low score. When not trained with
            applying sigmoid (or using BCEWithLogitsLoss), the scores are not calibrated to perform well with sigmoid.
        :param preferred_device:
            The preferred device for model training and inference.
        :param random_seed:
            A random seed to use for initialising the model's weights. **Should** be set when aiming at reproducibility.
        :param regularizer:
            A regularizer to use for training.
        """
        super().__init__()

        # Initialize the device
        self._set_device(preferred_device)

        # Random seeds have to set before the embeddings are initialized
        if random_seed is None:
            logger.warning('No random seed is specified. This may lead to non-reproducible results.')
            self._random_seed = None
        elif random_seed is not NoRandomSeedNecessary:
            set_random_seed(random_seed)
            self._random_seed = random_seed

        # Loss
        if loss is None:
            self.loss = self.loss_default(**(self.loss_default_kwargs or {}))
        else:
            self.loss = loss

        # TODO: Check loss functions that require 1 and -1 as label but only
        self.is_mr_loss: bool = has_mr_loss(self)
        self.is_nssa_loss: bool = has_nssa_loss(self)

        # Regularizer
        if regularizer is None:
            regularizer = self.regularizer_default(
                device=self.device,
                **(self.regularizer_default_kwargs or {}),
            )
        self.regularizer = regularizer

        # The triples factory facilitates access to the dataset.
        self.triples_factory = triples_factory

        '''
        When predict_with_sigmoid is set to True, the sigmoid function is applied to the logits during evaluation and
        also for predictions after training, but has no effect on the training.
        '''
        self.predict_with_sigmoid = predict_with_sigmoid

    def __init_subclass__(cls, autoreset: bool = True, **kwargs):  # noqa:D105
        cls._is_base_model = not autoreset
        if not cls._is_base_model:
            _add_post_reset_parameters(cls)

    @property
    def can_slice_h(self) -> bool:
        """Whether score_h supports slicing."""
        return _can_slice(self.score_h)

    @property
    def can_slice_r(self) -> bool:
        """Whether score_r supports slicing."""
        return _can_slice(self.score_r)

    @property
    def can_slice_t(self) -> bool:
        """Whether score_t supports slicing."""
        return _can_slice(self.score_t)

    @abstractmethod
    def _reset_parameters_(self):  # noqa: D401
        """Reset all parameters of the model in-place."""
        raise NotImplementedError

    def reset_parameters_(self) -> 'Model':  # noqa: D401
        """Reset all parameters of the model and enforce model constraints."""
        self._reset_parameters_()
        self.to_device_()
        self.post_parameter_update()
        return self

    @property
    def num_entities(self) -> int:  # noqa: D401
        """The number of entities in the knowledge graph."""
        return self.triples_factory.num_entities

    @property
    def num_relations(self) -> int:  # noqa: D401
        """The number of unique relation types in the knowledge graph."""
        return self.triples_factory.num_relations

    def _set_device(self, device: DeviceHint = None) -> None:
        """Set the Torch device to use."""
        self.device = resolve_device(device=device)

    def to_device_(self) -> 'Model':
        """Transfer model to device."""
        self.to(self.device)
        self.regularizer.to(self.device)
        torch.cuda.empty_cache()
        return self

    def to_cpu_(self) -> 'Model':
        """Transfer the entire model to CPU."""
        self._set_device('cpu')
        return self.to_device_()

    def to_gpu_(self) -> 'Model':
        """Transfer the entire model to GPU."""
        self._set_device('cuda')
        return self.to_device_()

    def predict_hrt(self, hrt_batch: torch.LongTensor) -> torch.FloatTensor:
        """Calculate the scores for triples.

        This method takes head, relation and tail of each triple and calculates the corresponding score.

        Additionally, the model is set to evaluation mode.

        :param hrt_batch: shape: (number of triples, 3), dtype: long
            The indices of (head, relation, tail) triples.

        :return: shape: (number of triples, 1), dtype: float
            The score for each triple.
        """
        self.eval()  # Enforce evaluation mode
        scores = self.score_hrt(hrt_batch)
        if self.predict_with_sigmoid:
            scores = torch.sigmoid(scores)
        return scores

    def predict_h(
        self,
        rt_batch: torch.LongTensor,
        slice_size: Optional[int] = None,
    ) -> torch.FloatTensor:
        """Forward pass using left side (head) prediction for obtaining scores of all possible heads.

        This method calculates the score for all possible heads for each (relation, tail) pair.

        .. note::

            If the model has been trained with inverse relations, the task of predicting
            the head entities becomes the task of predicting the tail entities of the
            inverse triples, i.e., $f(*,r,t)$ is predicted by means of $f(t,r_{inv},*)$.

        Additionally, the model is set to evaluation mode.

        :param rt_batch: shape: (batch_size, 2), dtype: long
            The indices of (relation, tail) pairs.
        :param slice_size: >0
            The divisor for the scoring function when using slicing.

        :return: shape: (batch_size, num_entities), dtype: float
            For each r-t pair, the scores for all possible heads.
        """
        self.eval()  # Enforce evaluation mode
        if self.triples_factory.create_inverse_triples:
            scores = self.score_h_inverse(rt_batch=rt_batch, slice_size=slice_size)
        elif slice_size is None:
            scores = self.score_h(rt_batch)
        else:
            scores = self.score_h(rt_batch, slice_size=slice_size)
        if self.predict_with_sigmoid:
            scores = torch.sigmoid(scores)
        return scores

    def predict_t(
        self,
        hr_batch: torch.LongTensor,
        slice_size: Optional[int] = None,
    ) -> torch.FloatTensor:
        """Forward pass using right side (tail) prediction for obtaining scores of all possible tails.

        This method calculates the score for all possible tails for each (head, relation) pair.

        Additionally, the model is set to evaluation mode.

        :param hr_batch: shape: (batch_size, 2), dtype: long
            The indices of (head, relation) pairs.
        :param slice_size: >0
            The divisor for the scoring function when using slicing.

        :return: shape: (batch_size, num_entities), dtype: float
            For each h-r pair, the scores for all possible tails.

        .. note::

            We only expect the right side-side predictions, i.e., $(h,r,*)$ to change its
            default behavior when the model has been trained with inverse relations
            (mainly because of the behavior of the LCWA training approach). This is why
            the :func:`predict_scores_all_heads()` has different behavior depending on
            if inverse triples were used in training, and why this function has the same
            behavior regardless of the use of inverse triples.
        """
        self.eval()  # Enforce evaluation mode
        if slice_size is None:
            scores = self.score_t(hr_batch)
        else:
            scores = self.score_t(hr_batch, slice_size=slice_size)
        if self.predict_with_sigmoid:
            scores = torch.sigmoid(scores)
        return scores

    def predict_r(
        self,
        ht_batch: torch.LongTensor,
        slice_size: Optional[int] = None,
    ) -> torch.FloatTensor:
        """Forward pass using middle (relation) prediction for obtaining scores of all possible relations.

        This method calculates the score for all possible relations for each (head, tail) pair.

        Additionally, the model is set to evaluation mode.

        :param ht_batch: shape: (batch_size, 2), dtype: long
            The indices of (head, tail) pairs.
        :param slice_size: >0
            The divisor for the scoring function when using slicing.

        :return: shape: (batch_size, num_relations), dtype: float
            For each h-t pair, the scores for all possible relations.
        """
        self.eval()  # Enforce evaluation mode
        if slice_size is None:
            scores = self.score_r(ht_batch)
        else:
            scores = self.score_r(ht_batch, slice_size=slice_size)
        if self.predict_with_sigmoid:
            scores = torch.sigmoid(scores)
        return scores

    def get_all_prediction_df(
        self,
        *,
        k: Optional[int] = None,
        batch_size: int = 1,
        **kwargs,
    ) -> Union[ScorePack, pd.DataFrame]:
        """Compute scores for all triples, optionally returning only the k highest scoring.

        .. note:: This operation is computationally very expensive for reasonably-sized knowledge graphs.
        .. warning:: Setting k=None may lead to huge memory requirements.

        :param k:
            The number of triples to return. Set to None, to keep all.
        :param batch_size:
            The batch size to use for calculating scores.
        :param kwargs: Additional kwargs to pass to :func:`pykeen.models.predict.get_all_prediction_df`.
        :return: shape: (k, 3)
            A tensor containing the k highest scoring triples, or all possible triples if k=None.
        """
        from .predict import get_all_prediction_df
        warnings.warn('Use pykeen.models.predict.get_all_prediction_df', DeprecationWarning)
        return get_all_prediction_df(model=self, k=k, batch_size=batch_size, **kwargs)

    def get_head_prediction_df(
        self,
        relation_label: str,
        tail_label: str,
        **kwargs,
    ) -> pd.DataFrame:
        """Predict heads for the given relation and tail (given by label).

        :param relation_label: The string label for the relation
        :param tail_label: The string label for the tail entity
        :param kwargs: Keyword arguments passed to :func:`pykeen.models.predict.get_head_prediction_df`

        The following example shows that after you train a model on the Nations dataset,
        you can score all entities w.r.t a given relation and tail entity.

        >>> from pykeen.pipeline import pipeline
        >>> result = pipeline(
        ...     dataset='Nations',
        ...     model='RotatE',
        ... )
        >>> df = result.model.get_head_prediction_df('accusation', 'brazil')
        """
        from .predict import get_head_prediction_df
        warnings.warn('Use pykeen.models.predict.get_head_prediction_df', DeprecationWarning)
        return get_head_prediction_df(self, relation_label=relation_label, tail_label=tail_label, **kwargs)

    def get_relation_prediction_df(
        self,
        head_label: str,
        tail_label: str,
        **kwargs,
    ) -> pd.DataFrame:
        """Predict relations for the given head and tail (given by label).

        :param head_label: The string label for the head entity
        :param tail_label: The string label for the tail entity
        :param kwargs: Keyword arguments passed to :func:`pykeen.models.predict.get_relation_prediction_df`
        """
        from .predict import get_relation_prediction_df
        warnings.warn('Use pykeen.models.predict.get_relation_prediction_df', DeprecationWarning)
        return get_relation_prediction_df(self, head_label=head_label, tail_label=tail_label, **kwargs)

    def get_tail_prediction_df(
        self,
        head_label: str,
        relation_label: str,
        **kwargs,
    ) -> pd.DataFrame:
        """Predict tails for the given head and relation (given by label).

        :param head_label: The string label for the head entity
        :param relation_label: The string label for the relation
        :param kwargs: Keyword arguments passed to :func:`pykeen.models.predict.get_tail_prediction_df`

        The following example shows that after you train a model on the Nations dataset,
        you can score all entities w.r.t a given head entity and relation.

        >>> from pykeen.pipeline import pipeline
        >>> result = pipeline(
        ...     dataset='Nations',
        ...     model='RotatE',
        ... )
        >>> df = result.model.get_tail_prediction_df('brazil', 'accusation')
        """
        from .predict import get_tail_prediction_df
        warnings.warn('Use pykeen.models.predict.get_tail_prediction_df', DeprecationWarning)
        return get_tail_prediction_df(self, head_label=head_label, relation_label=relation_label, **kwargs)

    def post_parameter_update(self) -> None:
        """Has to be called after each parameter update."""
        self.regularizer.reset()

    def regularize_if_necessary(self, *tensors: torch.FloatTensor) -> None:
        """Update the regularizer's term given some tensors, if regularization is requested.

        :param tensors: The tensors that should be passed to the regularizer to update its term.
        """
        if self.training:
            self.regularizer.update(*tensors)

    def compute_mr_loss(
        self,
        positive_scores: torch.FloatTensor,
        negative_scores: torch.FloatTensor,
    ) -> torch.FloatTensor:
        """Compute the mean ranking loss for the positive and negative scores.

        :param positive_scores:  shape: s, dtype: float
            The scores for positive triples.
        :param negative_scores: shape: s, dtype: float
            The scores for negative triples.
        :raises RuntimeError:
            If the chosen loss function does not allow the calculation of margin ranking
        :return: dtype: float, scalar
            The margin ranking loss value.
        """
        if not self.is_mr_loss:
            raise RuntimeError(
                'The chosen loss does not allow the calculation of margin ranking'
                ' losses. Please use the compute_loss method instead.',
            )
        y = torch.ones_like(negative_scores, device=self.device)
        return self.loss(positive_scores, negative_scores, y) + self.regularizer.term

    def compute_label_loss(
        self,
        predictions: torch.FloatTensor,
        labels: torch.FloatTensor,
    ) -> torch.FloatTensor:
        """Compute the classification loss.

        :param predictions: shape: s
            The tensor containing predictions.
        :param labels: shape: s
            The tensor containing labels.

        :return: dtype: float, scalar
            The label loss value.
        """
        return self._compute_loss(tensor_1=predictions, tensor_2=labels)

    def compute_self_adversarial_negative_sampling_loss(
        self,
        positive_scores: torch.FloatTensor,
        negative_scores: torch.FloatTensor,
    ) -> torch.FloatTensor:
        """Compute self adversarial negative sampling loss.

        :param positive_scores: shape: s
            The tensor containing the positive scores.
        :param negative_scores: shape: s
            Tensor containing the negative scores.
        :raises RuntimeError:
            If the chosen loss does not allow the calculation of self adversarial negative sampling losses.
        :return: dtype: float, scalar
            The loss value.
        """
        if not self.is_nssa_loss:
            raise RuntimeError(
                'The chosen loss does not allow the calculation of self adversarial negative sampling'
                ' losses. Please use the compute_self_adversarial_negative_sampling_loss method instead.',
            )
        return self._compute_loss(tensor_1=positive_scores, tensor_2=negative_scores)

    def _compute_loss(
        self,
        tensor_1: torch.FloatTensor,
        tensor_2: torch.FloatTensor,
    ) -> torch.FloatTensor:
        """Compute the loss for functions requiring two separate tensors as input.

        :param tensor_1: shape: s
            The tensor containing predictions or positive scores.
        :param tensor_2: shape: s
            The tensor containing target values or the negative scores.
        :raises RuntimeError:
            If the chosen loss does not allow the calculation of margin label losses.
        :return: dtype: float, scalar
            The label loss value.
        """
        if self.is_mr_loss:
            raise RuntimeError(
                'The chosen loss does not allow the calculation of margin label'
                ' losses. Please use the compute_mr_loss method instead.',
            )
        return self.loss(tensor_1, tensor_2) + self.regularizer.term

    def _prepare_inverse_batch(self, batch: torch.LongTensor, index_relation: int) -> torch.LongTensor:
        if not self.triples_factory.create_inverse_triples:
            raise ValueError(
                "Your model is not configured to predict with inverse relations."
                " Set ``create_inverse_triples=True`` when creating the dataset/triples factory"
                " or using the pipeline().",
            )
        batch_cloned = batch.clone()

        # The number of relations stored in the triples factory includes the number of inverse relations
        # Id of inverse relation: relation + 1
        batch_cloned[:, index_relation] = batch_cloned[:, index_relation] + 1

        return batch_cloned.flip(1)

    @abstractmethod
    def score_hrt(self, hrt_batch: torch.LongTensor) -> torch.FloatTensor:
        """Forward pass.

        This method takes head, relation and tail of each triple and calculates the corresponding score.

        :param hrt_batch: shape: (batch_size, 3), dtype: long
            The indices of (head, relation, tail) triples.
        :raises NotImplementedError:
            If the method was not implemented for this class.
        :return: shape: (batch_size, 1), dtype: float
            The score for each triple.
        """
        raise NotImplementedError

    def score_hrt_inverse(
        self,
        hrt_batch: torch.LongTensor,
    ) -> torch.FloatTensor:
        r"""Score triples based on inverse triples, i.e., compute $f(h,r,t)$ based on $f(t,r_{inv},h)$.

        When training with inverse relations, the model produces two (different) scores for a triple $(h,r,t) \in K$.
        The forward score is calculated from $f(h,r,t)$ and the inverse score is calculated from $f(t,r_{inv},h)$.
        This function enables users to inspect the scores obtained by using the corresponding inverse triples.
        """
        t_r_inv_h = self._prepare_inverse_batch(batch=hrt_batch, index_relation=1)
        return self.score_hrt(hrt_batch=t_r_inv_h)

    def score_t(self, hr_batch: torch.LongTensor) -> torch.FloatTensor:
        """Forward pass using right side (tail) prediction.

        This method calculates the score for all possible tails for each (head, relation) pair.

        :param hr_batch: shape: (batch_size, 2), dtype: long
            The indices of (head, relation) pairs.

        :return: shape: (batch_size, num_entities), dtype: float
            For each h-r pair, the scores for all possible tails.
        """
        logger.warning(
            'Calculations will fall back to using the score_hrt method, since this model does not have a specific '
            'score_t function. This might cause the calculations to take longer than necessary.',
        )
        # Extend the hr_batch such that each (h, r) pair is combined with all possible tails
        hrt_batch = _extend_batch(batch=hr_batch, all_ids=list(self.triples_factory.get_entity_ids()), dim=2)
        # Calculate the scores for each (h, r, t) triple using the generic interaction function
        expanded_scores = self.score_hrt(hrt_batch=hrt_batch)
        # Reshape the scores to match the pre-defined output shape of the score_t function.
        scores = expanded_scores.view(hr_batch.shape[0], -1)
        return scores

    def score_t_inverse(self, hr_batch: torch.LongTensor, slice_size: Optional[int] = None):
        """Score all tails for a batch of (h,r)-pairs using the head predictions for the inverses $(*,r_{inv},h)$."""
        r_inv_h = self._prepare_inverse_batch(batch=hr_batch, index_relation=1)

        if slice_size is None:
            return self.score_h(rt_batch=r_inv_h)
        else:
            return self.score_h(rt_batch=r_inv_h, slice_size=slice_size)

    def score_h(self, rt_batch: torch.LongTensor) -> torch.FloatTensor:
        """Forward pass using left side (head) prediction.

        This method calculates the score for all possible heads for each (relation, tail) pair.

        :param rt_batch: shape: (batch_size, 2), dtype: long
            The indices of (relation, tail) pairs.

        :return: shape: (batch_size, num_entities), dtype: float
            For each r-t pair, the scores for all possible heads.
        """
        logger.warning(
            'Calculations will fall back to using the score_hrt method, since this model does not have a specific '
            'score_h function. This might cause the calculations to take longer than necessary.',
        )
        # Extend the rt_batch such that each (r, t) pair is combined with all possible heads
        hrt_batch = _extend_batch(batch=rt_batch, all_ids=list(self.triples_factory.get_entity_ids()), dim=0)
        # Calculate the scores for each (h, r, t) triple using the generic interaction function
        expanded_scores = self.score_hrt(hrt_batch=hrt_batch)
        # Reshape the scores to match the pre-defined output shape of the score_h function.
        scores = expanded_scores.view(rt_batch.shape[0], -1)
        return scores

    def score_h_inverse(self, rt_batch: torch.LongTensor, slice_size: Optional[int] = None):
        """Score all heads for a batch of (r,t)-pairs using the tail predictions for the inverses $(t,r_{inv},*)$."""
        t_r_inv = self._prepare_inverse_batch(batch=rt_batch, index_relation=0)

        if slice_size is None:
            return self.score_t(hr_batch=t_r_inv)
        else:
            return self.score_t(hr_batch=t_r_inv, slice_size=slice_size)

    def score_r(self, ht_batch: torch.LongTensor) -> torch.FloatTensor:
        """Forward pass using middle (relation) prediction.

        This method calculates the score for all possible relations for each (head, tail) pair.

        :param ht_batch: shape: (batch_size, 2), dtype: long
            The indices of (head, tail) pairs.

        :return: shape: (batch_size, num_relations), dtype: float
            For each h-t pair, the scores for all possible relations.
        """
        logger.warning(
            'Calculations will fall back to using the score_hrt method, since this model does not have a specific '
            'score_r function. This might cause the calculations to take longer than necessary.',
        )
        # Extend the ht_batch such that each (h, t) pair is combined with all possible relations
        hrt_batch = _extend_batch(batch=ht_batch, all_ids=list(self.triples_factory.get_relation_ids()), dim=1)
        # Calculate the scores for each (h, r, t) triple using the generic interaction function
        expanded_scores = self.score_hrt(hrt_batch=hrt_batch)
        # Reshape the scores to match the pre-defined output shape of the score_r function.
        scores = expanded_scores.view(ht_batch.shape[0], -1)
        return scores

    def get_grad_params(self) -> Iterable[nn.Parameter]:
        """Get the parameters that require gradients."""
        # TODO: Why do we need that? The optimizer takes care of filtering the parameters.
        return filter(lambda p: p.requires_grad, self.parameters())

    @property
    def num_parameter_bytes(self) -> int:
        """Calculate the number of bytes used for all parameters of the model."""
        return sum(p.numel() * p.element_size() for p in self.parameters(recurse=True))

    def save_state(self, path: str) -> None:
        """Save the state of the model.

        :param path:
            Path of the file where to store the state in.
        """
        torch.save(self.state_dict(), path)

    def load_state(self, path: str) -> None:
        """Load the state of the model.

        :param path:
            Path of the file where to load the state from.
        """
        self.load_state_dict(torch.load(path, map_location=self.device))


class EntityEmbeddingModel(Model, autoreset=False):
    """A base module for most KGE models that have one embedding for entities."""

    def __init__(
        self,
        triples_factory: TriplesFactory,
        embedding_dim: int = 50,
        loss: Optional[Loss] = None,
        predict_with_sigmoid: bool = False,
        preferred_device: DeviceHint = None,
        random_seed: Optional[int] = None,
        regularizer: Optional[Regularizer] = None,
        entity_initializer: Optional[Initializer] = None,
        entity_initializer_kwargs: Optional[Mapping[str, Any]] = None,
        entity_normalizer: Optional[Normalizer] = None,
        entity_normalizer_kwargs: Optional[Mapping[str, Any]] = None,
        entity_constrainer: Optional[Constrainer] = None,
        entity_constrainer_kwargs: Optional[Mapping[str, Any]] = None,

    ) -> None:
        """Initialize the entity embedding model.

        :param embedding_dim:
            The embedding dimensionality. Exact usages depends on the specific model subclass.

        .. seealso:: Constructor of the base class :class:`pykeen.models.Model`
        """
        super().__init__(
            triples_factory=triples_factory,
            loss=loss,
            preferred_device=preferred_device,
            random_seed=random_seed,
            regularizer=regularizer,
            predict_with_sigmoid=predict_with_sigmoid,
        )
        self.entity_embeddings = Embedding.init_with_device(
            num_embeddings=triples_factory.num_entities,
            embedding_dim=embedding_dim,
            device=self.device,
            initializer=entity_initializer,
            initializer_kwargs=entity_initializer_kwargs,
            normalizer=entity_normalizer,
            normalizer_kwargs=entity_normalizer_kwargs,
            constrainer=entity_constrainer,
            constrainer_kwargs=entity_constrainer_kwargs,
        )

    @property
    def embedding_dim(self) -> int:  # noqa:D401
        """The entity embedding dimension."""
        return self.entity_embeddings.embedding_dim

    def _reset_parameters_(self):  # noqa: D102
        self.entity_embeddings.reset_parameters()

    def post_parameter_update(self) -> None:  # noqa: D102
        # make sure to call this first, to reset regularizer state!
        super().post_parameter_update()
        self.entity_embeddings.post_parameter_update()


class EntityRelationEmbeddingModel(Model, autoreset=False):
    """A base module for KGE models that have different embeddings for entities and relations."""

    def __init__(
        self,
        triples_factory: TriplesFactory,
        embedding_dim: int = 50,
        relation_dim: Optional[int] = None,
        loss: Optional[Loss] = None,
        predict_with_sigmoid: bool = False,
        preferred_device: DeviceHint = None,
        random_seed: Optional[int] = None,
        regularizer: Optional[Regularizer] = None,
        entity_initializer: Optional[Initializer] = None,
        entity_initializer_kwargs: Optional[Mapping[str, Any]] = None,
        entity_normalizer: Optional[Normalizer] = None,
        entity_normalizer_kwargs: Optional[Mapping[str, Any]] = None,
        entity_constrainer: Optional[Constrainer] = None,
        entity_constrainer_kwargs: Optional[Mapping[str, Any]] = None,
        relation_initializer: Optional[Initializer] = None,
        relation_initializer_kwargs: Optional[Mapping[str, Any]] = None,
        relation_normalizer: Optional[Normalizer] = None,
        relation_normalizer_kwargs: Optional[Mapping[str, Any]] = None,
        relation_constrainer: Optional[Constrainer] = None,
        relation_constrainer_kwargs: Optional[Mapping[str, Any]] = None,
    ) -> None:
        """Initialize the entity embedding model.

        :param relation_dim:
            The relation embedding dimensionality. If not given, defaults to same size as entity embedding
            dimension.

        .. seealso:: Constructor of the base class :class:`pykeen.models.Model`
        .. seealso:: Constructor of the base class :class:`pykeen.models.EntityEmbeddingModel`
        """
        super().__init__(
            triples_factory=triples_factory,
            loss=loss,
            preferred_device=preferred_device,
            random_seed=random_seed,
            regularizer=regularizer,
            predict_with_sigmoid=predict_with_sigmoid,
        )
        self.entity_embeddings = Embedding.init_with_device(
            num_embeddings=triples_factory.num_entities,
            embedding_dim=embedding_dim,
            device=self.device,
            initializer=entity_initializer,
            initializer_kwargs=entity_initializer_kwargs,
            normalizer=entity_normalizer,
            normalizer_kwargs=entity_normalizer_kwargs,
            constrainer=entity_constrainer,
            constrainer_kwargs=entity_constrainer_kwargs,
        )

        # Default for relation dimensionality
        if relation_dim is None:
            relation_dim = embedding_dim

        self.relation_embeddings = Embedding.init_with_device(
            num_embeddings=triples_factory.num_relations,
            embedding_dim=relation_dim,
            device=self.device,
            initializer=relation_initializer,
            initializer_kwargs=relation_initializer_kwargs,
            normalizer=relation_normalizer,
            normalizer_kwargs=relation_normalizer_kwargs,
            constrainer=relation_constrainer,
            constrainer_kwargs=relation_constrainer_kwargs,
        )

    @property
    def embedding_dim(self) -> int:  # noqa:D401
        """The entity embedding dimension."""
        return self.entity_embeddings.embedding_dim

    @property
    def relation_dim(self):  # noqa:D401
        """The relation embedding dimension."""
        return self.relation_embeddings.embedding_dim

    def _reset_parameters_(self):  # noqa: D102
        self.entity_embeddings.reset_parameters()
        self.relation_embeddings.reset_parameters()

    def post_parameter_update(self) -> None:  # noqa: D102
        # make sure to call this first, to reset regularizer state!
        super().post_parameter_update()
        self.entity_embeddings.post_parameter_update()
        self.relation_embeddings.post_parameter_update()


class MultimodalModel(Model, autoreset=False):
    """A multimodal KGE model."""

    def score_hrt(self, hrt_batch: torch.LongTensor) -> torch.FloatTensor:  # noqa: D102
        return self(h_indices=hrt_batch[:, 0], r_indices=hrt_batch[:, 1], t_indices=hrt_batch[:, 2]).view(-1, 1)

    def score_t(self, hr_batch: torch.LongTensor) -> torch.FloatTensor:  # noqa: D102
        return self(h_indices=hr_batch[:, 0], r_indices=hr_batch[:, 1], t_indices=None)

    def score_r(self, ht_batch: torch.LongTensor) -> torch.FloatTensor:  # noqa: D102
        return self(h_indices=ht_batch[:, 0], r_indices=None, t_indices=ht_batch[:, 1])

    def score_h(self, rt_batch: torch.LongTensor) -> torch.FloatTensor:  # noqa: D102
        return self(h_indices=None, r_indices=rt_batch[:, 0], t_indices=rt_batch[:, 1])


def _add_post_reset_parameters(cls: Type[Model]) -> None:
    # The following lines add in a post-init hook to all subclasses
    # such that the reset_parameters_() function is run
    _original_init = cls.__init__

    @functools.wraps(_original_init)
    def _new_init(self, *args, **kwargs):
        _original_init(self, *args, **kwargs)
        self.reset_parameters_()

    # sorry mypy, but this kind of evil must be permitted.
    cls.__init__ = _new_init  # type: ignore


def _extend_batch(
    batch: MappedTriples,
    all_ids: List[int],
    dim: int,
) -> MappedTriples:
    """Extend batch for 1-to-all scoring by explicit enumeration.

    :param batch: shape: (batch_size, 2)
        The batch.
    :param all_ids: len: num_choices
        The IDs to enumerate.
    :param dim: in {0,1,2}
        The column along which to insert the enumerated IDs.

    :return: shape: (batch_size * num_choices, 3)
        A large batch, where every pair from the original batch is combined with every ID.
    """
    # Extend the batch to the number of IDs such that each pair can be combined with all possible IDs
    extended_batch = batch.repeat_interleave(repeats=len(all_ids), dim=0)

    # Create a tensor of all IDs
    ids = torch.tensor(all_ids, dtype=torch.long, device=batch.device)

    # Extend all IDs to the number of pairs such that each ID can be combined with every pair
    extended_ids = ids.repeat(batch.shape[0])

    # Fuse the extended pairs with all IDs to a new (h, r, t) triple tensor.
    columns = [extended_batch[:, i] for i in (0, 1)]
    columns.insert(dim, extended_ids)
    hrt_batch = torch.stack(columns, dim=-1)

    return hrt_batch<|MERGE_RESOLUTION|>--- conflicted
+++ resolved
@@ -8,11 +8,7 @@
 import logging
 import warnings
 from abc import ABC, abstractmethod
-<<<<<<< HEAD
-from typing import Any, ClassVar, Iterable, List, Mapping, Optional, Sequence, Tuple, Type, Union
-=======
-from typing import Any, ClassVar, Collection, Iterable, List, Mapping, Optional, Type, Union
->>>>>>> cd8f2369
+from typing import Any, ClassVar, Iterable, List, Mapping, Optional, Type, Union
 
 import pandas as pd
 import torch
@@ -22,13 +18,8 @@
 from ..nn import Embedding
 from ..regularizers import NoRegularizer, Regularizer
 from ..triples import TriplesFactory
-<<<<<<< HEAD
-from ..typing import Constrainer, DeviceHint, Initializer, MappedTriples, Normalizer
-from ..utils import NoRandomSeedNecessary, resolve_device, set_random_seed
-=======
 from ..typing import Constrainer, DeviceHint, Initializer, MappedTriples, Normalizer, ScorePack
-from ..utils import NoRandomSeedNecessary, _can_slice, get_batchnorm_modules, resolve_device, set_random_seed
->>>>>>> cd8f2369
+from ..utils import NoRandomSeedNecessary, _can_slice, resolve_device, set_random_seed
 
 __all__ = [
     'Model',

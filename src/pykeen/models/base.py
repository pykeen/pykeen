# -*- coding: utf-8 -*-

"""Base module for all KGE models."""

from __future__ import annotations

import functools
import inspect
import logging
import os
import pickle
import warnings
from abc import ABC, abstractmethod
from typing import Any, ClassVar, Iterable, Mapping, Optional, Sequence, Type, Union

import pandas as pd
import torch
from class_resolver import HintOrType
from docdata import parse_docdata
from torch import nn

from ..losses import Loss, MarginRankingLoss, loss_resolver
from ..nn.emb import Embedding, EmbeddingSpecification, RepresentationModule
from ..regularizers import NoRegularizer, Regularizer
from ..triples import CoreTriplesFactory, relation_inverter
from ..typing import DeviceHint, ScorePack
from ..utils import NoRandomSeedNecessary, extend_batch, resolve_device, set_random_seed

__all__ = [
    "Model",
    "_OldAbstractModel",
    "EntityRelationEmbeddingModel",
]

logger = logging.getLogger(__name__)


class Model(nn.Module, ABC):
    """A base module for KGE models.

    Subclasses of :class:`Model` can decide however they want on how to store entities' and
    relations' representations, how they want to be looked up, and how they should
    be scored. The :class:`OModel` provides a commonly used interface for models storing entity
    and relation representations in the form of :class:`pykeen.nn.Embedding`.
    """

    #: The default strategy for optimizing the model's hyper-parameters
    hpo_default: ClassVar[Mapping[str, Any]]

    #: The device on which this model and its submodules are stored
    device: torch.device

    _random_seed: Optional[int]

    #: The default loss function class
    loss_default: ClassVar[Type[Loss]] = MarginRankingLoss
    #: The default parameters for the default loss function class
    loss_default_kwargs: ClassVar[Optional[Mapping[str, Any]]] = dict(margin=1.0, reduction="mean")
    #: The instance of the loss
    loss: Loss

    num_entities: int
    num_relations: int
    use_inverse_triples: bool

    can_slice_h: ClassVar[bool]
    can_slice_r: ClassVar[bool]
    can_slice_t: ClassVar[bool]

    def __init__(
        self,
        triples_factory: CoreTriplesFactory,
        loss: HintOrType[Loss] = None,
        loss_kwargs: Optional[Mapping[str, Any]] = None,
        predict_with_sigmoid: bool = False,
        preferred_device: DeviceHint = None,
        random_seed: Optional[int] = None,
    ) -> None:
        """Initialize the module.

        :param triples_factory:
            The triples factory facilitates access to the dataset.
        :param loss:
            The loss to use. If None is given, use the loss default specific to the model subclass.
        :param predict_with_sigmoid:
            Whether to apply sigmoid onto the scores when predicting scores. Applying sigmoid at prediction time may
            lead to exactly equal scores for certain triples with very high, or very low score. When not trained with
            applying sigmoid (or using BCEWithLogitsLoss), the scores are not calibrated to perform well with sigmoid.
        :param preferred_device:
            The preferred device for model training and inference.
        :param random_seed:
            A random seed to use for initialising the model's weights. **Should** be set when aiming at reproducibility.
        """
        super().__init__()

        # Initialize the device
        self.device = resolve_device(device=preferred_device)

        # Random seeds have to set before the embeddings are initialized
        if random_seed is None:
            logger.warning("No random seed is specified. This may lead to non-reproducible results.")
            self._random_seed = None
        elif random_seed is not NoRandomSeedNecessary:
            set_random_seed(random_seed)
            self._random_seed = random_seed

        # Loss
        if loss is None:
            self.loss = self.loss_default(**(self.loss_default_kwargs or {}))
        else:
            self.loss = loss_resolver.make(loss, pos_kwargs=loss_kwargs)

        self.use_inverse_triples = triples_factory.create_inverse_triples
        self.num_entities = triples_factory.num_entities
        self.num_relations = triples_factory.num_relations

        """
        When predict_with_sigmoid is set to True, the sigmoid function is applied to the logits during evaluation and
        also for predictions after training, but has no effect on the training.
        """
        self.predict_with_sigmoid = predict_with_sigmoid

    def __init_subclass__(cls, **kwargs):
        """Initialize the subclass.

        This checks for all subclasses if they are tagged with :class:`abc.ABC` with :func:`inspect.isabstract`.
        All non-abstract deriving models should have citation information. Subclasses can further override
        ``__init_subclass__``, but need to remember to call ``super().__init_subclass__`` as well so this
        gets run.
        """
        if not inspect.isabstract(cls):
            parse_docdata(cls)

    def reset_parameters_(self):  # noqa: D401
        """Reset all parameters of the model and enforce model constraints."""
        self._reset_parameters_()
        self.to_device_()
        self.post_parameter_update()
        return self

    """Base methods"""

    def post_forward_pass(self):
        """Run after calculating the forward loss."""

    def _free_graph_and_cache(self):
        """Run to free the graph and cache."""

    """Abstract methods"""

    @abstractmethod
    def _reset_parameters_(self):  # noqa: D401
        """Reset all parameters of the model in-place."""
        raise NotImplementedError

    def post_parameter_update(self) -> None:
        """Has to be called after each parameter update."""

    """Abstract methods - Scoring"""

    @abstractmethod
    def score_hrt(self, hrt_batch: torch.LongTensor) -> torch.FloatTensor:
        """Forward pass.

        This method takes head, relation and tail of each triple and calculates the corresponding score.

        :param hrt_batch: shape: (batch_size, 3), dtype: long
            The indices of (head, relation, tail) triples.
        :raises NotImplementedError:
            If the method was not implemented for this class.
        :return: shape: (batch_size, 1), dtype: float
            The score for each triple.
        """
        raise NotImplementedError

    @abstractmethod
    def score_t(self, hr_batch: torch.LongTensor, slice_size: Optional[int] = None) -> torch.FloatTensor:
        """Forward pass using right side (tail) prediction.

        This method calculates the score for all possible tails for each (head, relation) pair.

        :param hr_batch: shape: (batch_size, 2), dtype: long
            The indices of (head, relation) pairs.
        :param slice_size: >0
            The divisor for the scoring function when using slicing.

        :return: shape: (batch_size, num_entities), dtype: float
            For each h-r pair, the scores for all possible tails.
        """

    @abstractmethod
    def score_r(self, ht_batch: torch.LongTensor, slice_size: Optional[int] = None) -> torch.FloatTensor:
        """Forward pass using middle (relation) prediction.

        This method calculates the score for all possible relations for each (head, tail) pair.

        :param ht_batch: shape: (batch_size, 2), dtype: long
            The indices of (head, tail) pairs.
        :param slice_size: >0
            The divisor for the scoring function when using slicing.

        :return: shape: (batch_size, num_relations), dtype: float
            For each h-t pair, the scores for all possible relations.
        """

    @abstractmethod
    def score_h(self, rt_batch: torch.LongTensor, slice_size: Optional[int] = None) -> torch.FloatTensor:
        """Forward pass using left side (head) prediction.

        This method calculates the score for all possible heads for each (relation, tail) pair.

        :param rt_batch: shape: (batch_size, 2), dtype: long
            The indices of (relation, tail) pairs.
        :param slice_size: >0
            The divisor for the scoring function when using slicing.

        :return: shape: (batch_size, num_entities), dtype: float
            For each r-t pair, the scores for all possible heads.
        """

    @abstractmethod
    def collect_regularization_term(self) -> torch.FloatTensor:
        """Get the regularization term for the loss function."""

    """Concrete methods"""

    def to_device_(self):
        """Transfer model to device."""
        self.to(self.device)
        torch.cuda.empty_cache()
        return self

    def get_grad_params(self) -> Iterable[nn.Parameter]:
        """Get the parameters that require gradients."""
        # TODO: Why do we need that? The optimizer takes care of filtering the parameters.
        return filter(lambda p: p.requires_grad, self.parameters())

    @property
    def num_parameter_bytes(self) -> int:
        """Calculate the number of bytes used for all parameters of the model."""
        return sum(param.numel() * param.element_size() for param in self.parameters(recurse=True))

    def save_state(self, path: Union[str, os.PathLike]) -> None:
        """Save the state of the model.

        :param path:
            Path of the file where to store the state in.
        """
        torch.save(self.state_dict(), path, pickle_protocol=pickle.HIGHEST_PROTOCOL)

    def load_state(self, path: Union[str, os.PathLike]) -> None:
        """Load the state of the model.

        :param path:
            Path of the file where to load the state from.
        """
        self.load_state_dict(torch.load(path, map_location=self.device))

    """Prediction methods"""

    def _prepare_batch(self, batch: torch.LongTensor, index_relation: int) -> torch.LongTensor:
        # send to device
        batch = batch.to(self.device)

        # special handling of inverse relations
        if not self.use_inverse_triples:
            return batch

        # when trained on inverse relations, the internal relation ID is twice the original relation ID
        return relation_inverter.map(batch=batch, index=index_relation, invert=False)

    def predict_hrt(self, hrt_batch: torch.LongTensor) -> torch.FloatTensor:
        """Calculate the scores for triples.

        This method takes head, relation and tail of each triple and calculates the corresponding score.

        Additionally, the model is set to evaluation mode.

        :param hrt_batch: shape: (number of triples, 3), dtype: long
            The indices of (head, relation, tail) triples.

        :return: shape: (number of triples, 1), dtype: float
            The score for each triple.
        """
        self.eval()  # Enforce evaluation mode
        scores = self.score_hrt(self._prepare_batch(batch=hrt_batch, index_relation=1))
        if self.predict_with_sigmoid:
            scores = torch.sigmoid(scores)
        return scores

    def predict_h(
        self,
        rt_batch: torch.LongTensor,
        slice_size: Optional[int] = None,
    ) -> torch.FloatTensor:
        """Forward pass using left side (head) prediction for obtaining scores of all possible heads.

        This method calculates the score for all possible heads for each (relation, tail) pair.

        .. note::

            If the model has been trained with inverse relations, the task of predicting
            the head entities becomes the task of predicting the tail entities of the
            inverse triples, i.e., $f(*,r,t)$ is predicted by means of $f(t,r_{inv},*)$.

        Additionally, the model is set to evaluation mode.

        :param rt_batch: shape: (batch_size, 2), dtype: long
            The indices of (relation, tail) pairs.
        :param slice_size: >0
            The divisor for the scoring function when using slicing.

        :return: shape: (batch_size, num_entities), dtype: float
            For each r-t pair, the scores for all possible heads.
        """
        self.eval()  # Enforce evaluation mode
        rt_batch = self._prepare_batch(batch=rt_batch, index_relation=0)
        if self.use_inverse_triples:
            scores = self.score_h_inverse(rt_batch=rt_batch, slice_size=slice_size)
        else:
            scores = self.score_h(rt_batch, slice_size=slice_size)
        if self.predict_with_sigmoid:
            scores = torch.sigmoid(scores)
        return scores

    def predict_t(
        self,
        hr_batch: torch.LongTensor,
        slice_size: Optional[int] = None,
    ) -> torch.FloatTensor:
        """Forward pass using right side (tail) prediction for obtaining scores of all possible tails.

        This method calculates the score for all possible tails for each (head, relation) pair.

        Additionally, the model is set to evaluation mode.

        :param hr_batch: shape: (batch_size, 2), dtype: long
            The indices of (head, relation) pairs.
        :param slice_size: >0
            The divisor for the scoring function when using slicing.

        :return: shape: (batch_size, num_entities), dtype: float
            For each h-r pair, the scores for all possible tails.

        .. note::

            We only expect the right side-predictions, i.e., $(h,r,*)$ to change its
            default behavior when the model has been trained with inverse relations
            (mainly because of the behavior of the LCWA training approach). This is why
            the :func:`predict_h` has different behavior depending on
            if inverse triples were used in training, and why this function has the same
            behavior regardless of the use of inverse triples.
        """
        self.eval()  # Enforce evaluation mode
        hr_batch = self._prepare_batch(batch=hr_batch, index_relation=1)
        scores = self.score_t(hr_batch, slice_size=slice_size)
        if self.predict_with_sigmoid:
            scores = torch.sigmoid(scores)
        return scores

    def predict_r(
        self,
        ht_batch: torch.LongTensor,
        slice_size: Optional[int] = None,
    ) -> torch.FloatTensor:
        """Forward pass using middle (relation) prediction for obtaining scores of all possible relations.

        This method calculates the score for all possible relations for each (head, tail) pair.

        Additionally, the model is set to evaluation mode.

        :param ht_batch: shape: (batch_size, 2), dtype: long
            The indices of (head, tail) pairs.
        :param slice_size: >0
            The divisor for the scoring function when using slicing.

        :return: shape: (batch_size, num_relations), dtype: float
            For each h-t pair, the scores for all possible relations.
        """
        self.eval()  # Enforce evaluation mode
        ht_batch = ht_batch.to(self.device)
<<<<<<< HEAD
        # Checking for self.inverse is not necessary since we have score_h_inverse.
        # Since we have inverse triples, where the order of entities is inverted,
        # and the relation replaced by an inverse relation.
        if slice_size is None:
            scores = self.score_r(ht_batch)
        else:
            scores = self.score_r(ht_batch, slice_size=slice_size)  # type: ignore
=======
        scores = self.score_r(ht_batch, slice_size=slice_size)
>>>>>>> 396d5498
        if self.predict_with_sigmoid:
            scores = torch.sigmoid(scores)
        return scores

    def get_all_prediction_df(
        self,
        *,
        k: Optional[int] = None,
        batch_size: int = 1,
        **kwargs,
    ) -> Union[ScorePack, pd.DataFrame]:
        """Compute scores for all triples, optionally returning only the k highest scoring.

        .. note:: This operation is computationally very expensive for reasonably-sized knowledge graphs.
        .. warning:: Setting k=None may lead to huge memory requirements.

        :param k:
            The number of triples to return. Set to None, to keep all.
        :param batch_size:
            The batch size to use for calculating scores.
        :param kwargs: Additional kwargs to pass to :func:`pykeen.models.predict.get_all_prediction_df`.
        :return: shape: (k, 3)
            A tensor containing the k highest scoring triples, or all possible triples if k=None.
        """
        from .predict import get_all_prediction_df

        warnings.warn("Use pykeen.models.predict.get_all_prediction_df", DeprecationWarning)
        return get_all_prediction_df(model=self, k=k, batch_size=batch_size, **kwargs)

    def get_head_prediction_df(
        self,
        relation_label: str,
        tail_label: str,
        **kwargs,
    ) -> pd.DataFrame:
        """Predict heads for the given relation and tail (given by label).

        :param relation_label: The string label for the relation
        :param tail_label: The string label for the tail entity
        :param kwargs: Keyword arguments passed to :func:`pykeen.models.predict.get_head_prediction_df`

        The following example shows that after you train a model on the Nations dataset,
        you can score all entities w.r.t a given relation and tail entity.

        >>> from pykeen.pipeline import pipeline
        >>> result = pipeline(
        ...     dataset='Nations',
        ...     model='RotatE',
        ... )
        >>> df = result.model.get_head_prediction_df('accusation', 'brazil', triples_factory=result.training)
        """
        from .predict import get_head_prediction_df

        warnings.warn("Use pykeen.models.predict.get_head_prediction_df", DeprecationWarning)
        return get_head_prediction_df(self, relation_label=relation_label, tail_label=tail_label, **kwargs)

    def get_relation_prediction_df(
        self,
        head_label: str,
        tail_label: str,
        **kwargs,
    ) -> pd.DataFrame:
        """Predict relations for the given head and tail (given by label).

        :param head_label: The string label for the head entity
        :param tail_label: The string label for the tail entity
        :param kwargs: Keyword arguments passed to :func:`pykeen.models.predict.get_relation_prediction_df`
        """
        from .predict import get_relation_prediction_df

        warnings.warn("Use pykeen.models.predict.get_relation_prediction_df", DeprecationWarning)
        return get_relation_prediction_df(self, head_label=head_label, tail_label=tail_label, **kwargs)

    def get_tail_prediction_df(
        self,
        head_label: str,
        relation_label: str,
        **kwargs,
    ) -> pd.DataFrame:
        """Predict tails for the given head and relation (given by label).

        :param head_label: The string label for the head entity
        :param relation_label: The string label for the relation
        :param kwargs: Keyword arguments passed to :func:`pykeen.models.predict.get_tail_prediction_df`

        The following example shows that after you train a model on the Nations dataset,
        you can score all entities w.r.t a given head entity and relation.

        >>> from pykeen.pipeline import pipeline
        >>> result = pipeline(
        ...     dataset='Nations',
        ...     model='RotatE',
        ... )
        >>> df = result.model.get_tail_prediction_df('brazil', 'accusation', triples_factory=result.training)
        """
        from .predict import get_tail_prediction_df

        warnings.warn("Use pykeen.models.predict.get_tail_prediction_df", DeprecationWarning)
        return get_tail_prediction_df(self, head_label=head_label, relation_label=relation_label, **kwargs)

    """Inverse scoring"""

    def _prepare_inverse_batch(self, batch: torch.LongTensor, index_relation: int) -> torch.LongTensor:
        if not self.use_inverse_triples:
            raise ValueError(
                "Your model is not configured to predict with inverse relations."
                " Set ``create_inverse_triples=True`` when creating the dataset/triples factory"
                " or using the pipeline().",
            )
        return relation_inverter.invert_(batch=batch, index=index_relation).flip(1)

    def score_hrt_inverse(
        self,
        hrt_batch: torch.LongTensor,
    ) -> torch.FloatTensor:
        r"""Score triples based on inverse triples, i.e., compute $f(h,r,t)$ based on $f(t,r_{inv},h)$.

        When training with inverse relations, the model produces two (different) scores for a triple $(h,r,t) \in K$.
        The forward score is calculated from $f(h,r,t)$ and the inverse score is calculated from $f(t,r_{inv},h)$.
        This function enables users to inspect the scores obtained by using the corresponding inverse triples.
        """
        t_r_inv_h = self._prepare_inverse_batch(batch=hrt_batch, index_relation=1)
        return self.score_hrt(hrt_batch=t_r_inv_h)

    def score_t_inverse(self, hr_batch: torch.LongTensor, slice_size: Optional[int] = None):
        """Score all tails for a batch of (h,r)-pairs using the head predictions for the inverses $(*,r_{inv},h)$."""
        r_inv_h = self._prepare_inverse_batch(batch=hr_batch, index_relation=1)
        return self.score_h(rt_batch=r_inv_h, slice_size=slice_size)

    def score_r_inverse(self, ht_batch: torch.LongTensor, slice_size: Optional[int] = None):
        """Score all rels for a batch of (h,t)-pairs using the rel predictions for the inverses $(t,*_{inv},h)$."""
        # No mucking around with inverse triples remapping for this,
        # it's much more straightforwards since the inverse triples
        # are implicit here.
        th_batch = ht_batch[:, [1, 0]]

        if slice_size is None:
            return self.score_r(ht_batch=th_batch)
        else:
            return self.score_r(ht_batch=th_batch, slice_size=slice_size)  # type: ignore

    def score_h_inverse(self, rt_batch: torch.LongTensor, slice_size: Optional[int] = None):
        """Score all heads for a batch of (r,t)-pairs using the tail predictions for the inverses $(t,r_{inv},*)$."""
        t_r_inv = self._prepare_inverse_batch(batch=rt_batch, index_relation=0)
        return self.score_t(hr_batch=t_r_inv, slice_size=slice_size)


class _OldAbstractModel(Model, ABC, autoreset=False):
    """A base module for PyKEEN 1.0-style KGE models."""

    #: The default regularizer class
    regularizer_default: ClassVar[Optional[Type[Regularizer]]] = None
    #: The default parameters for the default regularizer class
    regularizer_default_kwargs: ClassVar[Optional[Mapping[str, Any]]] = None
    #: The instance of the regularizer
    regularizer: Regularizer  # type: ignore

    can_slice_h = False
    can_slice_r = False
    can_slice_t = False

    def __init__(
        self,
        triples_factory: CoreTriplesFactory,
        loss: Optional[Loss] = None,
        predict_with_sigmoid: bool = False,
        preferred_device: DeviceHint = None,
        random_seed: Optional[int] = None,
        regularizer: Optional[Regularizer] = None,
    ) -> None:
        """Initialize the module.

        :param triples_factory:
            The triples factory facilitates access to the dataset.
        :param loss:
            The loss to use. If None is given, use the loss default specific to the model subclass.
        :param predict_with_sigmoid:
            Whether to apply sigmoid onto the scores when predicting scores. Applying sigmoid at prediction time may
            lead to exactly equal scores for certain triples with very high, or very low score. When not trained with
            applying sigmoid (or using BCEWithLogitsLoss), the scores are not calibrated to perform well with sigmoid.
        :param preferred_device:
            The preferred device for model training and inference.
        :param random_seed:
            A random seed to use for initialising the model's weights. **Should** be set when aiming at reproducibility.
        :param regularizer:
            A regularizer to use for training.
        """
        super().__init__(
            triples_factory=triples_factory,
            loss=loss,
            predict_with_sigmoid=predict_with_sigmoid,
            preferred_device=preferred_device,
            random_seed=random_seed,
        )
        # Regularizer
        if regularizer is not None:
            self.regularizer = regularizer
        elif self.regularizer_default is not None:
            self.regularizer = self.regularizer_default(
                **(self.regularizer_default_kwargs or {}),
            )
        else:
            self.regularizer = NoRegularizer()

        self._entity_ids = triples_factory.entity_ids
        self._relation_ids = triples_factory.relation_ids

    def __init_subclass__(cls, autoreset: bool = True, **kwargs):  # noqa:D105
        super().__init_subclass__(**kwargs)
        if autoreset:
            _add_post_reset_parameters(cls)

    def post_parameter_update(self) -> None:
        """Has to be called after each parameter update."""
        self.regularizer.reset()

    def regularize_if_necessary(self, *tensors: torch.FloatTensor) -> None:
        """Update the regularizer's term given some tensors, if regularization is requested.

        :param tensors: The tensors that should be passed to the regularizer to update its term.
        """
        if self.training:
            self.regularizer.update(*tensors)

    def score_t(self, hr_batch: torch.LongTensor, slice_size: Optional[int] = None) -> torch.FloatTensor:
        """Forward pass using right side (tail) prediction.

        This method calculates the score for all possible tails for each (head, relation) pair.

        :param hr_batch: shape: (batch_size, 2), dtype: long
            The indices of (head, relation) pairs.
        :param slice_size: >0
            The divisor for the scoring function when using slicing.

        :return: shape: (batch_size, num_entities), dtype: float
            For each h-r pair, the scores for all possible tails.
        """
        logger.warning(
            "Calculations will fall back to using the score_hrt method, since this model does not have a specific "
            "score_t function. This might cause the calculations to take longer than necessary.",
        )
        # Extend the hr_batch such that each (h, r) pair is combined with all possible tails
        hrt_batch = extend_batch(batch=hr_batch, all_ids=list(self._entity_ids), dim=2)
        # Calculate the scores for each (h, r, t) triple using the generic interaction function
        expanded_scores = self.score_hrt(hrt_batch=hrt_batch)
        # Reshape the scores to match the pre-defined output shape of the score_t function.
        scores = expanded_scores.view(hr_batch.shape[0], -1)
        return scores

    def score_h(self, rt_batch: torch.LongTensor, slice_size: Optional[int] = None) -> torch.FloatTensor:
        """Forward pass using left side (head) prediction.

        This method calculates the score for all possible heads for each (relation, tail) pair.

        :param rt_batch: shape: (batch_size, 2), dtype: long
            The indices of (relation, tail) pairs.
        :param slice_size: >0
            The divisor for the scoring function when using slicing.

        :return: shape: (batch_size, num_entities), dtype: float
            For each r-t pair, the scores for all possible heads.
        """
        logger.warning(
            "Calculations will fall back to using the score_hrt method, since this model does not have a specific "
            "score_h function. This might cause the calculations to take longer than necessary.",
        )
        # Extend the rt_batch such that each (r, t) pair is combined with all possible heads
        hrt_batch = extend_batch(batch=rt_batch, all_ids=list(self._entity_ids), dim=0)
        # Calculate the scores for each (h, r, t) triple using the generic interaction function
        expanded_scores = self.score_hrt(hrt_batch=hrt_batch)
        # Reshape the scores to match the pre-defined output shape of the score_h function.
        scores = expanded_scores.view(rt_batch.shape[0], -1)
        return scores

    def score_r(self, ht_batch: torch.LongTensor, slice_size: Optional[int] = None) -> torch.FloatTensor:
        """Forward pass using middle (relation) prediction.

        This method calculates the score for all possible relations for each (head, tail) pair.

        :param ht_batch: shape: (batch_size, 2), dtype: long
            The indices of (head, tail) pairs.
        :param slice_size: >0
            The divisor for the scoring function when using slicing.

        :return: shape: (batch_size, num_relations), dtype: float
            For each h-t pair, the scores for all possible relations.
        """
        logger.warning(
            "Calculations will fall back to using the score_hrt method, since this model does not have a specific "
            "score_r function. This might cause the calculations to take longer than necessary.",
        )
        # Extend the ht_batch such that each (h, t) pair is combined with all possible relations
        hrt_batch = extend_batch(batch=ht_batch, all_ids=list(self._relation_ids), dim=1)
        # Calculate the scores for each (h, r, t) triple using the generic interaction function
        expanded_scores = self.score_hrt(hrt_batch=hrt_batch)
        # Reshape the scores to match the pre-defined output shape of the score_r function.
        scores = expanded_scores.view(ht_batch.shape[0], -1)
        return scores

    def collect_regularization_term(self) -> torch.FloatTensor:  # noqa: D102
        return self.regularizer.term

    def post_forward_pass(self):
        """Run after calculating the forward loss."""
        self.regularizer.reset()

    def _free_graph_and_cache(self):
        self.regularizer.reset()


class EntityRelationEmbeddingModel(_OldAbstractModel, ABC, autoreset=False):
    """A base module for KGE models that have different embeddings for entities and relations."""

    #: Primary embeddings for entities
    entity_embeddings: Embedding
    #: Primary embeddings for relations
    relation_embeddings: Embedding

    def __init__(
        self,
        *,
        triples_factory: CoreTriplesFactory,
        entity_representations: EmbeddingSpecification,
        relation_representations: EmbeddingSpecification,
        loss: Optional[Loss] = None,
        predict_with_sigmoid: bool = False,
        preferred_device: DeviceHint = None,
        random_seed: Optional[int] = None,
        regularizer: Optional[Regularizer] = None,
    ) -> None:
        """Initialize the entity embedding model.

        .. seealso:: Constructor of the base class :class:`pykeen.models.Model`
        """
        super().__init__(
            triples_factory=triples_factory,
            loss=loss,
            preferred_device=preferred_device,
            random_seed=random_seed,
            regularizer=regularizer,
            predict_with_sigmoid=predict_with_sigmoid,
        )
        self.entity_embeddings = entity_representations.make(
            num_embeddings=triples_factory.num_entities,
            device=self.device,
        )
        self.relation_embeddings = relation_representations.make(
            num_embeddings=triples_factory.num_relations,
            device=self.device,
        )

    @property
    def embedding_dim(self) -> int:  # noqa:D401
        """The entity embedding dimension."""
        return self.entity_embeddings.embedding_dim

    @property
    def relation_dim(self) -> int:  # noqa:D401
        """The relation embedding dimension."""
        return self.relation_embeddings.embedding_dim

    @property
    def entity_representations(self) -> Sequence[RepresentationModule]:  # noqa:D401
        """The entity representations.

        This property provides forward compatibility with the new-style :class:`pykeen.models.ERModel`.
        """
        return [self.entity_embeddings]

    @property
    def relation_representations(self) -> Sequence[RepresentationModule]:  # noqa:D401
        """The relation representations.

        This property provides forward compatibility with the new-style :class:`pykeen.models.ERModel`.
        """
        return [self.relation_embeddings]

    def _reset_parameters_(self):  # noqa: D102
        self.entity_embeddings.reset_parameters()
        self.relation_embeddings.reset_parameters()

    def post_parameter_update(self) -> None:  # noqa: D102
        # make sure to call this first, to reset regularizer state!
        super().post_parameter_update()
        self.entity_embeddings.post_parameter_update()
        self.relation_embeddings.post_parameter_update()


def _add_post_reset_parameters(cls: Type[Model]) -> None:
    # The following lines add in a post-init hook to all subclasses
    # such that the reset_parameters_() function is run
    _original_init = cls.__init__

    @functools.wraps(_original_init)
    def _new_init(self, *args, **kwargs):
        _original_init(self, *args, **kwargs)
        self.reset_parameters_()

    # sorry mypy, but this kind of evil must be permitted.
    cls.__init__ = _new_init  # type: ignore<|MERGE_RESOLUTION|>--- conflicted
+++ resolved
@@ -379,17 +379,10 @@
         """
         self.eval()  # Enforce evaluation mode
         ht_batch = ht_batch.to(self.device)
-<<<<<<< HEAD
         # Checking for self.inverse is not necessary since we have score_h_inverse.
         # Since we have inverse triples, where the order of entities is inverted,
         # and the relation replaced by an inverse relation.
-        if slice_size is None:
-            scores = self.score_r(ht_batch)
-        else:
-            scores = self.score_r(ht_batch, slice_size=slice_size)  # type: ignore
-=======
         scores = self.score_r(ht_batch, slice_size=slice_size)
->>>>>>> 396d5498
         if self.predict_with_sigmoid:
             scores = torch.sigmoid(scores)
         return scores

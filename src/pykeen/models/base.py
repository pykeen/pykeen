--- conflicted
+++ resolved
@@ -195,14 +195,12 @@
 
         :param hrt_batch: shape: (batch_size, 3), dtype: long
             The indices of (head, relation, tail) triples.
-<<<<<<< HEAD
         :param mode:
             The pass mode. Is None for transductive and "training" / "validation" / "testing" in inductive.
 
         :raises NotImplementedError:
             If the method was not implemented for this class.
-=======
->>>>>>> e2e90da4
+
         :return: shape: (batch_size, 1), dtype: float
             The score for each triple.
         """

# -*- coding: utf-8 -*-

"""Base module for all KGE models."""

from __future__ import annotations

import functools
import inspect
import logging
import warnings
from abc import ABC, abstractmethod
<<<<<<< HEAD
from collections import defaultdict
from typing import Any, ClassVar, Collection, Dict, Iterable, List, Mapping, Optional, Set, Type, Union
=======
from typing import Any, ClassVar, Collection, Iterable, List, Mapping, Optional, Sequence, Tuple, Type, Union
>>>>>>> 6b828a31

import pandas as pd
import torch
from torch import nn

from ..losses import Loss, MarginRankingLoss, NSSALoss
from ..nn import Embedding
from ..regularizers import NoRegularizer, Regularizer
from ..triples import TriplesFactory
from ..typing import Constrainer, DeviceHint, Initializer, MappedTriples, Normalizer, ScorePack
from ..utils import NoRandomSeedNecessary, get_batchnorm_modules, resolve_device, set_random_seed

__all__ = [
    'Model',
    'EntityEmbeddingModel',
    'EntityRelationEmbeddingModel',
    'MultimodalModel',
]

logger = logging.getLogger(__name__)


<<<<<<< HEAD
=======
def _extend_batch(
    batch: MappedTriples,
    all_ids: List[int],
    dim: int,
) -> MappedTriples:
    """Extend batch for 1-to-all scoring by explicit enumeration.

    :param batch: shape: (batch_size, 2)
        The batch.
    :param all_ids: len: num_choices
        The IDs to enumerate.
    :param dim: in {0,1,2}
        The column along which to insert the enumerated IDs.

    :return: shape: (batch_size * num_choices, 3)
        A large batch, where every pair from the original batch is combined with every ID.
    """
    # Extend the batch to the number of IDs such that each pair can be combined with all possible IDs
    extended_batch = batch.repeat_interleave(repeats=len(all_ids), dim=0)

    # Create a tensor of all IDs
    ids = torch.tensor(all_ids, dtype=torch.long, device=batch.device)

    # Extend all IDs to the number of pairs such that each ID can be combined with every pair
    extended_ids = ids.repeat(batch.shape[0])

    # Fuse the extended pairs with all IDs to a new (h, r, t) triple tensor.
    columns = [extended_batch[:, i] for i in (0, 1)]
    columns.insert(dim, extended_ids)
    hrt_batch = torch.stack(columns, dim=-1)

    return hrt_batch


def get_novelty_mask(
    mapped_triples: MappedTriples,
    query_ids: np.ndarray,
    col: int,
    other_col_ids: Tuple[int, int],
) -> np.ndarray:
    r"""Calculate for each query ID whether it is novel.

    In particular, computes:

    .. math ::
        q \notin \{t[col] in T \mid t[\neg col] = p\}

    for each q in query_ids where :math:`\neg col` denotes all columns but `col`, and `p` equals `other_col_ids`.

    :param mapped_triples: shape: (num_triples, 3), dtype: long
        The mapped triples (i.e. ID-based).
    :param query_ids: shape: (num_queries,), dtype: long
        The query IDs. Are assumed to be unique (i.e. without duplicates).
    :param col:
        The column to which the query IDs correspond.
    :param other_col_ids:
        Fixed IDs for the other columns.

    :return: shape: (num_queries,), dtype: bool
        A boolean mask indicating whether the ID does not correspond to a known triple.
    """
    other_cols = sorted(set(range(mapped_triples.shape[1])).difference({col}))
    other_col_ids = torch.tensor(data=other_col_ids, dtype=torch.long, device=mapped_triples.device)
    filter_mask = (mapped_triples[:, other_cols] == other_col_ids[None, :]).all(dim=-1)  # type: ignore
    known_ids = mapped_triples[filter_mask, col].unique().cpu().numpy()
    return np.isin(element=query_ids, test_elements=known_ids, assume_unique=True, invert=True)


def get_novelty_all_mask(
    mapped_triples: MappedTriples,
    query: np.ndarray,
) -> np.ndarray:
    known = {tuple(triple) for triple in mapped_triples.tolist()}
    return np.asarray(
        [tuple(triple) not in known for triple in query],
        dtype=np.bool,
    )


def _postprocess_prediction_df(
    rv: pd.DataFrame,
    *,
    col: int,
    add_novelties: bool,
    remove_known: bool,
    training: Optional[torch.LongTensor],
    testing: Optional[torch.LongTensor],
    query_ids_key: str,
    other_col_ids: Tuple[int, int],
) -> pd.DataFrame:
    if add_novelties or remove_known:
        rv['in_training'] = ~get_novelty_mask(
            mapped_triples=training,
            query_ids=rv[query_ids_key],
            col=col,
            other_col_ids=other_col_ids,
        )
    if add_novelties and testing is not None:
        rv['in_testing'] = ~get_novelty_mask(
            mapped_triples=testing,
            query_ids=rv[query_ids_key],
            col=col,
            other_col_ids=other_col_ids,
        )
    return _process_remove_known(rv, remove_known, testing)


def _postprocess_prediction_all_df(
    df: pd.DataFrame,
    *,
    add_novelties: bool,
    remove_known: bool,
    training: Optional[torch.LongTensor],
    testing: Optional[torch.LongTensor],
) -> pd.DataFrame:
    if add_novelties or remove_known:
        assert training is not None
        df['in_training'] = ~get_novelty_all_mask(
            mapped_triples=training,
            query=df[['head_id', 'relation_id', 'tail_id']].values,
        )
    if add_novelties and testing is not None:
        assert testing is not None
        df['in_testing'] = ~get_novelty_all_mask(
            mapped_triples=testing,
            query=df[['head_id', 'relation_id', 'tail_id']].values,
        )
    return _process_remove_known(df, remove_known, testing)


def _process_remove_known(df: pd.DataFrame, remove_known: bool, testing: Optional[torch.LongTensor]) -> pd.DataFrame:
    if not remove_known:
        return df

    df = df[~df['in_training']]
    del df['in_training']
    if testing is None:
        return df

    df = df[~df['in_testing']]
    del df['in_testing']
    return df


def _add_post_reset_parameters(cls: Type['Model']) -> None:
    # The following lines add in a post-init hook to all subclasses
    # such that the reset_parameters_() function is run
    _original_init = cls.__init__

    @functools.wraps(_original_init)
    def _new_init(self, *args, **kwargs):
        _original_init(self, *args, **kwargs)
        self.reset_parameters_()

    # sorry mypy, but this kind of evil must be permitted.
    cls.__init__ = _new_init  # type: ignore


>>>>>>> 6b828a31
class Model(nn.Module, ABC):
    """A base module for all of the KGE models."""

    #: Keep track of if this is a base model
    _is_base_model: ClassVar[bool]

    #: The default strategy for optimizing the model's hyper-parameters
    hpo_default: ClassVar[Mapping[str, Any]]

    #: The default loss function class
    loss_default: ClassVar[Type[Loss]] = MarginRankingLoss
    #: The default parameters for the default loss function class
    loss_default_kwargs: ClassVar[Optional[Mapping[str, Any]]] = dict(margin=1.0, reduction='mean')
    #: The instance of the loss
    loss: Loss

    #: The default regularizer class
    regularizer_default: ClassVar[Type[Regularizer]] = NoRegularizer
    #: The default parameters for the default regularizer class
    regularizer_default_kwargs: ClassVar[Optional[Mapping[str, Any]]] = None
    #: The instance of the regularizer
    regularizer: Regularizer

    def __init__(
        self,
        triples_factory: TriplesFactory,
        loss: Optional[Loss] = None,
        predict_with_sigmoid: bool = False,
        preferred_device: DeviceHint = None,
        random_seed: Optional[int] = None,
        regularizer: Optional[Regularizer] = None,
    ) -> None:
        """Initialize the module.

        :param triples_factory:
            The triples factory facilitates access to the dataset.
        :param loss:
            The loss to use. If None is given, use the loss default specific to the model subclass.
        :param predict_with_sigmoid:
            Whether to apply sigmoid onto the scores when predicting scores. Applying sigmoid at prediction time may
            lead to exactly equal scores for certain triples with very high, or very low score. When not trained with
            applying sigmoid (or using BCEWithLogitsLoss), the scores are not calibrated to perform well with sigmoid.
        :param preferred_device:
            The preferred device for model training and inference.
        :param random_seed:
            A random seed to use for initialising the model's weights. **Should** be set when aiming at reproducibility.
        :param regularizer:
            A regularizer to use for training.
        """
        super().__init__()

        # Initialize the device
        self._set_device(preferred_device)

        # Random seeds have to set before the embeddings are initialized
        if random_seed is None:
            logger.warning('No random seed is specified. This may lead to non-reproducible results.')
            self._random_seed = None
        elif random_seed is not NoRandomSeedNecessary:
            set_random_seed(random_seed)
            self._random_seed = random_seed

        # Loss
        if loss is None:
            self.loss = self.loss_default(**(self.loss_default_kwargs or {}))
        else:
            self.loss = loss

        # TODO: Check loss functions that require 1 and -1 as label but only
        self.is_mr_loss: bool = isinstance(self.loss, MarginRankingLoss)
        self.is_nssa_loss: bool = isinstance(self.loss, NSSALoss)

        # Regularizer
        if regularizer is None:
            regularizer = self.regularizer_default(
                device=self.device,
                **(self.regularizer_default_kwargs or {}),
            )
        self.regularizer = regularizer

        # The triples factory facilitates access to the dataset.
        self.triples_factory = triples_factory

        '''
        When predict_with_sigmoid is set to True, the sigmoid function is applied to the logits during evaluation and
        also for predictions after training, but has no effect on the training.
        '''
        self.predict_with_sigmoid = predict_with_sigmoid

    def __init_subclass__(cls, autoreset: bool = True, **kwargs):  # noqa:D105
        cls._is_base_model = not autoreset
        if not cls._is_base_model:
            _add_post_reset_parameters(cls)

    @property
    def can_slice_h(self) -> bool:
        """Whether score_h supports slicing."""
        return _can_slice(self.score_h)

    @property
    def can_slice_r(self) -> bool:
        """Whether score_r supports slicing."""
        return _can_slice(self.score_r)

    @property
    def can_slice_t(self) -> bool:
        """Whether score_t supports slicing."""
        return _can_slice(self.score_t)

    @property
    def modules_not_supporting_sub_batching(self) -> Collection[nn.Module]:
        """Return all modules not supporting sub-batching."""
        return get_batchnorm_modules(module=self)

    @abstractmethod
    def _reset_parameters_(self):  # noqa: D401
        """Reset all parameters of the model in-place."""
        raise NotImplementedError

    def reset_parameters_(self) -> 'Model':  # noqa: D401
        """Reset all parameters of the model and enforce model constraints."""
        self._reset_parameters_()
        self.to_device_()
        self.post_parameter_update()
        return self

    @property
    def num_entities(self) -> int:  # noqa: D401
        """The number of entities in the knowledge graph."""
        return self.triples_factory.num_entities

    @property
    def num_relations(self) -> int:  # noqa: D401
        """The number of unique relation types in the knowledge graph."""
        return self.triples_factory.num_relations

    def _set_device(self, device: DeviceHint = None) -> None:
        """Set the Torch device to use."""
        self.device = resolve_device(device=device)

    def to_device_(self) -> 'Model':
        """Transfer model to device."""
        self.to(self.device)
        self.regularizer.to(self.device)
        torch.cuda.empty_cache()
        return self

    def to_cpu_(self) -> 'Model':
        """Transfer the entire model to CPU."""
        self._set_device('cpu')
        return self.to_device_()

    def to_gpu_(self) -> 'Model':
        """Transfer the entire model to GPU."""
        self._set_device('cuda')
        return self.to_device_()

    def predict_hrt(self, hrt_batch: torch.LongTensor) -> torch.FloatTensor:
        """Calculate the scores for triples.

        This method takes head, relation and tail of each triple and calculates the corresponding score.

        Additionally, the model is set to evaluation mode.

        :param hrt_batch: shape: (number of triples, 3), dtype: long
            The indices of (head, relation, tail) triples.

        :return: shape: (number of triples, 1), dtype: float
            The score for each triple.
        """
        self.eval()  # Enforce evaluation mode
        scores = self.score_hrt(hrt_batch)
        if self.predict_with_sigmoid:
            scores = torch.sigmoid(scores)
        return scores

    def predict_h(
        self,
        rt_batch: torch.LongTensor,
        slice_size: Optional[int] = None,
    ) -> torch.FloatTensor:
        """Forward pass using left side (head) prediction for obtaining scores of all possible heads.

        This method calculates the score for all possible heads for each (relation, tail) pair.

        .. note::

            If the model has been trained with inverse relations, the task of predicting
            the head entities becomes the task of predicting the tail entities of the
            inverse triples, i.e., $f(*,r,t)$ is predicted by means of $f(t,r_{inv},*)$.

        Additionally, the model is set to evaluation mode.

        :param rt_batch: shape: (batch_size, 2), dtype: long
            The indices of (relation, tail) pairs.
        :param slice_size: >0
            The divisor for the scoring function when using slicing.

        :return: shape: (batch_size, num_entities), dtype: float
            For each r-t pair, the scores for all possible heads.
        """
        self.eval()  # Enforce evaluation mode
        if self.triples_factory.create_inverse_triples:
            scores = self.score_h_inverse(rt_batch=rt_batch, slice_size=slice_size)
        elif slice_size is None:
            scores = self.score_h(rt_batch)
        else:
            scores = self.score_h(rt_batch, slice_size=slice_size)
        if self.predict_with_sigmoid:
            scores = torch.sigmoid(scores)
        return scores

    def predict_t(
        self,
        hr_batch: torch.LongTensor,
        slice_size: Optional[int] = None,
    ) -> torch.FloatTensor:
        """Forward pass using right side (tail) prediction for obtaining scores of all possible tails.

        This method calculates the score for all possible tails for each (head, relation) pair.

        Additionally, the model is set to evaluation mode.

        :param hr_batch: shape: (batch_size, 2), dtype: long
            The indices of (head, relation) pairs.
        :param slice_size: >0
            The divisor for the scoring function when using slicing.

        :return: shape: (batch_size, num_entities), dtype: float
            For each h-r pair, the scores for all possible tails.

        .. note::

            We only expect the right side-side predictions, i.e., $(h,r,*)$ to change its
            default behavior when the model has been trained with inverse relations
            (mainly because of the behavior of the LCWA training approach). This is why
            the :func:`predict_scores_all_heads()` has different behavior depending on
            if inverse triples were used in training, and why this function has the same
            behavior regardless of the use of inverse triples.
        """
        self.eval()  # Enforce evaluation mode
        if slice_size is None:
            scores = self.score_t(hr_batch)
        else:
            scores = self.score_t(hr_batch, slice_size=slice_size)
        if self.predict_with_sigmoid:
            scores = torch.sigmoid(scores)
        return scores

    def predict_r(
        self,
        ht_batch: torch.LongTensor,
        slice_size: Optional[int] = None,
    ) -> torch.FloatTensor:
        """Forward pass using middle (relation) prediction for obtaining scores of all possible relations.

        This method calculates the score for all possible relations for each (head, tail) pair.

        Additionally, the model is set to evaluation mode.

        :param ht_batch: shape: (batch_size, 2), dtype: long
            The indices of (head, tail) pairs.
        :param slice_size: >0
            The divisor for the scoring function when using slicing.

        :return: shape: (batch_size, num_relations), dtype: float
            For each h-t pair, the scores for all possible relations.
        """
        self.eval()  # Enforce evaluation mode
        if slice_size is None:
            scores = self.score_r(ht_batch)
        else:
            scores = self.score_r(ht_batch, slice_size=slice_size)
        if self.predict_with_sigmoid:
            scores = torch.sigmoid(scores)
        return scores

    def get_head_prediction_df(
        self,
        relation_label: str,
        tail_label: str,
        add_novelties: bool = True,
        remove_known: bool = False,
        testing: Optional[torch.LongTensor] = None,
    ) -> pd.DataFrame:
        """Predict tails for the given head and relation (given by label).

        :param relation_label: The string label for the relation
        :param tail_label: The string label for the tail entity
        :param add_novelties: Should the dataframe include a column denoting if the ranked head entities correspond
         to novel triples?
        :param remove_known: Should non-novel triples (those appearing in the training set) be shown with the results?
         On one hand, this allows you to better assess the goodness of the predictions - you want to see that the
         non-novel triples generally have higher scores. On the other hand, if you're doing hypothesis generation, they
         may pose as a distraction. If this is set to True, then non-novel triples will be removed and the column
         denoting novelty will be excluded, since all remaining triples will be novel. Defaults to false.
        :param testing: The mapped_triples from the testing triples factory (TriplesFactory.mapped_triples)

        The following example shows that after you train a model on the Nations dataset,
        you can score all entities w.r.t a given relation and tail entity.

        >>> from pykeen.pipeline import pipeline
        >>> result = pipeline(
        ...     dataset='Nations',
        ...     model='RotatE',
        ... )
        >>> df = result.model.get_head_prediction_df('accusation', 'brazil')
        """
        from .predict import get_head_prediction_df
        warnings.warn('Use pykeen.predict.get_head_prediction_df', DeprecationWarning)
        return get_head_prediction_df(
            self, relation_label=relation_label, tail_label=tail_label, add_novelties=add_novelties,
            remove_known=remove_known, testing=testing,
        )

    def get_tail_prediction_df(
        self,
        head_label: str,
        relation_label: str,
        add_novelties: bool = True,
        remove_known: bool = False,
        testing: Optional[torch.LongTensor] = None,
    ) -> pd.DataFrame:
        """Predict tails for the given head and relation (given by label).

        :param head_label: The string label for the head entity
        :param relation_label: The string label for the relation
        :param add_novelties: Should the dataframe include a column denoting if the ranked tail entities correspond
         to novel triples?
        :param remove_known: Should non-novel triples (those appearing in the training set) be shown with the results?
         On one hand, this allows you to better assess the goodness of the predictions - you want to see that the
         non-novel triples generally have higher scores. On the other hand, if you're doing hypothesis generation, they
         may pose as a distraction. If this is set to True, then non-novel triples will be removed and the column
         denoting novelty will be excluded, since all remaining triples will be novel. Defaults to false.
        :param testing: The mapped_triples from the testing triples factory (TriplesFactory.mapped_triples)

        The following example shows that after you train a model on the Nations dataset,
        you can score all entities w.r.t a given head entity and relation.

        >>> from pykeen.pipeline import pipeline
        >>> result = pipeline(
        ...     dataset='Nations',
        ...     model='RotatE',
        ... )
        >>> df = result.model.get_tail_prediction_df('brazil', 'accusation')
        """
        from .predict import get_tail_prediction_df
        warnings.warn('Use pykeen.predict.predict_tails', DeprecationWarning)
        return get_tail_prediction_df(self, head_label, relation_label, add_novelties, remove_known, testing)

    def get_prediction_df(
        self,
        k: Optional[int] = None,
        batch_size: int = 1,
        return_tensors: bool = False,
        add_novelties: bool = True,
        remove_known: bool = False,
        testing: Optional[torch.LongTensor] = None,
    ) -> Union[ScorePack, pd.DataFrame]:
        """Compute scores for all triples, optionally returning only the k highest scoring.

        .. note:: This operation is computationally very expensive for reasonably-sized knowledge graphs.
        .. warning:: Setting k=None may lead to huge memory requirements.

        :param k:
            The number of triples to return. Set to None, to keep all.

        :param batch_size:
            The batch size to use for calculating scores.

        :return: shape: (k, 3)
            A tensor containing the k highest scoring triples, or all possible triples if k=None.

        Example usage:

        .. code-block:: python

            from pykeen.pipeline import pipeline

            # Train a model (quickly)
            result = pipeline(model='RotatE', dataset='Nations', training_kwargs=dict(num_epochs=5))
            model = result.model

            # Get scores for *all* triples
            tensor = model.score_all_triples()
            df = model.make_labeled_df(tensor)

            # Get scores for top 15 triples
            top_df = model.score_all_triples(k=15)
        """
        from .predict import get_prediction_df
        warnings.warn('Use pykeen.predict.get_prediction_df', DeprecationWarning)
        return get_prediction_df(
            model=self, k=k, batch_size=batch_size, return_tensors=return_tensors,
            add_novelties=add_novelties, remove_known=remove_known, testing=testing,
        )

    def post_parameter_update(self) -> None:
        """Has to be called after each parameter update."""
        self.regularizer.reset()

    def regularize_if_necessary(self, *tensors: torch.FloatTensor) -> None:
        """Update the regularizer's term given some tensors, if regularization is requested.

        :param tensors: The tensors that should be passed to the regularizer to update its term.
        """
        if self.training:
            self.regularizer.update(*tensors)

    def compute_mr_loss(
        self,
        positive_scores: torch.FloatTensor,
        negative_scores: torch.FloatTensor,
    ) -> torch.FloatTensor:
        """Compute the mean ranking loss for the positive and negative scores.

        :param positive_scores:  shape: s, dtype: float
            The scores for positive triples.
        :param negative_scores: shape: s, dtype: float
            The scores for negative triples.
        :raises RuntimeError:
            If the chosen loss function does not allow the calculation of margin ranking
        :return: dtype: float, scalar
            The margin ranking loss value.
        """
        if not self.is_mr_loss:
            raise RuntimeError(
                'The chosen loss does not allow the calculation of margin ranking'
                ' losses. Please use the compute_loss method instead.',
            )
        y = torch.ones_like(negative_scores, device=self.device)
        return self.loss(positive_scores, negative_scores, y) + self.regularizer.term

    def compute_label_loss(
        self,
        predictions: torch.FloatTensor,
        labels: torch.FloatTensor,
    ) -> torch.FloatTensor:
        """Compute the classification loss.

        :param predictions: shape: s
            The tensor containing predictions.
        :param labels: shape: s
            The tensor containing labels.

        :return: dtype: float, scalar
            The label loss value.
        """
        return self._compute_loss(tensor_1=predictions, tensor_2=labels)

    def compute_self_adversarial_negative_sampling_loss(
        self,
        positive_scores: torch.FloatTensor,
        negative_scores: torch.FloatTensor,
    ) -> torch.FloatTensor:
        """Compute self adversarial negative sampling loss.

        :param positive_scores: shape: s
            The tensor containing the positive scores.
        :param negative_scores: shape: s
            Tensor containing the negative scores.
        :raises RuntimeError:
            If the chosen loss does not allow the calculation of self adversarial negative sampling losses.
        :return: dtype: float, scalar
            The loss value.
        """
        if not self.is_nssa_loss:
            raise RuntimeError(
                'The chosen loss does not allow the calculation of self adversarial negative sampling'
                ' losses. Please use the compute_self_adversarial_negative_sampling_loss method instead.',
            )
        return self._compute_loss(tensor_1=positive_scores, tensor_2=negative_scores)

    def _compute_loss(
        self,
        tensor_1: torch.FloatTensor,
        tensor_2: torch.FloatTensor,
    ) -> torch.FloatTensor:
        """Compute the loss for functions requiring two separate tensors as input.

        :param tensor_1: shape: s
            The tensor containing predictions or positive scores.
        :param tensor_2: shape: s
            The tensor containing target values or the negative scores.
        :raises RuntimeError:
            If the chosen loss does not allow the calculation of margin label losses.
        :return: dtype: float, scalar
            The label loss value.
        """
        if self.is_mr_loss:
            raise RuntimeError(
                'The chosen loss does not allow the calculation of margin label'
                ' losses. Please use the compute_mr_loss method instead.',
            )
        return self.loss(tensor_1, tensor_2) + self.regularizer.term

    def _prepare_inverse_batch(self, batch: torch.LongTensor, index_relation: int) -> torch.LongTensor:
        if not self.triples_factory.create_inverse_triples:
            raise ValueError(
                "Your model is not configured to predict with inverse relations."
                " Set ``create_inverse_triples=True`` when creating the dataset/triples factory"
                " or using the pipeline().",
            )
        batch_cloned = batch.clone()

        # The number of relations stored in the triples factory includes the number of inverse relations
        # Id of inverse relation: relation + 1
        batch_cloned[:, index_relation] = batch_cloned[:, index_relation] + 1

        return batch_cloned.flip(1)

    @abstractmethod
    def score_hrt(self, hrt_batch: torch.LongTensor) -> torch.FloatTensor:
        """Forward pass.

        This method takes head, relation and tail of each triple and calculates the corresponding score.

        :param hrt_batch: shape: (batch_size, 3), dtype: long
            The indices of (head, relation, tail) triples.
        :raises NotImplementedError:
            If the method was not implemented for this class.
        :return: shape: (batch_size, 1), dtype: float
            The score for each triple.
        """
        raise NotImplementedError

    def score_hrt_inverse(
        self,
        hrt_batch: torch.LongTensor,
    ) -> torch.FloatTensor:
        r"""Score triples based on inverse triples, i.e., compute $f(h,r,t)$ based on $f(t,r_{inv},h)$.

        When training with inverse relations, the model produces two (different) scores for a triple $(h,r,t) \in K$.
        The forward score is calculated from $f(h,r,t)$ and the inverse score is calculated from $f(t,r_{inv},h)$.
        This function enables users to inspect the scores obtained by using the corresponding inverse triples.
        """
        t_r_inv_h = self._prepare_inverse_batch(batch=hrt_batch, index_relation=1)
        return self.score_hrt(hrt_batch=t_r_inv_h)

    def score_t(self, hr_batch: torch.LongTensor) -> torch.FloatTensor:
        """Forward pass using right side (tail) prediction.

        This method calculates the score for all possible tails for each (head, relation) pair.

        :param hr_batch: shape: (batch_size, 2), dtype: long
            The indices of (head, relation) pairs.

        :return: shape: (batch_size, num_entities), dtype: float
            For each h-r pair, the scores for all possible tails.
        """
        logger.warning(
            'Calculations will fall back to using the score_hrt method, since this model does not have a specific '
            'score_t function. This might cause the calculations to take longer than necessary.',
        )
        # Extend the hr_batch such that each (h, r) pair is combined with all possible tails
        hrt_batch = _extend_batch(batch=hr_batch, all_ids=list(self.triples_factory.get_entity_ids()), dim=2)
        # Calculate the scores for each (h, r, t) triple using the generic interaction function
        expanded_scores = self.score_hrt(hrt_batch=hrt_batch)
        # Reshape the scores to match the pre-defined output shape of the score_t function.
        scores = expanded_scores.view(hr_batch.shape[0], -1)
        return scores

    def score_t_inverse(self, hr_batch: torch.LongTensor, slice_size: Optional[int] = None):
        """Score all tails for a batch of (h,r)-pairs using the head predictions for the inverses $(*,r_{inv},h)$."""
        r_inv_h = self._prepare_inverse_batch(batch=hr_batch, index_relation=1)

        if slice_size is None:
            return self.score_h(rt_batch=r_inv_h)
        else:
            return self.score_h(rt_batch=r_inv_h, slice_size=slice_size)

    def score_h(self, rt_batch: torch.LongTensor) -> torch.FloatTensor:
        """Forward pass using left side (head) prediction.

        This method calculates the score for all possible heads for each (relation, tail) pair.

        :param rt_batch: shape: (batch_size, 2), dtype: long
            The indices of (relation, tail) pairs.

        :return: shape: (batch_size, num_entities), dtype: float
            For each r-t pair, the scores for all possible heads.
        """
        logger.warning(
            'Calculations will fall back to using the score_hrt method, since this model does not have a specific '
            'score_h function. This might cause the calculations to take longer than necessary.',
        )
        # Extend the rt_batch such that each (r, t) pair is combined with all possible heads
        hrt_batch = _extend_batch(batch=rt_batch, all_ids=list(self.triples_factory.get_entity_ids()), dim=0)
        # Calculate the scores for each (h, r, t) triple using the generic interaction function
        expanded_scores = self.score_hrt(hrt_batch=hrt_batch)
        # Reshape the scores to match the pre-defined output shape of the score_h function.
        scores = expanded_scores.view(rt_batch.shape[0], -1)
        return scores

    def score_h_inverse(self, rt_batch: torch.LongTensor, slice_size: Optional[int] = None):
        """Score all heads for a batch of (r,t)-pairs using the tail predictions for the inverses $(t,r_{inv},*)$."""
        t_r_inv = self._prepare_inverse_batch(batch=rt_batch, index_relation=0)

        if slice_size is None:
            return self.score_t(hr_batch=t_r_inv)
        else:
            return self.score_t(hr_batch=t_r_inv, slice_size=slice_size)

    def score_r(self, ht_batch: torch.LongTensor) -> torch.FloatTensor:
        """Forward pass using middle (relation) prediction.

        This method calculates the score for all possible relations for each (head, tail) pair.

        :param ht_batch: shape: (batch_size, 2), dtype: long
            The indices of (head, tail) pairs.

        :return: shape: (batch_size, num_relations), dtype: float
            For each h-t pair, the scores for all possible relations.
        """
        logger.warning(
            'Calculations will fall back to using the score_hrt method, since this model does not have a specific '
            'score_r function. This might cause the calculations to take longer than necessary.',
        )
        # Extend the ht_batch such that each (h, t) pair is combined with all possible relations
        hrt_batch = _extend_batch(batch=ht_batch, all_ids=list(self.triples_factory.get_relation_ids()), dim=1)
        # Calculate the scores for each (h, r, t) triple using the generic interaction function
        expanded_scores = self.score_hrt(hrt_batch=hrt_batch)
        # Reshape the scores to match the pre-defined output shape of the score_r function.
        scores = expanded_scores.view(ht_batch.shape[0], -1)
        return scores

    def get_grad_params(self) -> Iterable[nn.Parameter]:
        """Get the parameters that require gradients."""
        # TODO: Why do we need that? The optimizer takes care of filtering the parameters.
        return filter(lambda p: p.requires_grad, self.parameters())

    @property
    def num_parameter_bytes(self) -> int:
        """Calculate the number of bytes used for all parameters of the model."""
        return sum(p.numel() * p.element_size() for p in self.parameters(recurse=True))

    def save_state(self, path: str) -> None:
        """Save the state of the model.

        :param path:
            Path of the file where to store the state in.
        """
        torch.save(self.state_dict(), path)

    def load_state(self, path: str) -> None:
        """Load the state of the model.

        :param path:
            Path of the file where to load the state from.
        """
        self.load_state_dict(torch.load(path, map_location=self.device))


class EntityEmbeddingModel(Model, autoreset=False):
    """A base module for most KGE models that have one embedding for entities."""

    def __init__(
        self,
        triples_factory: TriplesFactory,
        embedding_dim: int = 50,
        loss: Optional[Loss] = None,
        predict_with_sigmoid: bool = False,
        preferred_device: DeviceHint = None,
        random_seed: Optional[int] = None,
        regularizer: Optional[Regularizer] = None,
        entity_initializer: Optional[Initializer] = None,
        entity_initializer_kwargs: Optional[Mapping[str, Any]] = None,
        entity_normalizer: Optional[Normalizer] = None,
        entity_normalizer_kwargs: Optional[Mapping[str, Any]] = None,
        entity_constrainer: Optional[Constrainer] = None,
        entity_constrainer_kwargs: Optional[Mapping[str, Any]] = None,

    ) -> None:
        """Initialize the entity embedding model.

        :param embedding_dim:
            The embedding dimensionality. Exact usages depends on the specific model subclass.

        .. seealso:: Constructor of the base class :class:`pykeen.models.Model`
        """
        super().__init__(
            triples_factory=triples_factory,
            loss=loss,
            preferred_device=preferred_device,
            random_seed=random_seed,
            regularizer=regularizer,
            predict_with_sigmoid=predict_with_sigmoid,
        )
        self.entity_embeddings = Embedding.init_with_device(
            num_embeddings=triples_factory.num_entities,
            embedding_dim=embedding_dim,
            device=self.device,
            initializer=entity_initializer,
            initializer_kwargs=entity_initializer_kwargs,
            normalizer=entity_normalizer,
            normalizer_kwargs=entity_normalizer_kwargs,
            constrainer=entity_constrainer,
            constrainer_kwargs=entity_constrainer_kwargs,
        )

    @property
    def embedding_dim(self) -> int:  # noqa:D401
        """The entity embedding dimension."""
        return self.entity_embeddings.embedding_dim

    def _reset_parameters_(self):  # noqa: D102
        self.entity_embeddings.reset_parameters()

    def post_parameter_update(self) -> None:  # noqa: D102
        # make sure to call this first, to reset regularizer state!
        super().post_parameter_update()
        self.entity_embeddings.post_parameter_update()


class EntityRelationEmbeddingModel(Model, autoreset=False):
    """A base module for KGE models that have different embeddings for entities and relations."""

    def __init__(
        self,
        triples_factory: TriplesFactory,
        embedding_dim: int = 50,
        relation_dim: Optional[int] = None,
        loss: Optional[Loss] = None,
        predict_with_sigmoid: bool = False,
        preferred_device: DeviceHint = None,
        random_seed: Optional[int] = None,
        regularizer: Optional[Regularizer] = None,
        entity_initializer: Optional[Initializer] = None,
        entity_initializer_kwargs: Optional[Mapping[str, Any]] = None,
        entity_normalizer: Optional[Normalizer] = None,
        entity_normalizer_kwargs: Optional[Mapping[str, Any]] = None,
        entity_constrainer: Optional[Constrainer] = None,
        entity_constrainer_kwargs: Optional[Mapping[str, Any]] = None,
        relation_initializer: Optional[Initializer] = None,
        relation_initializer_kwargs: Optional[Mapping[str, Any]] = None,
        relation_normalizer: Optional[Normalizer] = None,
        relation_normalizer_kwargs: Optional[Mapping[str, Any]] = None,
        relation_constrainer: Optional[Constrainer] = None,
        relation_constrainer_kwargs: Optional[Mapping[str, Any]] = None,
    ) -> None:
        """Initialize the entity embedding model.

        :param relation_dim:
            The relation embedding dimensionality. If not given, defaults to same size as entity embedding
            dimension.

        .. seealso:: Constructor of the base class :class:`pykeen.models.Model`
        .. seealso:: Constructor of the base class :class:`pykeen.models.EntityEmbeddingModel`
        """
        super().__init__(
            triples_factory=triples_factory,
            loss=loss,
            preferred_device=preferred_device,
            random_seed=random_seed,
            regularizer=regularizer,
            predict_with_sigmoid=predict_with_sigmoid,
        )
        self.entity_embeddings = Embedding.init_with_device(
            num_embeddings=triples_factory.num_entities,
            embedding_dim=embedding_dim,
            device=self.device,
            initializer=entity_initializer,
            initializer_kwargs=entity_initializer_kwargs,
            normalizer=entity_normalizer,
            normalizer_kwargs=entity_normalizer_kwargs,
            constrainer=entity_constrainer,
            constrainer_kwargs=entity_constrainer_kwargs,
        )

        # Default for relation dimensionality
        if relation_dim is None:
            relation_dim = embedding_dim

        self.relation_embeddings = Embedding.init_with_device(
            num_embeddings=triples_factory.num_relations,
            embedding_dim=relation_dim,
            device=self.device,
            initializer=relation_initializer,
            initializer_kwargs=relation_initializer_kwargs,
            normalizer=relation_normalizer,
            normalizer_kwargs=relation_normalizer_kwargs,
            constrainer=relation_constrainer,
            constrainer_kwargs=relation_constrainer_kwargs,
        )

    @property
    def embedding_dim(self) -> int:  # noqa:D401
        """The entity embedding dimension."""
        return self.entity_embeddings.embedding_dim

    @property
    def relation_dim(self):  # noqa:D401
        """The relation embedding dimension."""
        return self.relation_embeddings.embedding_dim

    def _reset_parameters_(self):  # noqa: D102
        self.entity_embeddings.reset_parameters()
        self.relation_embeddings.reset_parameters()

    def post_parameter_update(self) -> None:  # noqa: D102
        # make sure to call this first, to reset regularizer state!
        super().post_parameter_update()
        self.entity_embeddings.post_parameter_update()
        self.relation_embeddings.post_parameter_update()


class MultimodalModel(Model, autoreset=False):
    """A multimodal KGE model."""

    def score_hrt(self, hrt_batch: torch.LongTensor) -> torch.FloatTensor:  # noqa: D102
        return self(h_indices=hrt_batch[:, 0], r_indices=hrt_batch[:, 1], t_indices=hrt_batch[:, 2]).view(-1, 1)

    def score_t(self, hr_batch: torch.LongTensor) -> torch.FloatTensor:  # noqa: D102
        return self(h_indices=hr_batch[:, 0], r_indices=hr_batch[:, 1], t_indices=None)

    def score_r(self, ht_batch: torch.LongTensor) -> torch.FloatTensor:  # noqa: D102
        return self(h_indices=ht_batch[:, 0], r_indices=None, t_indices=ht_batch[:, 1])

    def score_h(self, rt_batch: torch.LongTensor) -> torch.FloatTensor:  # noqa: D102
        return self(h_indices=None, r_indices=rt_batch[:, 0], t_indices=rt_batch[:, 1])


def _add_post_reset_parameters(cls: Type[Model]) -> None:
    # The following lines add in a post-init hook to all subclasses
    # such that the reset_parameters_() function is run
    _original_init = cls.__init__

    @functools.wraps(_original_init)
    def _new_init(self, *args, **kwargs):
        _original_init(self, *args, **kwargs)
        self.reset_parameters_()

    # sorry mypy, but this kind of evil must be permitted.
    cls.__init__ = _new_init  # type: ignore


def _track_hyperparameters(cls: Type[Model]) -> None:
    """Initialize the subclass while keeping track of hyper-parameters."""
    # Keep track of the hyper-parameters that are used across all
    # subclasses of BaseModule
    for k in cls.__init__.__annotations__.keys():
        if k not in Model.__init__.__annotations__:
            Model._hyperparameter_usage[k].add(cls.__name__)


def _extend_batch(
    batch: MappedTriples,
    all_ids: List[int],
    dim: int,
) -> MappedTriples:
    """Extend batch for 1-to-all scoring by explicit enumeration.

    :param batch: shape: (batch_size, 2)
        The batch.
    :param all_ids: len: num_choices
        The IDs to enumerate.
    :param dim: in {0,1,2}
        The column along which to insert the enumerated IDs.

    :return: shape: (batch_size * num_choices, 3)
        A large batch, where every pair from the original batch is combined with every ID.
    """
    # Extend the batch to the number of IDs such that each pair can be combined with all possible IDs
    extended_batch = batch.repeat_interleave(repeats=len(all_ids), dim=0)

    # Create a tensor of all IDs
    ids = torch.tensor(all_ids, dtype=torch.long, device=batch.device)

    # Extend all IDs to the number of pairs such that each ID can be combined with every pair
    extended_ids = ids.repeat(batch.shape[0])

    # Fuse the extended pairs with all IDs to a new (h, r, t) triple tensor.
    columns = [extended_batch[:, i] for i in (0, 1)]
    columns.insert(dim, extended_ids)
    hrt_batch = torch.stack(columns, dim=-1)

    return hrt_batch


def _can_slice(fn) -> bool:
    return 'slice_size' in inspect.getfullargspec(fn).args<|MERGE_RESOLUTION|>--- conflicted
+++ resolved
@@ -9,12 +9,7 @@
 import logging
 import warnings
 from abc import ABC, abstractmethod
-<<<<<<< HEAD
-from collections import defaultdict
-from typing import Any, ClassVar, Collection, Dict, Iterable, List, Mapping, Optional, Set, Type, Union
-=======
-from typing import Any, ClassVar, Collection, Iterable, List, Mapping, Optional, Sequence, Tuple, Type, Union
->>>>>>> 6b828a31
+from typing import Any, ClassVar, Collection, Iterable, List, Mapping, Optional, Type, Union
 
 import pandas as pd
 import torch
@@ -37,167 +32,6 @@
 logger = logging.getLogger(__name__)
 
 
-<<<<<<< HEAD
-=======
-def _extend_batch(
-    batch: MappedTriples,
-    all_ids: List[int],
-    dim: int,
-) -> MappedTriples:
-    """Extend batch for 1-to-all scoring by explicit enumeration.
-
-    :param batch: shape: (batch_size, 2)
-        The batch.
-    :param all_ids: len: num_choices
-        The IDs to enumerate.
-    :param dim: in {0,1,2}
-        The column along which to insert the enumerated IDs.
-
-    :return: shape: (batch_size * num_choices, 3)
-        A large batch, where every pair from the original batch is combined with every ID.
-    """
-    # Extend the batch to the number of IDs such that each pair can be combined with all possible IDs
-    extended_batch = batch.repeat_interleave(repeats=len(all_ids), dim=0)
-
-    # Create a tensor of all IDs
-    ids = torch.tensor(all_ids, dtype=torch.long, device=batch.device)
-
-    # Extend all IDs to the number of pairs such that each ID can be combined with every pair
-    extended_ids = ids.repeat(batch.shape[0])
-
-    # Fuse the extended pairs with all IDs to a new (h, r, t) triple tensor.
-    columns = [extended_batch[:, i] for i in (0, 1)]
-    columns.insert(dim, extended_ids)
-    hrt_batch = torch.stack(columns, dim=-1)
-
-    return hrt_batch
-
-
-def get_novelty_mask(
-    mapped_triples: MappedTriples,
-    query_ids: np.ndarray,
-    col: int,
-    other_col_ids: Tuple[int, int],
-) -> np.ndarray:
-    r"""Calculate for each query ID whether it is novel.
-
-    In particular, computes:
-
-    .. math ::
-        q \notin \{t[col] in T \mid t[\neg col] = p\}
-
-    for each q in query_ids where :math:`\neg col` denotes all columns but `col`, and `p` equals `other_col_ids`.
-
-    :param mapped_triples: shape: (num_triples, 3), dtype: long
-        The mapped triples (i.e. ID-based).
-    :param query_ids: shape: (num_queries,), dtype: long
-        The query IDs. Are assumed to be unique (i.e. without duplicates).
-    :param col:
-        The column to which the query IDs correspond.
-    :param other_col_ids:
-        Fixed IDs for the other columns.
-
-    :return: shape: (num_queries,), dtype: bool
-        A boolean mask indicating whether the ID does not correspond to a known triple.
-    """
-    other_cols = sorted(set(range(mapped_triples.shape[1])).difference({col}))
-    other_col_ids = torch.tensor(data=other_col_ids, dtype=torch.long, device=mapped_triples.device)
-    filter_mask = (mapped_triples[:, other_cols] == other_col_ids[None, :]).all(dim=-1)  # type: ignore
-    known_ids = mapped_triples[filter_mask, col].unique().cpu().numpy()
-    return np.isin(element=query_ids, test_elements=known_ids, assume_unique=True, invert=True)
-
-
-def get_novelty_all_mask(
-    mapped_triples: MappedTriples,
-    query: np.ndarray,
-) -> np.ndarray:
-    known = {tuple(triple) for triple in mapped_triples.tolist()}
-    return np.asarray(
-        [tuple(triple) not in known for triple in query],
-        dtype=np.bool,
-    )
-
-
-def _postprocess_prediction_df(
-    rv: pd.DataFrame,
-    *,
-    col: int,
-    add_novelties: bool,
-    remove_known: bool,
-    training: Optional[torch.LongTensor],
-    testing: Optional[torch.LongTensor],
-    query_ids_key: str,
-    other_col_ids: Tuple[int, int],
-) -> pd.DataFrame:
-    if add_novelties or remove_known:
-        rv['in_training'] = ~get_novelty_mask(
-            mapped_triples=training,
-            query_ids=rv[query_ids_key],
-            col=col,
-            other_col_ids=other_col_ids,
-        )
-    if add_novelties and testing is not None:
-        rv['in_testing'] = ~get_novelty_mask(
-            mapped_triples=testing,
-            query_ids=rv[query_ids_key],
-            col=col,
-            other_col_ids=other_col_ids,
-        )
-    return _process_remove_known(rv, remove_known, testing)
-
-
-def _postprocess_prediction_all_df(
-    df: pd.DataFrame,
-    *,
-    add_novelties: bool,
-    remove_known: bool,
-    training: Optional[torch.LongTensor],
-    testing: Optional[torch.LongTensor],
-) -> pd.DataFrame:
-    if add_novelties or remove_known:
-        assert training is not None
-        df['in_training'] = ~get_novelty_all_mask(
-            mapped_triples=training,
-            query=df[['head_id', 'relation_id', 'tail_id']].values,
-        )
-    if add_novelties and testing is not None:
-        assert testing is not None
-        df['in_testing'] = ~get_novelty_all_mask(
-            mapped_triples=testing,
-            query=df[['head_id', 'relation_id', 'tail_id']].values,
-        )
-    return _process_remove_known(df, remove_known, testing)
-
-
-def _process_remove_known(df: pd.DataFrame, remove_known: bool, testing: Optional[torch.LongTensor]) -> pd.DataFrame:
-    if not remove_known:
-        return df
-
-    df = df[~df['in_training']]
-    del df['in_training']
-    if testing is None:
-        return df
-
-    df = df[~df['in_testing']]
-    del df['in_testing']
-    return df
-
-
-def _add_post_reset_parameters(cls: Type['Model']) -> None:
-    # The following lines add in a post-init hook to all subclasses
-    # such that the reset_parameters_() function is run
-    _original_init = cls.__init__
-
-    @functools.wraps(_original_init)
-    def _new_init(self, *args, **kwargs):
-        _original_init(self, *args, **kwargs)
-        self.reset_parameters_()
-
-    # sorry mypy, but this kind of evil must be permitted.
-    cls.__init__ = _new_init  # type: ignore
-
-
->>>>>>> 6b828a31
 class Model(nn.Module, ABC):
     """A base module for all of the KGE models."""
 

--- conflicted
+++ resolved
@@ -223,33 +223,13 @@
             For each r-t pair, the scores for all possible heads.
         """
 
-<<<<<<< HEAD
-    @abstractmethod
     def collect_regularization_term(self) -> torch.FloatTensor:
         """Get the regularization term for the loss function."""
-=======
-    def compute_loss(
-        self,
-        tensor_1: torch.FloatTensor,
-        tensor_2: torch.FloatTensor,
-    ) -> torch.FloatTensor:
-        """Compute the loss for functions requiring two separate tensors as input.
-
-        :param tensor_1: shape: s
-            The tensor containing predictions or positive scores.
-        :param tensor_2: shape: s
-            The tensor containing target values or the negative scores.
-        :return: dtype: float, scalar
-            The label loss value.
-
-        .. note:: generally the two tensors do not need to have the same shape, but only one which is broadcastable.
-        """
         return self.loss(tensor_1, tensor_2) + self._collect_regularization_term()
 
     @abstractmethod
     def _collect_regularization_term(self):
         raise NotImplementedError
->>>>>>> 22da9580
 
     """Concrete methods"""
 
@@ -693,11 +673,7 @@
         scores = expanded_scores.view(ht_batch.shape[0], -1)
         return scores
 
-<<<<<<< HEAD
     def collect_regularization_term(self) -> torch.FloatTensor:  # noqa: D102
-=======
-    def _collect_regularization_term(self):
->>>>>>> 22da9580
         return self.regularizer.term
 
     def post_forward_pass(self):

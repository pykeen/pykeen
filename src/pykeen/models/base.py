# -*- coding: utf-8 -*-

"""Base module for all KGE models."""

from __future__ import annotations

import functools
import inspect
import itertools
import logging
import os
import pickle
import warnings
from abc import ABC, abstractmethod
from collections import defaultdict
from typing import Any, ClassVar, Collection, Iterable, Mapping, Optional, Sequence, Type, Union

import pandas as pd
import torch
from class_resolver import HintOrType
from docdata import parse_docdata
from torch import nn

from ..losses import Loss, MarginRankingLoss, loss_resolver
from ..nn.emb import Embedding, EmbeddingSpecification, RepresentationModule
from ..regularizers import NoRegularizer, Regularizer
from ..triples import CoreTriplesFactory, relation_inverter
<<<<<<< HEAD
from ..typing import DeviceHint, Mode, ScorePack
from ..utils import NoRandomSeedNecessary, extend_batch, resolve_device, set_random_seed
=======
from ..typing import ScorePack
from ..utils import NoRandomSeedNecessary, extend_batch, set_random_seed
>>>>>>> 16909b03

__all__ = [
    "Model",
    "_OldAbstractModel",
    "EntityRelationEmbeddingModel",
]

logger = logging.getLogger(__name__)


class Model(nn.Module, ABC):
    """A base module for KGE models.

    Subclasses of :class:`Model` can decide however they want on how to store entities' and
    relations' representations, how they want to be looked up, and how they should
    be scored. The :class:`OModel` provides a commonly used interface for models storing entity
    and relation representations in the form of :class:`pykeen.nn.Embedding`.
    """

    #: The default strategy for optimizing the model's hyper-parameters
    hpo_default: ClassVar[Mapping[str, Any]]

    _random_seed: Optional[int]

    #: The default loss function class
    loss_default: ClassVar[Type[Loss]] = MarginRankingLoss
    #: The default parameters for the default loss function class
    loss_default_kwargs: ClassVar[Optional[Mapping[str, Any]]] = dict(margin=1.0, reduction="mean")
    #: The instance of the loss
    loss: Loss

    num_entities: int
    num_relations: int
    use_inverse_triples: bool

    can_slice_h: ClassVar[bool]
    can_slice_r: ClassVar[bool]
    can_slice_t: ClassVar[bool]

    def __init__(
        self,
        triples_factory: CoreTriplesFactory,
        loss: HintOrType[Loss] = None,
        loss_kwargs: Optional[Mapping[str, Any]] = None,
        predict_with_sigmoid: bool = False,
        random_seed: Optional[int] = None,
    ) -> None:
        """Initialize the module.

        :param triples_factory:
            The triples factory facilitates access to the dataset.
        :param loss:
            The loss to use. If None is given, use the loss default specific to the model subclass.
        :param predict_with_sigmoid:
            Whether to apply sigmoid onto the scores when predicting scores. Applying sigmoid at prediction time may
            lead to exactly equal scores for certain triples with very high, or very low score. When not trained with
            applying sigmoid (or using BCEWithLogitsLoss), the scores are not calibrated to perform well with sigmoid.
        :param random_seed:
            A random seed to use for initialising the model's weights. **Should** be set when aiming at reproducibility.
        """
        super().__init__()

        # Random seeds have to set before the embeddings are initialized
        if random_seed is None:
            logger.warning("No random seed is specified. This may lead to non-reproducible results.")
            self._random_seed = None
        elif random_seed is not NoRandomSeedNecessary:
            set_random_seed(random_seed)
            self._random_seed = random_seed

        # Loss
        if loss is None:
            self.loss = self.loss_default(**(self.loss_default_kwargs or {}))
        else:
            self.loss = loss_resolver.make(loss, pos_kwargs=loss_kwargs)

        self.use_inverse_triples = triples_factory.create_inverse_triples
        self.num_entities = triples_factory.num_entities
        self.num_relations = triples_factory.num_relations

        """
        When predict_with_sigmoid is set to True, the sigmoid function is applied to the logits during evaluation and
        also for predictions after training, but has no effect on the training.
        """
        self.predict_with_sigmoid = predict_with_sigmoid

    @property
    def num_real_relations(self) -> int:
        """Return the real number of relations (without inverses)."""
        if self.use_inverse_triples:
            return self.num_relations // 2
        return self.num_relations

    def __init_subclass__(cls, **kwargs):
        """Initialize the subclass.

        This checks for all subclasses if they are tagged with :class:`abc.ABC` with :func:`inspect.isabstract`.
        All non-abstract deriving models should have citation information. Subclasses can further override
        ``__init_subclass__``, but need to remember to call ``super().__init_subclass__`` as well so this
        gets run.
        """
        if not inspect.isabstract(cls):
            parse_docdata(cls)

    @property
    def device(self) -> torch.device:
        """Return the model's device."""
        devices = self.get_devices()
        if len(devices) == 0:
            raise ValueError("Could not infer device, since there are neither parameters nor buffers.")
        elif len(devices) > 1:
            # prepare debug information
            _info = defaultdict(list)
            for name, tensor in itertools.chain(self.named_parameters(), self.named_buffers()):
                _info[tensor.data.device].append(name)
            info = {device: sorted(tensor_names) for device, tensor_names in _info.items()}
            raise ValueError(f"Ambiguous device! Found: {devices}\n\n{info}")
        else:
            return next(iter(devices))

    def get_devices(self) -> Collection[torch.device]:
        """Return the device(s) from each components of the model."""
        return {tensor.data.device for tensor in itertools.chain(self.parameters(), self.buffers())}

    def reset_parameters_(self):  # noqa: D401
        """Reset all parameters of the model and enforce model constraints."""
        self._reset_parameters_()
        # TODO: why do we need to empty the cache?
        torch.cuda.empty_cache()
        self.post_parameter_update()
        return self

    """Base methods"""

    def post_forward_pass(self):
        """Run after calculating the forward loss."""

    def _free_graph_and_cache(self):
        """Run to free the graph and cache."""

    """Abstract methods"""

    @abstractmethod
    def _reset_parameters_(self):  # noqa: D401
        """Reset all parameters of the model in-place."""
        raise NotImplementedError

    # @abstractmethod
    def _get_entity_len(self, mode: Mode) -> int:
        """Get the number of entities depending on the mode parameters."""
        # TODO
        #raise NotImplementedError
        return self.num_entities

    def post_parameter_update(self) -> None:
        """Has to be called after each parameter update."""

    """Abstract methods - Scoring"""

    @abstractmethod
    def score_hrt(self, hrt_batch: torch.LongTensor, mode: Mode = None) -> torch.FloatTensor:
        """Forward pass.

        This method takes head, relation and tail of each triple and calculates the corresponding score.

        :param hrt_batch: shape: (batch_size, 3), dtype: long
            The indices of (head, relation, tail) triples.
        :param mode:
            The pass mode. Is None for transductive and "train" / "valid" / "test" in inductive.

        :raises NotImplementedError:
            If the method was not implemented for this class.
        :return: shape: (batch_size, 1), dtype: float
            The score for each triple.
        """
        raise NotImplementedError

    @abstractmethod
    def score_t(
        self, hr_batch: torch.LongTensor, slice_size: Optional[int] = None, mode: Mode = None
    ) -> torch.FloatTensor:
        """Forward pass using right side (tail) prediction.

        This method calculates the score for all possible tails for each (head, relation) pair.

        :param hr_batch: shape: (batch_size, 2), dtype: long
            The indices of (head, relation) pairs.
        :param slice_size: >0
            The divisor for the scoring function when using slicing.
        :param mode:
            The pass mode. Is None for transductive and "train" / "valid" / "test" in inductive.

        :return: shape: (batch_size, num_entities), dtype: float
            For each h-r pair, the scores for all possible tails.
        """

    @abstractmethod
    def score_r(
        self, ht_batch: torch.LongTensor, slice_size: Optional[int] = None, mode: Mode = None
    ) -> torch.FloatTensor:
        """Forward pass using middle (relation) prediction.

        This method calculates the score for all possible relations for each (head, tail) pair.

        :param ht_batch: shape: (batch_size, 2), dtype: long
            The indices of (head, tail) pairs.
        :param slice_size: >0
            The divisor for the scoring function when using slicing.
        :param mode:
            The pass mode. Is None for transductive and "train" / "valid" / "test" in inductive.

        :return: shape: (batch_size, num_real_relations), dtype: float
            For each h-t pair, the scores for all possible relations.
        """
        # TODO: this currently compute (batch_size, num_relations) instead,
        # i.e., scores for normal and inverse relations

    @abstractmethod
    def score_h(
        self, rt_batch: torch.LongTensor, slice_size: Optional[int] = None, mode: Mode = None
    ) -> torch.FloatTensor:
        """Forward pass using left side (head) prediction.

        This method calculates the score for all possible heads for each (relation, tail) pair.

        :param rt_batch: shape: (batch_size, 2), dtype: long
            The indices of (relation, tail) pairs.
        :param slice_size: >0
            The divisor for the scoring function when using slicing.
        :param mode:
            The pass mode. Is None for transductive and "train" / "valid" / "test" in inductive.

        :return: shape: (batch_size, num_entities), dtype: float
            For each r-t pair, the scores for all possible heads.
        """

    @abstractmethod
    def collect_regularization_term(self) -> torch.FloatTensor:
        """Get the regularization term for the loss function."""

    """Concrete methods"""

    def get_grad_params(self) -> Iterable[nn.Parameter]:
        """Get the parameters that require gradients."""
        # TODO: Why do we need that? The optimizer takes care of filtering the parameters.
        return filter(lambda p: p.requires_grad, self.parameters())

    @property
    def num_parameter_bytes(self) -> int:
        """Calculate the number of bytes used for all parameters of the model."""
        return sum(param.numel() * param.element_size() for param in self.parameters(recurse=True))

    def save_state(self, path: Union[str, os.PathLike]) -> None:
        """Save the state of the model.

        :param path:
            Path of the file where to store the state in.
        """
        torch.save(self.state_dict(), path, pickle_protocol=pickle.HIGHEST_PROTOCOL)

    def load_state(self, path: Union[str, os.PathLike]) -> None:
        """Load the state of the model.

        :param path:
            Path of the file where to load the state from.
        """
        self.load_state_dict(torch.load(path, map_location=self.device))

    """Prediction methods"""

    def _prepare_batch(self, batch: torch.LongTensor, index_relation: int) -> torch.LongTensor:
        # send to device
        batch = batch.to(self.device)

        # special handling of inverse relations
        if not self.use_inverse_triples:
            return batch

        # when trained on inverse relations, the internal relation ID is twice the original relation ID
        return relation_inverter.map(batch=batch, index=index_relation, invert=False)

    def predict_hrt(self, hrt_batch: torch.LongTensor, mode: Mode = None) -> torch.FloatTensor:
        """Calculate the scores for triples.

        This method takes head, relation and tail of each triple and calculates the corresponding score.

        Additionally, the model is set to evaluation mode.

        :param hrt_batch: shape: (number of triples, 3), dtype: long
            The indices of (head, relation, tail) triples.
        :param mode:
            The pass mode. Is None for transductive and "train" / "valid" / "test" in inductive.

        :return: shape: (number of triples, 1), dtype: float
            The score for each triple.
        """
        self.eval()  # Enforce evaluation mode
        scores = self.score_hrt(self._prepare_batch(batch=hrt_batch, index_relation=1), mode=mode)
        if self.predict_with_sigmoid:
            scores = torch.sigmoid(scores)
        return scores

    def predict_h(
        self,
        rt_batch: torch.LongTensor,
        slice_size: Optional[int] = None,
        mode: Mode = None,
    ) -> torch.FloatTensor:
        """Forward pass using left side (head) prediction for obtaining scores of all possible heads.

        This method calculates the score for all possible heads for each (relation, tail) pair.

        .. note::

            If the model has been trained with inverse relations, the task of predicting
            the head entities becomes the task of predicting the tail entities of the
            inverse triples, i.e., $f(*,r,t)$ is predicted by means of $f(t,r_{inv},*)$.

        Additionally, the model is set to evaluation mode.

        :param rt_batch: shape: (batch_size, 2), dtype: long
            The indices of (relation, tail) pairs.
        :param slice_size: >0
            The divisor for the scoring function when using slicing.
        :param mode:
            The pass mode. Is None for transductive and "train" / "valid" / "test" in inductive.

        :return: shape: (batch_size, num_entities), dtype: float
            For each r-t pair, the scores for all possible heads.
        """
        self.eval()  # Enforce evaluation mode
        rt_batch = self._prepare_batch(batch=rt_batch, index_relation=0)
        if self.use_inverse_triples:
            scores = self.score_h_inverse(rt_batch=rt_batch, slice_size=slice_size, mode=mode)
        else:
            scores = self.score_h(rt_batch, slice_size=slice_size, mode=mode)
        if self.predict_with_sigmoid:
            scores = torch.sigmoid(scores)
        return scores

    def predict_t(
        self,
        hr_batch: torch.LongTensor,
        slice_size: Optional[int] = None,
        mode: Mode = None,
    ) -> torch.FloatTensor:
        """Forward pass using right side (tail) prediction for obtaining scores of all possible tails.

        This method calculates the score for all possible tails for each (head, relation) pair.

        Additionally, the model is set to evaluation mode.

        :param hr_batch: shape: (batch_size, 2), dtype: long
            The indices of (head, relation) pairs.
        :param slice_size: >0
            The divisor for the scoring function when using slicing.
        :param mode:
            The pass mode. Is None for transductive and "train" / "valid" / "test" in inductive.

        :return: shape: (batch_size, num_entities), dtype: float
            For each h-r pair, the scores for all possible tails.

        .. note::

            We only expect the right side-predictions, i.e., $(h,r,*)$ to change its
            default behavior when the model has been trained with inverse relations
            (mainly because of the behavior of the LCWA training approach). This is why
            the :func:`predict_h` has different behavior depending on
            if inverse triples were used in training, and why this function has the same
            behavior regardless of the use of inverse triples.
        """
        self.eval()  # Enforce evaluation mode
        hr_batch = self._prepare_batch(batch=hr_batch, index_relation=1)
        scores = self.score_t(hr_batch, slice_size=slice_size, mode=mode)
        if self.predict_with_sigmoid:
            scores = torch.sigmoid(scores)
        return scores

    def predict_r(
        self,
        ht_batch: torch.LongTensor,
        slice_size: Optional[int] = None,
        mode: Mode = None,
    ) -> torch.FloatTensor:
        """Forward pass using middle (relation) prediction for obtaining scores of all possible relations.

        This method calculates the score for all possible relations for each (head, tail) pair.

        Additionally, the model is set to evaluation mode.

        :param ht_batch: shape: (batch_size, 2), dtype: long
            The indices of (head, tail) pairs.
        :param slice_size: >0
            The divisor for the scoring function when using slicing.
        :param mode:
            The pass mode. Is None for transductive and "train" / "valid" / "test" in inductive.

        :return: shape: (batch_size, num_real_relations), dtype: float
            For each h-t pair, the scores for all possible relations.
        """
        self.eval()  # Enforce evaluation mode
        ht_batch = ht_batch.to(self.device)
        scores = self.score_r(ht_batch, slice_size=slice_size, mode=mode)
        if self.predict_with_sigmoid:
            scores = torch.sigmoid(scores)
        return scores

    def get_all_prediction_df(
        self,
        *,
        k: Optional[int] = None,
        batch_size: int = 1,
        **kwargs,
    ) -> Union[ScorePack, pd.DataFrame]:
        """Compute scores for all triples, optionally returning only the k highest scoring.

        .. note:: This operation is computationally very expensive for reasonably-sized knowledge graphs.
        .. warning:: Setting k=None may lead to huge memory requirements.

        :param k:
            The number of triples to return. Set to None, to keep all.
        :param batch_size:
            The batch size to use for calculating scores.
        :param kwargs: Additional kwargs to pass to :func:`pykeen.models.predict.get_all_prediction_df`.
        :return: shape: (k, 3)
            A tensor containing the k highest scoring triples, or all possible triples if k=None.
        """
        from .predict import get_all_prediction_df

        warnings.warn("Use pykeen.models.predict.get_all_prediction_df", DeprecationWarning)
        return get_all_prediction_df(model=self, k=k, batch_size=batch_size, **kwargs)

    def get_head_prediction_df(
        self,
        relation_label: str,
        tail_label: str,
        **kwargs,
    ) -> pd.DataFrame:
        """Predict heads for the given relation and tail (given by label).

        :param relation_label: The string label for the relation
        :param tail_label: The string label for the tail entity
        :param kwargs: Keyword arguments passed to :func:`pykeen.models.predict.get_head_prediction_df`

        The following example shows that after you train a model on the Nations dataset,
        you can score all entities w.r.t a given relation and tail entity.

        >>> from pykeen.pipeline import pipeline
        >>> result = pipeline(
        ...     dataset='Nations',
        ...     model='RotatE',
        ... )
        >>> df = result.model.get_head_prediction_df('accusation', 'brazil', triples_factory=result.training)
        """
        from .predict import get_head_prediction_df

        warnings.warn("Use pykeen.models.predict.get_head_prediction_df", DeprecationWarning)
        return get_head_prediction_df(self, relation_label=relation_label, tail_label=tail_label, **kwargs)

    def get_relation_prediction_df(
        self,
        head_label: str,
        tail_label: str,
        **kwargs,
    ) -> pd.DataFrame:
        """Predict relations for the given head and tail (given by label).

        :param head_label: The string label for the head entity
        :param tail_label: The string label for the tail entity
        :param kwargs: Keyword arguments passed to :func:`pykeen.models.predict.get_relation_prediction_df`
        """
        from .predict import get_relation_prediction_df

        warnings.warn("Use pykeen.models.predict.get_relation_prediction_df", DeprecationWarning)
        return get_relation_prediction_df(self, head_label=head_label, tail_label=tail_label, **kwargs)

    def get_tail_prediction_df(
        self,
        head_label: str,
        relation_label: str,
        **kwargs,
    ) -> pd.DataFrame:
        """Predict tails for the given head and relation (given by label).

        :param head_label: The string label for the head entity
        :param relation_label: The string label for the relation
        :param kwargs: Keyword arguments passed to :func:`pykeen.models.predict.get_tail_prediction_df`

        The following example shows that after you train a model on the Nations dataset,
        you can score all entities w.r.t a given head entity and relation.

        >>> from pykeen.pipeline import pipeline
        >>> result = pipeline(
        ...     dataset='Nations',
        ...     model='RotatE',
        ... )
        >>> df = result.model.get_tail_prediction_df('brazil', 'accusation', triples_factory=result.training)
        """
        from .predict import get_tail_prediction_df

        warnings.warn("Use pykeen.models.predict.get_tail_prediction_df", DeprecationWarning)
        return get_tail_prediction_df(self, head_label=head_label, relation_label=relation_label, **kwargs)

    """Inverse scoring"""

    def _prepare_inverse_batch(self, batch: torch.LongTensor, index_relation: int) -> torch.LongTensor:
        if not self.use_inverse_triples:
            raise ValueError(
                "Your model is not configured to predict with inverse relations."
                " Set ``create_inverse_triples=True`` when creating the dataset/triples factory"
                " or using the pipeline().",
            )
        return relation_inverter.invert_(batch=batch, index=index_relation).flip(1)

    def score_hrt_inverse(
        self,
        hrt_batch: torch.LongTensor,
        mode: Mode = None,
    ) -> torch.FloatTensor:
        r"""Score triples based on inverse triples, i.e., compute $f(h,r,t)$ based on $f(t,r_{inv},h)$.

        When training with inverse relations, the model produces two (different) scores for a triple $(h,r,t) \in K$.
        The forward score is calculated from $f(h,r,t)$ and the inverse score is calculated from $f(t,r_{inv},h)$.
        This function enables users to inspect the scores obtained by using the corresponding inverse triples.
        """
        t_r_inv_h = self._prepare_inverse_batch(batch=hrt_batch, index_relation=1)
        return self.score_hrt(hrt_batch=t_r_inv_h, mode=mode)

    def score_t_inverse(
        self,
        hr_batch: torch.LongTensor,
        slice_size: Optional[int] = None,
        mode: Mode = None,
    ):
        """Score all tails for a batch of (h,r)-pairs using the head predictions for the inverses $(*,r_{inv},h)$."""
        r_inv_h = self._prepare_inverse_batch(batch=hr_batch, index_relation=1)
        return self.score_h(rt_batch=r_inv_h, slice_size=slice_size, mode=mode)

    def score_h_inverse(
        self,
        rt_batch: torch.LongTensor,
        slice_size: Optional[int] = None,
        mode: Mode = None,
    ):
        """Score all heads for a batch of (r,t)-pairs using the tail predictions for the inverses $(t,r_{inv},*)$."""
        t_r_inv = self._prepare_inverse_batch(batch=rt_batch, index_relation=0)
        return self.score_t(hr_batch=t_r_inv, slice_size=slice_size, mode=mode)


class _OldAbstractModel(Model, ABC, autoreset=False):
    """A base module for PyKEEN 1.0-style KGE models."""

    #: The default regularizer class
    regularizer_default: ClassVar[Optional[Type[Regularizer]]] = None
    #: The default parameters for the default regularizer class
    regularizer_default_kwargs: ClassVar[Optional[Mapping[str, Any]]] = None
    #: The instance of the regularizer
    regularizer: Regularizer  # type: ignore

    can_slice_h = False
    can_slice_r = False
    can_slice_t = False

    def __init__(
        self,
        triples_factory: CoreTriplesFactory,
        loss: Optional[Loss] = None,
        predict_with_sigmoid: bool = False,
        random_seed: Optional[int] = None,
        regularizer: Optional[Regularizer] = None,
    ) -> None:
        """Initialize the module.

        :param triples_factory:
            The triples factory facilitates access to the dataset.
        :param loss:
            The loss to use. If None is given, use the loss default specific to the model subclass.
        :param predict_with_sigmoid:
            Whether to apply sigmoid onto the scores when predicting scores. Applying sigmoid at prediction time may
            lead to exactly equal scores for certain triples with very high, or very low score. When not trained with
            applying sigmoid (or using BCEWithLogitsLoss), the scores are not calibrated to perform well with sigmoid.
        :param random_seed:
            A random seed to use for initialising the model's weights. **Should** be set when aiming at reproducibility.
        :param regularizer:
            A regularizer to use for training.
        """
        super().__init__(
            triples_factory=triples_factory,
            loss=loss,
            predict_with_sigmoid=predict_with_sigmoid,
            random_seed=random_seed,
        )
        # Regularizer
        if regularizer is not None:
            self.regularizer = regularizer
        elif self.regularizer_default is not None:
            self.regularizer = self.regularizer_default(
                **(self.regularizer_default_kwargs or {}),
            )
        else:
            self.regularizer = NoRegularizer()

        self._entity_ids = triples_factory.entity_ids
        self._relation_ids = triples_factory.relation_ids

    def __init_subclass__(cls, autoreset: bool = True, **kwargs):  # noqa:D105
        super().__init_subclass__(**kwargs)
        if autoreset:
            _add_post_reset_parameters(cls)

    def _get_entity_len(self, mode: Mode = None) -> int:  # noqa:D105
        return self.num_entities

    def post_parameter_update(self) -> None:
        """Has to be called after each parameter update."""
        self.regularizer.reset()

    def regularize_if_necessary(self, *tensors: torch.FloatTensor) -> None:
        """Update the regularizer's term given some tensors, if regularization is requested.

        :param tensors: The tensors that should be passed to the regularizer to update its term.
        """
        if self.training:
            self.regularizer.update(*tensors)

    def score_t(
        self, hr_batch: torch.LongTensor, slice_size: Optional[int] = None, mode: Mode = None
    ) -> torch.FloatTensor:
        """Forward pass using right side (tail) prediction.

        This method calculates the score for all possible tails for each (head, relation) pair.

        :param hr_batch: shape: (batch_size, 2), dtype: long
            The indices of (head, relation) pairs.
        :param slice_size: >0
            The divisor for the scoring function when using slicing.

        :return: shape: (batch_size, num_entities), dtype: float
            For each h-r pair, the scores for all possible tails.
        """
        logger.warning(
            "Calculations will fall back to using the score_hrt method, since this model does not have a specific "
            "score_t function. This might cause the calculations to take longer than necessary.",
        )
        # Extend the hr_batch such that each (h, r) pair is combined with all possible tails
        hrt_batch = extend_batch(batch=hr_batch, all_ids=list(self._entity_ids), dim=2)
        # Calculate the scores for each (h, r, t) triple using the generic interaction function
        expanded_scores = self.score_hrt(hrt_batch=hrt_batch, mode=mode)
        # Reshape the scores to match the pre-defined output shape of the score_t function.
        scores = expanded_scores.view(hr_batch.shape[0], -1)
        return scores

    def score_h(
        self, rt_batch: torch.LongTensor, slice_size: Optional[int] = None, mode: Mode = None
    ) -> torch.FloatTensor:
        """Forward pass using left side (head) prediction.

        This method calculates the score for all possible heads for each (relation, tail) pair.

        :param rt_batch: shape: (batch_size, 2), dtype: long
            The indices of (relation, tail) pairs.
        :param slice_size: >0
            The divisor for the scoring function when using slicing.

        :return: shape: (batch_size, num_entities), dtype: float
            For each r-t pair, the scores for all possible heads.
        """
        logger.warning(
            "Calculations will fall back to using the score_hrt method, since this model does not have a specific "
            "score_h function. This might cause the calculations to take longer than necessary.",
        )
        # Extend the rt_batch such that each (r, t) pair is combined with all possible heads
        hrt_batch = extend_batch(batch=rt_batch, all_ids=list(self._entity_ids), dim=0)
        # Calculate the scores for each (h, r, t) triple using the generic interaction function
        expanded_scores = self.score_hrt(hrt_batch=hrt_batch, mode=mode)
        # Reshape the scores to match the pre-defined output shape of the score_h function.
        scores = expanded_scores.view(rt_batch.shape[0], -1)
        return scores

    def score_r(
        self, ht_batch: torch.LongTensor, slice_size: Optional[int] = None, mode: Mode = None
    ) -> torch.FloatTensor:
        """Forward pass using middle (relation) prediction.

        This method calculates the score for all possible relations for each (head, tail) pair.

        :param ht_batch: shape: (batch_size, 2), dtype: long
            The indices of (head, tail) pairs.
        :param slice_size: >0
            The divisor for the scoring function when using slicing.

        :return: shape: (batch_size, num_relations), dtype: float
            For each h-t pair, the scores for all possible relations.
        """
        logger.warning(
            "Calculations will fall back to using the score_hrt method, since this model does not have a specific "
            "score_r function. This might cause the calculations to take longer than necessary.",
        )
        # Extend the ht_batch such that each (h, t) pair is combined with all possible relations
        hrt_batch = extend_batch(batch=ht_batch, all_ids=list(self._relation_ids), dim=1)
        # Calculate the scores for each (h, r, t) triple using the generic interaction function
        expanded_scores = self.score_hrt(hrt_batch=hrt_batch, mode=mode)
        # Reshape the scores to match the pre-defined output shape of the score_r function.
        scores = expanded_scores.view(ht_batch.shape[0], -1)
        return scores

    def collect_regularization_term(self) -> torch.FloatTensor:  # noqa: D102
        return self.regularizer.term

    def post_forward_pass(self):
        """Run after calculating the forward loss."""
        self.regularizer.reset()

    def _free_graph_and_cache(self):
        self.regularizer.reset()


class EntityRelationEmbeddingModel(_OldAbstractModel, ABC, autoreset=False):
    """A base module for KGE models that have different embeddings for entities and relations."""

    #: Primary embeddings for entities
    entity_embeddings: Embedding
    #: Primary embeddings for relations
    relation_embeddings: Embedding

    def __init__(
        self,
        *,
        triples_factory: CoreTriplesFactory,
        entity_representations: EmbeddingSpecification,
        relation_representations: EmbeddingSpecification,
        loss: Optional[Loss] = None,
        predict_with_sigmoid: bool = False,
        random_seed: Optional[int] = None,
        regularizer: Optional[Regularizer] = None,
    ) -> None:
        """Initialize the entity embedding model.

        .. seealso:: Constructor of the base class :class:`pykeen.models.Model`
        """
        super().__init__(
            triples_factory=triples_factory,
            loss=loss,
            random_seed=random_seed,
            regularizer=regularizer,
            predict_with_sigmoid=predict_with_sigmoid,
        )
        self.entity_embeddings = entity_representations.make(
            num_embeddings=triples_factory.num_entities,
            device=self.device,
        )
        self.relation_embeddings = relation_representations.make(
            num_embeddings=triples_factory.num_relations,
            device=self.device,
        )

    @property
    def embedding_dim(self) -> int:  # noqa:D401
        """The entity embedding dimension."""
        return self.entity_embeddings.embedding_dim

    @property
    def relation_dim(self) -> int:  # noqa:D401
        """The relation embedding dimension."""
        return self.relation_embeddings.embedding_dim

    @property
    def entity_representations(self) -> Sequence[RepresentationModule]:  # noqa:D401
        """The entity representations.

        This property provides forward compatibility with the new-style :class:`pykeen.models.ERModel`.
        """
        return [self.entity_embeddings]

    @property
    def relation_representations(self) -> Sequence[RepresentationModule]:  # noqa:D401
        """The relation representations.

        This property provides forward compatibility with the new-style :class:`pykeen.models.ERModel`.
        """
        return [self.relation_embeddings]

    def _reset_parameters_(self):  # noqa: D102
        self.entity_embeddings.reset_parameters()
        self.relation_embeddings.reset_parameters()

    def post_parameter_update(self) -> None:  # noqa: D102
        # make sure to call this first, to reset regularizer state!
        super().post_parameter_update()
        self.entity_embeddings.post_parameter_update()
        self.relation_embeddings.post_parameter_update()


def _add_post_reset_parameters(cls: Type[Model]) -> None:
    # The following lines add in a post-init hook to all subclasses
    # such that the reset_parameters_() function is run
    _original_init = cls.__init__

    @functools.wraps(_original_init)
    def _new_init(self, *args, **kwargs):
        _original_init(self, *args, **kwargs)
        self.reset_parameters_()

    # sorry mypy, but this kind of evil must be permitted.
    cls.__init__ = _new_init  # type: ignore<|MERGE_RESOLUTION|>--- conflicted
+++ resolved
@@ -25,13 +25,9 @@
 from ..nn.emb import Embedding, EmbeddingSpecification, RepresentationModule
 from ..regularizers import NoRegularizer, Regularizer
 from ..triples import CoreTriplesFactory, relation_inverter
-<<<<<<< HEAD
-from ..typing import DeviceHint, Mode, ScorePack
-from ..utils import NoRandomSeedNecessary, extend_batch, resolve_device, set_random_seed
-=======
 from ..typing import ScorePack
 from ..utils import NoRandomSeedNecessary, extend_batch, set_random_seed
->>>>>>> 16909b03
+from ..typing import Mode
 
 __all__ = [
     "Model",

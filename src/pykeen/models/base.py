"""Base module for all KGE models."""

from __future__ import annotations

import inspect
import logging
import os
import pickle
from abc import ABC, abstractmethod
from collections.abc import Iterable, Mapping
from typing import Any, ClassVar

import torch
from class_resolver import HintOrType
from docdata import parse_docdata
from torch import nn

from ..inverse import RelationInverter, relation_inverter_resolver
from ..losses import Loss, MarginRankingLoss, loss_resolver
from ..triples import KGInfo
from ..typing import LABEL_HEAD, LABEL_RELATION, LABEL_TAIL, InductiveMode, MappedTriples, Target
from ..utils import NoRandomSeedNecessary, get_preferred_device, set_random_seed

__all__ = [
    "Model",
]

logger = logging.getLogger(__name__)


class Model(nn.Module, ABC):
    """A base module for KGE models.

    Subclasses of :class:`Model` can decide however they want on how to store entities' and
    relations' representations, how they want to be looked up, and how they should
    be scored. The :class:`OModel` provides a commonly used interface for models storing entity
    and relation representations in the form of :class:`pykeen.nn.Embedding`.
    """

    #: The default strategy for optimizing the model's hyper-parameters
    hpo_default: ClassVar[Mapping[str, Any]]

    _random_seed: int | None

    #: The default loss function class
    loss_default: ClassVar[type[Loss]] = MarginRankingLoss
    #: The default parameters for the default loss function class
    loss_default_kwargs: ClassVar[Mapping[str, Any] | None] = dict(margin=1.0, reduction="mean")
    #: The instance of the loss
    loss: Loss

    #: the number of entities
    num_entities: int
    #: the number of relations
    num_relations: int
    #: whether to use inverse relations
    use_inverse_triples: bool
    #: utility for generating inverse relations
    relation_inverter: RelationInverter

    #: When predict_with_sigmoid is set to True, the sigmoid function is
    #: applied to the logits during evaluation and also for predictions
    #: after training, but has no effect on the training.
    predict_with_sigmoid: bool

    can_slice_h: ClassVar[bool]
    can_slice_r: ClassVar[bool]
    can_slice_t: ClassVar[bool]

    def __init__(
        self,
        *,
        triples_factory: KGInfo,
        loss: HintOrType[Loss] = None,
        loss_kwargs: Mapping[str, Any] | None = None,
        predict_with_sigmoid: bool = False,
<<<<<<< HEAD
        random_seed: Optional[int] = None,
        create_inverse_triples: bool = False,
=======
        random_seed: int | None = None,
>>>>>>> b8067611
    ) -> None:
        """Initialize the module.

        :param triples_factory:
            The triples factory facilitates access to the dataset.
        :param loss:
            The loss to use. If None is given, use the loss default specific to the model subclass.
        :param loss_kwargs:
            keyword-based parameters passed to the loss instance upon instantiation
        :param predict_with_sigmoid:
            Whether to apply sigmoid onto the scores when predicting scores. Applying sigmoid at prediction time may
            lead to exactly equal scores for certain triples with very high, or very low score. When not trained with
            applying sigmoid (or using BCEWithLogitsLoss), the scores are not calibrated to perform well with sigmoid.
        :param random_seed:
            A random seed to use for initialising the model's weights. **Should** be set when aiming at reproducibility.
        :param create_inverse_triples:
            whether to use the inverse relations modelling technique
        """
        super().__init__()

        # Random seeds have to set before the embeddings are initialized
        if random_seed is None:
            logger.warning("No random seed is specified. This may lead to non-reproducible results.")
            self._random_seed = None
        elif random_seed is not NoRandomSeedNecessary:
            set_random_seed(random_seed)
            self._random_seed = random_seed

        # Loss
        if loss is None:
            self.loss = self.loss_default(**(self.loss_default_kwargs or {}))
        else:
            self.loss = loss_resolver.make(loss, pos_kwargs=loss_kwargs)

        self.use_inverse_triples = create_inverse_triples
        self.num_entities = triples_factory.num_entities
        self.num_relations = triples_factory.num_relations
        self.relation_inverter = relation_inverter_resolver.make(query=None, num_relations=self.num_relations)

        self.predict_with_sigmoid = predict_with_sigmoid

    @property
    def effective_num_relations(self) -> int:
        """Return the effective number of relations, i.e., including inverse relations."""
        if self.use_inverse_triples:
            return 2 * self.num_relations
        return self.num_relations

    def __init_subclass__(cls, **kwargs):
        """Initialize the subclass.

        This checks for all subclasses if they are tagged with :class:`abc.ABC` with :func:`inspect.isabstract`.
        All non-abstract deriving models should have citation information. Subclasses can further override
        ``__init_subclass__``, but need to remember to call ``super().__init_subclass__`` as well so this
        gets run.

        :param kwargs:
            ignored keyword-based parameters
        """
        if not inspect.isabstract(cls):
            parse_docdata(cls)

    @property
    def device(self) -> torch.device:
        """Return the model's device."""
        return get_preferred_device(self, allow_ambiguity=False)

    def reset_parameters_(self):  # noqa: D401
        """Reset all parameters of the model and enforce model constraints."""
        self._reset_parameters_()
        # TODO: why do we need to empty the cache?
        torch.cuda.empty_cache()
        self.post_parameter_update()
        return self

    """Base methods"""

    def post_forward_pass(self):
        """Run after calculating the forward loss."""

    def _free_graph_and_cache(self):
        """Run to free the graph and cache."""

    """Abstract methods"""

    @abstractmethod
    def _reset_parameters_(self):  # noqa: D401
        """Reset all parameters of the model in-place."""

    @abstractmethod
    def _get_entity_len(self, *, mode: InductiveMode | None) -> int | None:
        """Get the number of entities depending on the mode parameters."""

    def post_parameter_update(self) -> None:
        """Has to be called after each parameter update."""

    """Abstract methods - Scoring"""

    @abstractmethod
    def score_hrt(self, hrt_batch: torch.LongTensor, *, mode: InductiveMode | None = None) -> torch.FloatTensor:
        """Forward pass.

        This method takes head, relation and tail of each triple and calculates the corresponding score.

        :param hrt_batch: shape: (batch_size, 3), dtype: long
            The indices of (head, relation, tail) triples.
        :param mode:
            The pass mode, which is None in the transductive setting and one of "training",
            "validation", or "testing" in the inductive setting.
        :return: shape: (batch_size, 1), dtype: float
            The score for each triple.
        """

    @abstractmethod
    def score_t(
        self,
        hr_batch: torch.LongTensor,
        *,
        slice_size: int | None = None,
        mode: InductiveMode | None = None,
        tails: torch.LongTensor | None = None,
    ) -> torch.FloatTensor:
        """Forward pass using right side (tail) prediction.

        This method calculates the score for all possible tails for each (head, relation) pair.

        :param hr_batch: shape: (batch_size, 2), dtype: long
            The indices of (head, relation) pairs.
        :param slice_size: >0
            The divisor for the scoring function when using slicing.
        :param mode:
            The pass mode, which is None in the transductive setting and one of "training",
            "validation", or "testing" in the inductive setting.
        :param tails: shape: (num_tails,) | (batch_size, num_tails)
            tail entity indices to score against. If `None`, scores against all entities (from the given mode).

        :return: shape: (batch_size, num_tails), dtype: float
            For each h-r pair, the scores for all possible tails.
        """

    @abstractmethod
    def score_r(
        self,
        ht_batch: torch.LongTensor,
        *,
        slice_size: int | None = None,
        mode: InductiveMode | None = None,
        relations: torch.LongTensor | None = None,
    ) -> torch.FloatTensor:
        """Forward pass using middle (relation) prediction.

        This method calculates the score for all possible relations for each (head, tail) pair.

        :param ht_batch: shape: (batch_size, 2), dtype: long
            The indices of (head, tail) pairs.
        :param slice_size: >0
            The divisor for the scoring function when using slicing.
        :param mode:
            The pass mode, which is None in the transductive setting and one of "training",
            "validation", or "testing" in the inductive setting.
        :param relations: shape: (num_relations,) | (batch_size, num_relations)
            relation indices to score against. If None, scores against all relations (from the given mode).

        :return: shape: (batch_size, num_relations), dtype: float
            For each h-t pair, the scores for all possible relations.
        """
        # TODO: this currently compute (batch_size, num_relations) instead,
        # i.e., scores for normal and inverse relations

    @abstractmethod
    def score_h(
        self,
        rt_batch: torch.LongTensor,
        *,
        slice_size: int | None = None,
        mode: InductiveMode | None = None,
        heads: torch.LongTensor | None = None,
    ) -> torch.FloatTensor:
        """Forward pass using left side (head) prediction.

        This method calculates the score for all possible heads for each (relation, tail) pair.

        :param rt_batch: shape: (batch_size, 2), dtype: long
            The indices of (relation, tail) pairs.
        :param slice_size: >0
            The divisor for the scoring function when using slicing.
        :param mode:
            The pass mode, which is None in the transductive setting and one of "training",
            "validation", or "testing" in the inductive setting.
        :param heads: shape: (num_heads,) | (batch_size, num_heads)
            head entity indices to score against. If None, scores against all entities (from the given mode).

        :return: shape: (batch_size, num_heads), dtype: float
            For each r-t pair, the scores for all possible heads.
        """

    @abstractmethod
    def collect_regularization_term(self) -> torch.FloatTensor:
        """Get the regularization term for the loss function."""

    """Concrete methods"""

    def get_grad_params(self) -> Iterable[nn.Parameter]:
        """Get the parameters that require gradients."""
        # TODO: Why do we need that? The optimizer takes care of filtering the parameters.
        return filter(lambda p: p.requires_grad, self.parameters())

    @property
    def num_parameter_bytes(self) -> int:
        """Calculate the number of bytes used for all parameters of the model."""
        return sum(param.numel() * param.element_size() for param in self.parameters(recurse=True))

    @property
    def num_parameters(self) -> int:
        """Calculate the number of parameters of the model."""
        return sum(param.numel() for param in self.parameters(recurse=True))

    def save_state(self, path: str | os.PathLike) -> None:
        """Save the state of the model.

        :param path:
            Path of the file where to store the state in.
        """
        torch.save(self.state_dict(), path, pickle_protocol=pickle.HIGHEST_PROTOCOL)

    def load_state(self, path: str | os.PathLike) -> None:
        """Load the state of the model.

        :param path:
            Path of the file where to load the state from.
        """
        self.load_state_dict(torch.load(path, map_location=self.device))

    """Extended scoring methods"""

    def _prepare_batch(
        self,
        batch: Optional[torch.LongTensor],
        index_relation: int,
        invert_relation: bool,
    ) -> torch.LongTensor:
        if invert_relation and not self.use_inverse_triples:
            raise ValueError("Can only invert relations if use_inverse_relations is set to True")

        # TODO: with the current default inversion, we have to materialize the relation IDs
        if self.use_inverse_triples and batch is None:
            batch = torch.arange(self.num_relations, device=self.device)

        if batch is None:
            return None

        # send to device
        batch = batch.to(self.device)

        # map relation
        return self.relation_inverter.map(batch=batch, index=index_relation, invert=invert_relation)

    def score_hrt_extended(
        self,
        hrt_batch: torch.LongTensor,
        invert_relation: bool = False,
        **kwargs,
    ) -> torch.FloatTensor:
        """Forward pass.

        This method takes head, relation and tail of each triple and calculates the corresponding score.

        :param hrt_batch: shape: (batch_size, 3), dtype: long
            The indices of (head, relation, tail) triples.
        :param invert_relation:
            whether to invert the relation. If True, the model has to have enabled `use_inverse_relations`.
        :param kwargs:
            additional keyword-based parameters passed to :meth:`score_hrt`.

        :return: shape: (batch_size, 1), dtype: float
            The score for each triple.
        """
        return self.score_hrt(
            hrt_batch=self._prepare_batch(
                batch=hrt_batch,
                index_relation=1,
                invert_relation=invert_relation,
            ),
            **kwargs,
        )

    def score_h_extended(
        self,
        rt_batch: torch.LongTensor,
        invert_relation: bool = False,
        **kwargs,
    ) -> torch.FloatTensor:
        """Forward pass using left side (head) prediction.

        This method calculates the score for all possible heads for each (relation, tail) pair.

        :param rt_batch: shape: (batch_size, 2), dtype: long
            The indices of (relation, tail) pairs.
        :param invert_relation:
            whether to invert the relation. If True, the model has to have enabled `use_inverse_relations`.
        :param kwargs:
            additional keyword-based parameters passed to :meth:`score_h`.

        :return: shape: (batch_size, num_entities), dtype: float
            For each r-t pair, the scores for all possible heads.
        """
        return self.score_h(
            rt_batch=self._prepare_batch(
                batch=rt_batch,
                index_relation=0,
                invert_relation=invert_relation,
            ),
            **kwargs,
        )

    def score_r_extended(
        self,
        ht_batch: torch.LongTensor,
        invert_relation: bool = False,
        **kwargs,
    ) -> torch.FloatTensor:
        """Forward pass using middle (relation) prediction.

        This method calculates the score for all possible relations for each (head, tail) pair.

        :param ht_batch: shape: (batch_size, 2), dtype: long
            The indices of (head, tail) pairs.
        :param invert_relation:
            whether to invert the relation. If True, the model has to have enabled `use_inverse_relations`.
        :param kwargs:
            additional keyword-based parameters passed to :meth:`score_r`.

        :return: shape: (batch_size, num_relations), dtype: float
            For each h-t pair, the scores for all possible relations.

        :raises NotImplementedError: if inverse relations are requested. This is punted from
            https://github.com/pykeen/pykeen/pull/752 to https://github.com/pykeen/pykeen/pull/728
        """
        if invert_relation:
            raise NotImplementedError  # FIXME in follow-up to https://github.com/pykeen/pykeen/pull/752
        return self.score_r(ht_batch=ht_batch, **kwargs)

    def score_t_extended(
        self,
        hr_batch: torch.LongTensor,
        invert_relation: bool = False,
        **kwargs,
    ) -> torch.FloatTensor:
        """Forward pass using right side (tail) prediction.

        This method calculates the score for all possible tails for each (head, relation) pair.

        :param hr_batch: shape: (batch_size, 2), dtype: long
            The indices of (head, relation) pairs.
        :param invert_relation:
            whether to invert the relation. If True, the model has to have enabled `use_inverse_relations`.
        :param kwargs:
            additional keyword-based parameters passed to :meth:`score_t`.

        :return: shape: (batch_size, num_entities), dtype: float
            For each h-r pair, the scores for all possible tails.
        """
        return self.score_t(
            hr_batch=self._prepare_batch(
                batch=hr_batch,
                index_relation=1,
                invert_relation=invert_relation,
            ),
            **kwargs,
        )

    """Prediction methods"""

    def predict_hrt(self, hrt_batch: torch.LongTensor, *, mode: InductiveMode | None = None) -> torch.FloatTensor:
        """Calculate the scores for triples.

        This method takes head, relation and tail of each triple and calculates the corresponding score.

        Additionally, the model is set to evaluation mode.

        :param hrt_batch: shape: (number of triples, 3), dtype: long
            The indices of (head, relation, tail) triples.
        :param mode:
            The pass mode. Is None for transductive and "training" / "validation" / "testing" in inductive.

        :return: shape: (number of triples, 1), dtype: float
            The score for each triple.
        """
        self.eval()  # Enforce evaluation mode
        scores = self.score_hrt_extended(hrt_batch=hrt_batch, mode=mode)
        if self.predict_with_sigmoid:
            scores = torch.sigmoid(scores)
        return scores

    def predict_h(
        self,
        rt_batch: torch.LongTensor,
        **kwargs,
    ) -> torch.FloatTensor:
        """Forward pass using left side (head) prediction for obtaining scores of all possible heads.

        This method calculates the score for all possible heads for each (relation, tail) pair.

        .. note::

            If the model has been trained with inverse relations, the task of predicting
            the head entities becomes the task of predicting the tail entities of the
            inverse triples, i.e., $f(*,r,t)$ is predicted by means of $f(t,r_{inv},*)$.

        Additionally, the model is set to evaluation mode.

        :param rt_batch: shape: (batch_size, 2), dtype: long
            The indices of (relation, tail) pairs.
        :param kwargs:
            additional keyword-based parameters passed to :meth:`Model.score_h`

        :return: shape: (batch_size, num_heads), dtype: float
            For each r-t pair, the scores for all possible heads.
        """
        self.eval()  # Enforce evaluation mode
        if self.use_inverse_triples:
            # note: if we have a heads restriction, we need to convert it to a tails restriction here
            kwargs["tails"] = kwargs.pop("heads")
            scores = self.score_t_extended(hr_batch=rt_batch.flip(1), invert_relation=True, **kwargs)
        else:
            scores = self.score_h_extended(rt_batch=rt_batch, **kwargs)
        if self.predict_with_sigmoid:
            scores = torch.sigmoid(scores)
        return scores

    def predict_t(
        self,
        hr_batch: torch.LongTensor,
        **kwargs,
    ) -> torch.FloatTensor:
        """Forward pass using right side (tail) prediction for obtaining scores of all possible tails.

        This method calculates the score for all possible tails for each (head, relation) pair.

        Additionally, the model is set to evaluation mode.

        :param hr_batch: shape: (batch_size, 2), dtype: long
            The indices of (head, relation) pairs.
        :param kwargs:
            additional keyword-based parameters passed to :meth:`Model.score_t`

        :return: shape: (batch_size, num_tails), dtype: float
            For each h-r pair, the scores for all possible tails.

        .. note::

            We only expect the right side-predictions, i.e., $(h,r,*)$ to change its
            default behavior when the model has been trained with inverse relations
            (mainly because of the behavior of the LCWA training approach). This is why
            the :func:`predict_h` has different behavior depending on
            if inverse triples were used in training, and why this function has the same
            behavior regardless of the use of inverse triples.
        """
        self.eval()  # Enforce evaluation mode
        scores = self.score_t_extended(hr_batch, **kwargs)
        if self.predict_with_sigmoid:
            scores = torch.sigmoid(scores)
        return scores

    def predict_r(
        self,
        ht_batch: torch.LongTensor,
        **kwargs,
    ) -> torch.FloatTensor:
        """Forward pass using middle (relation) prediction for obtaining scores of all possible relations.

        This method calculates the score for all possible relations for each (head, tail) pair.

        Additionally, the model is set to evaluation mode.

        :param ht_batch: shape: (batch_size, 2), dtype: long
            The indices of (head, tail) pairs.
        :param kwargs:
            additional keyword-based parameters passed to :meth:`Model.score_r`

        :return: shape: (batch_size, num_relations), dtype: float
            For each h-t pair, the scores for all possible relations.
        """
        self.eval()  # Enforce evaluation mode
        scores = self.score_r_extended(ht_batch.to(self.device), **kwargs)
        if self.predict_with_sigmoid:
            scores = torch.sigmoid(scores)
        return scores

    def predict(
        self,
        hrt_batch: MappedTriples,
        target: Target,
        full_batch: bool = True,
        ids: torch.LongTensor | None = None,
        **kwargs,
    ) -> torch.FloatTensor:
        """
        Predict scores for the given target.

        :param hrt_batch: shape: (batch_size, 3) or (batch_size, 2)
            the full batch, or the relevant part of it
        :param target:
            the target to predict
        :param full_batch:
            whether `hrt_batch` is the full batch, or only the "input" part of the target prediction method
        :param ids:
            restrict prediction to only those ids
        :param kwargs:
            additional keyword-based parameters passed to the specific target prediction method.

        :raises ValueError:
            if the target is invalid

        :return: shape: (batch_size, num)
            the scores
        """
        if target == LABEL_TAIL:
            if full_batch:
                hrt_batch = hrt_batch[:, 0:2]
            return self.predict_t(hrt_batch, **kwargs, tails=ids)

        if target == LABEL_RELATION:
            if full_batch:
                hrt_batch = hrt_batch[:, 0::2]
            return self.predict_r(hrt_batch, **kwargs, relations=ids)

        if target == LABEL_HEAD:
            if full_batch:
                hrt_batch = hrt_batch[:, 1:3]
            return self.predict_h(hrt_batch, **kwargs, heads=ids)

        raise ValueError(f"Unknown target={target}")

    """Inverse scoring"""

<<<<<<< HEAD
    def score_hrt_inverse(self, hrt_batch: torch.LongTensor, *, mode: Optional[InductiveMode]) -> torch.FloatTensor:
=======
    def _prepare_inverse_batch(self, batch: torch.LongTensor, index_relation: int) -> torch.LongTensor:
        if not self.use_inverse_triples:
            raise ValueError(
                "Your model is not configured to predict with inverse relations."
                " Set ``create_inverse_triples=True`` when creating the dataset/triples factory"
                " or using the pipeline().",
            )
        return self.relation_inverter.invert_(batch=batch, index=index_relation).flip(1)

    def score_hrt_inverse(
        self,
        hrt_batch: torch.LongTensor,
        *,
        mode: InductiveMode | None = None,
    ) -> torch.FloatTensor:
>>>>>>> b8067611
        r"""
        Score triples based on inverse triples, i.e., compute $f(h,r,t)$ based on $f(t,r_{inv},h)$.

        When training with inverse relations, the model produces two (different) scores for a triple $(h,r,t) \in K$.
        The forward score is calculated from $f(h,r,t)$ and the inverse score is calculated from $f(t,r_{inv},h)$.
        This function enables users to inspect the scores obtained by using the corresponding inverse triples.

        :param hrt_batch: shape: (b, 3)
            the batch of triples
        :param mode:
            the inductive mode, or None for transductive

        :return:
            the triple scores obtained by inverse relations
        """
        return self.score_hrt_extended(hrt_batch=hrt_batch.flip(1), mode=mode, invert_relation=True)

    def score_t_inverse(self, hr_batch: torch.LongTensor, *, tails: torch.LongTensor | None = None, **kwargs):
        """Score all tails for a batch of (h,r)-pairs using the head predictions for the inverses $(*,r_{inv},h)$."""
        return self.score_h_extended(rt_batch=hr_batch.flip(1), heads=tails, invert_relation=True, **kwargs)

    def score_h_inverse(self, rt_batch: torch.LongTensor, *, heads: torch.LongTensor | None = None, **kwargs):
        """Score all heads for a batch of (r,t)-pairs using the tail predictions for the inverses $(t,r_{inv},*)$."""
        return self.score_t_extended(hr_batch=rt_batch.flip(1), tails=heads, invert_relation=True, **kwargs)<|MERGE_RESOLUTION|>--- conflicted
+++ resolved
@@ -74,12 +74,8 @@
         loss: HintOrType[Loss] = None,
         loss_kwargs: Mapping[str, Any] | None = None,
         predict_with_sigmoid: bool = False,
-<<<<<<< HEAD
-        random_seed: Optional[int] = None,
+        random_seed: int | None = None,
         create_inverse_triples: bool = False,
-=======
-        random_seed: int | None = None,
->>>>>>> b8067611
     ) -> None:
         """Initialize the module.
 
@@ -317,7 +313,7 @@
 
     def _prepare_batch(
         self,
-        batch: Optional[torch.LongTensor],
+        batch: torch.LongTensor | None,
         index_relation: int,
         invert_relation: bool,
     ) -> torch.LongTensor:
@@ -616,9 +612,6 @@
 
     """Inverse scoring"""
 
-<<<<<<< HEAD
-    def score_hrt_inverse(self, hrt_batch: torch.LongTensor, *, mode: Optional[InductiveMode]) -> torch.FloatTensor:
-=======
     def _prepare_inverse_batch(self, batch: torch.LongTensor, index_relation: int) -> torch.LongTensor:
         if not self.use_inverse_triples:
             raise ValueError(
@@ -634,7 +627,6 @@
         *,
         mode: InductiveMode | None = None,
     ) -> torch.FloatTensor:
->>>>>>> b8067611
         r"""
         Score triples based on inverse triples, i.e., compute $f(h,r,t)$ based on $f(t,r_{inv},h)$.
 
